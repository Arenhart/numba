--- conflicted
+++ resolved
@@ -183,30 +183,11 @@
 @builtin
 class BinOpFloorDiv(ConcreteTemplate):
     key = "//"
-<<<<<<< HEAD
-    cases = [
-        signature(types.int8, types.int8, types.int8),
-        signature(types.int16, types.int16, types.int16),
-        signature(types.int32, types.int32, types.int32),
-        signature(types.int64, types.int64, types.int64),
-
-        signature(types.uint8, types.uint8, types.uint8),
-        signature(types.uint16, types.uint16, types.uint16),
-        signature(types.uint32, types.uint32, types.uint32),
-        signature(types.uint64, types.uint64, types.uint64),
-
-        signature(types.float32, types.float32, types.float32),
-        signature(types.float64, types.float64, types.float64),
-=======
     cases = [signature(op, op, op)
              for op in sorted(types.signed_domain)]
     cases += [signature(op, op, op)
               for op in sorted(types.unsigned_domain)]
-    cases += [
-        signature(types.int32, types.float32, types.float32),
-        signature(types.int64, types.float64, types.float64),
->>>>>>> 8c3abb21
-    ]
+    cases += [signature(op, op, op) for op in sorted(types.real_domain)]
 
 
 @builtin
