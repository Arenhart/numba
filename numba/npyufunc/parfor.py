--- conflicted
+++ resolved
@@ -25,13 +25,11 @@
 from numba import config
 from numba.targets.cpu import ParallelOptions
 from numba.six import exec_
-<<<<<<< HEAD
 from numba.parfor import print_wrapped
-=======
+
 import warnings
 from ..errors import ParallelSafetyWarning
 
->>>>>>> a18ddf17
 
 def _lower_parfor_parallel(lowerer, parfor):
     from .parallel import get_thread_count
