import warnings

import numpy as np
import operator

from numba.core import types, utils, config
from numba.core.typing.templates import (AttributeTemplate, AbstractTemplate,
                                         CallableTemplate, Registry, signature)

from numba.np.numpy_support import (ufunc_find_matching_loop,
                             supported_ufunc_loop, as_dtype,
                             from_dtype, as_dtype, resolve_output_type,
                             carray, farray, _ufunc_loop_sig)
from numba.core.errors import (TypingError, NumbaPerformanceWarning,
                               NumbaTypeError, NumbaAssertionError)
from numba import pndindex
from numba.core.overload_glue import glue_typing

registry = Registry()
infer = registry.register
infer_global = registry.register_global
infer_getattr = registry.register_attr


class Numpy_rules_ufunc(AbstractTemplate):
    @classmethod
    def _handle_inputs(cls, ufunc, args, kws):
        """
        Process argument types to a given *ufunc*.
        Returns a (base types, explicit outputs, ndims, layout) tuple where:
        - `base types` is a tuple of scalar types for each input
        - `explicit outputs` is a tuple of explicit output types (arrays)
        - `ndims` is the number of dimensions of the loop and also of
          any outputs, explicit or implicit
        - `layout` is the layout for any implicit output to be allocated
        """
        nin = ufunc.nin
        nout = ufunc.nout
        nargs = ufunc.nargs

        # preconditions
        assert nargs == nin + nout

        if len(args) < nin:
            msg = "ufunc '{0}': not enough arguments ({1} found, {2} required)"
            raise TypingError(msg=msg.format(ufunc.__name__, len(args), nin))

        if len(args) > nargs:
            msg = "ufunc '{0}': too many arguments ({1} found, {2} maximum)"
            raise TypingError(msg=msg.format(ufunc.__name__, len(args), nargs))

        args = [a.as_array if isinstance(a, types.ArrayCompatible) else a
                for a in args]
        arg_ndims = [a.ndim if isinstance(a, types.ArrayCompatible) else 0
                     for a in args]
        ndims = max(arg_ndims)

        # explicit outputs must be arrays (no explicit scalar return values supported)
        explicit_outputs = args[nin:]

        # all the explicit outputs must match the number max number of dimensions
        if not all(d == ndims for d in arg_ndims[nin:]):
            msg = "ufunc '{0}' called with unsuitable explicit output arrays."
            raise TypingError(msg=msg.format(ufunc.__name__))

        if not all(isinstance(output, types.ArrayCompatible)
                   for output in explicit_outputs):
            msg = "ufunc '{0}' called with an explicit output that is not an array"
            raise TypingError(msg=msg.format(ufunc.__name__))

        if not all(output.mutable for output in explicit_outputs):
            msg = "ufunc '{0}' called with an explicit output that is read-only"
            raise TypingError(msg=msg.format(ufunc.__name__))

        # find the kernel to use, based only in the input types (as does NumPy)
        base_types = [x.dtype if isinstance(x, types.ArrayCompatible) else x
                      for x in args]

        # Figure out the output array layout, if needed.
        layout = None
        if ndims > 0 and (len(explicit_outputs) < ufunc.nout):
            layout = 'C'
            layouts = [x.layout if isinstance(x, types.ArrayCompatible) else ''
                       for x in args]

            # Prefer C contig if any array is C contig.
            # Next, prefer F contig.
            # Defaults to C contig if not layouts are C/F.
            if 'C' not in layouts and 'F' in layouts:
                layout = 'F'

        return base_types, explicit_outputs, ndims, layout

    @property
    def ufunc(self):
        return self.key

    def generic(self, args, kws):
        # First, strip optional types, ufunc loops are typed on concrete types
        args = [x.type if isinstance(x, types.Optional) else x for x in args]

        ufunc = self.ufunc
        base_types, explicit_outputs, ndims, layout = self._handle_inputs(
            ufunc, args, kws)
        ufunc_loop = ufunc_find_matching_loop(ufunc, base_types)
        if ufunc_loop is None:
            raise TypingError("can't resolve ufunc {0} for types {1}".format(ufunc.__name__, args))

        # check if all the types involved in the ufunc loop are supported in this mode
        if not supported_ufunc_loop(ufunc, ufunc_loop):
            msg = "ufunc '{0}' using the loop '{1}' not supported in this mode"
            raise TypingError(msg=msg.format(ufunc.__name__, ufunc_loop.ufunc_sig))

        # if there is any explicit output type, check that it is valid
        explicit_outputs_np = [as_dtype(tp.dtype) for tp in explicit_outputs]

        # Numpy will happily use unsafe conversions (although it will actually warn)
        if not all (np.can_cast(fromty, toty, 'unsafe') for (fromty, toty) in
                    zip(ufunc_loop.numpy_outputs, explicit_outputs_np)):
            msg = "ufunc '{0}' can't cast result to explicit result type"
            raise TypingError(msg=msg.format(ufunc.__name__))

        # A valid loop was found that is compatible. The result of type inference should
        # be based on the explicit output types, and when not available with the type given
        # by the selected NumPy loop
        out = list(explicit_outputs)
        implicit_output_count = ufunc.nout - len(explicit_outputs)
        if implicit_output_count > 0:
            # XXX this is sometimes wrong for datetime64 and timedelta64,
            # as ufunc_find_matching_loop() doesn't do any type inference
            ret_tys = ufunc_loop.outputs[-implicit_output_count:]
            if ndims > 0:
                assert layout is not None
                # If either of the types involved in the ufunc operation have a
                # __array_ufunc__ method then invoke the first such one to
                # determine the output type of the ufunc.
                array_ufunc_type = None
                for a in args:
                    if hasattr(a, "__array_ufunc__"):
                        array_ufunc_type = a
                        break
                output_type = types.Array
                if array_ufunc_type is not None:
                    output_type = array_ufunc_type.__array_ufunc__(ufunc, "__call__", *args, **kws)
                    if output_type is NotImplemented:
                        msg = (f"unsupported use of ufunc {ufunc} on "
                               f"{array_ufunc_type}")
                        # raise TypeError here because
                        # NumpyRulesArrayOperator.generic is capturing
                        # TypingError
                        raise NumbaTypeError(msg)
                    elif not issubclass(output_type, types.Array):
                        msg = (f"ufunc {ufunc} on {array_ufunc_type}"
                               f"cannot return non-array {output_type}")
                        # raise TypeError here because
                        # NumpyRulesArrayOperator.generic is capturing
                        # TypingError
                        raise TypeError(msg)

                ret_tys = [output_type(dtype=ret_ty, ndim=ndims, layout=layout)
                           for ret_ty in ret_tys]
                ret_tys = [resolve_output_type(self.context, args, ret_ty)
                           for ret_ty in ret_tys]
            out.extend(ret_tys)

        return _ufunc_loop_sig(out, args)


class NumpyRulesArrayOperator(Numpy_rules_ufunc):
    _op_map = {
        operator.add: "add",
        operator.sub: "subtract",
        operator.mul: "multiply",
        operator.truediv: "true_divide",
        operator.floordiv: "floor_divide",
        operator.mod: "remainder",
        operator.pow: "power",
        operator.lshift: "left_shift",
        operator.rshift: "right_shift",
        operator.and_: "bitwise_and",
        operator.or_: "bitwise_or",
        operator.xor: "bitwise_xor",
        operator.eq: "equal",
        operator.gt: "greater",
        operator.ge: "greater_equal",
        operator.lt: "less",
        operator.le: "less_equal",
        operator.ne: "not_equal",
    }

    @property
    def ufunc(self):
        return getattr(np, self._op_map[self.key])

    @classmethod
    def install_operations(cls):
        for op, ufunc_name in cls._op_map.items():
            infer_global(op)(
                type("NumpyRulesArrayOperator_" + ufunc_name, (cls,), dict(key=op))
            )

    def generic(self, args, kws):
        '''Overloads and calls base class generic() method, returning
        None if a TypingError occurred.

        Returning None for operators is important since operators are
        heavily overloaded, and by suppressing type errors, we allow
        type inference to check other possibilities before giving up
        (particularly user-defined operators).
        '''
        try:
            sig = super(NumpyRulesArrayOperator, self).generic(args, kws)
        except TypingError:
            return None
        if sig is None:
            return None
        args = sig.args
        # Only accept at least one array argument, otherwise the operator
        # doesn't involve Numpy's ufunc machinery.
        if not any(isinstance(arg, types.ArrayCompatible)
                   for arg in args):
            return None
        return sig


_binop_map = NumpyRulesArrayOperator._op_map

class NumpyRulesInplaceArrayOperator(NumpyRulesArrayOperator):
    _op_map = {
        operator.iadd: "add",
        operator.isub: "subtract",
        operator.imul: "multiply",
        operator.itruediv: "true_divide",
        operator.ifloordiv: "floor_divide",
        operator.imod: "remainder",
        operator.ipow: "power",
        operator.ilshift: "left_shift",
        operator.irshift: "right_shift",
        operator.iand: "bitwise_and",
        operator.ior: "bitwise_or",
        operator.ixor: "bitwise_xor",
    }

    def generic(self, args, kws):
        # Type the inplace operator as if an explicit output was passed,
        # to handle type resolution correctly.
        # (for example int8[:] += int16[:] should use an int8[:] output,
        #  not int16[:])
        lhs, rhs = args
        if not isinstance(lhs, types.ArrayCompatible):
            return
        args = args + (lhs,)
        sig = super(NumpyRulesInplaceArrayOperator, self).generic(args, kws)
        # Strip off the fake explicit output
        assert len(sig.args) == 3
        real_sig = signature(sig.return_type, *sig.args[:2])
        return real_sig


class NumpyRulesUnaryArrayOperator(NumpyRulesArrayOperator):
    _op_map = {
        operator.pos: "positive",
        operator.neg: "negative",
        operator.invert: "invert",
    }

    def generic(self, args, kws):
        assert not kws
        if len(args) == 1 and isinstance(args[0], types.ArrayCompatible):
            return super(NumpyRulesUnaryArrayOperator, self).generic(args, kws)


# list of unary ufuncs to register

_math_operations = [ "add", "subtract", "multiply",
                     "logaddexp", "logaddexp2", "true_divide",
                     "floor_divide", "negative", "positive", "power",
                     "float_power", "remainder", "fmod", "absolute",
                     "rint", "sign", "conjugate", "exp", "exp2",
                     "log", "log2", "log10", "expm1", "log1p",
                     "sqrt", "square", "cbrt", "reciprocal",
                     "divide", "mod", "divmod", "abs", "fabs" , "gcd", "lcm"]

_trigonometric_functions = [ "sin", "cos", "tan", "arcsin",
                             "arccos", "arctan", "arctan2",
                             "hypot", "sinh", "cosh", "tanh",
                             "arcsinh", "arccosh", "arctanh",
                             "deg2rad", "rad2deg", "degrees",
                             "radians" ]

_bit_twiddling_functions = ["bitwise_and", "bitwise_or",
                            "bitwise_xor", "invert",
                            "left_shift", "right_shift",
                            "bitwise_not" ]

_comparison_functions = [ "greater", "greater_equal", "less",
                          "less_equal", "not_equal", "equal",
                          "logical_and", "logical_or",
                          "logical_xor", "logical_not",
                          "maximum", "minimum", "fmax", "fmin" ]

_floating_functions = [ "isfinite", "isinf", "isnan", "signbit",
                        "copysign", "nextafter", "modf", "ldexp",
                        "frexp", "floor", "ceil", "trunc",
                        "spacing" ]

_logic_functions = [ "isnat" ]


# This is a set of the ufuncs that are not yet supported by Lowering. In order
# to trigger no-python mode we must not register them until their Lowering is
# implemented.
#
# It also works as a nice TODO list for ufunc support :)
_unsupported = set([ 'frexp',
                     'modf',
                 ])


def _numpy_ufunc(name):
    func = getattr(np, name)
    class typing_class(Numpy_rules_ufunc):
        key = func

    typing_class.__name__ = "resolve_{0}".format(name)

    # A list of ufuncs that are in fact aliases of other ufuncs. They need to
    # insert the resolve method, but not register the ufunc itself
    aliases = ("abs", "bitwise_not", "divide", "abs")

    if name not in aliases:
        infer_global(func, types.Function(typing_class))

all_ufuncs = sum([_math_operations, _trigonometric_functions,
                  _bit_twiddling_functions, _comparison_functions,
                  _floating_functions, _logic_functions], [])

supported_ufuncs = [x for x in all_ufuncs if x not in _unsupported]

for func in supported_ufuncs:
    _numpy_ufunc(func)

all_ufuncs = [getattr(np, name) for name in all_ufuncs]
supported_ufuncs = [getattr(np, name) for name in supported_ufuncs]

NumpyRulesUnaryArrayOperator.install_operations()
NumpyRulesArrayOperator.install_operations()
NumpyRulesInplaceArrayOperator.install_operations()

supported_array_operators = set(
    NumpyRulesUnaryArrayOperator._op_map.keys()
).union(
    NumpyRulesArrayOperator._op_map.keys()
).union(
    NumpyRulesInplaceArrayOperator._op_map.keys()
)

del _math_operations, _trigonometric_functions, _bit_twiddling_functions
del _comparison_functions, _floating_functions, _unsupported
del _numpy_ufunc


# -----------------------------------------------------------------------------
# Install global helpers for array methods.

class Numpy_method_redirection(AbstractTemplate):
    """
    A template redirecting a Numpy global function (e.g. np.sum) to an
    array method of the same name (e.g. ndarray.sum).
    """

    # Arguments like *axis* can specialize on literals but also support
    # non-literals
    prefer_literal = True

    def generic(self, args, kws):
        pysig = None
        if kws:
            if self.method_name == 'sum':
                if 'axis' in kws and 'dtype' not in kws:
                    def sum_stub(arr, axis):
                        pass
                    pysig = utils.pysignature(sum_stub)
                elif 'dtype' in kws and 'axis' not in kws:
                    def sum_stub(arr, dtype):
                        pass
                    pysig = utils.pysignature(sum_stub)
                elif 'dtype' in kws and 'axis' in kws:
                    def sum_stub(arr, axis, dtype):
                        pass
                    pysig = utils.pysignature(sum_stub)
            elif self.method_name == 'argsort':
                def argsort_stub(arr, kind='quicksort'):
                    pass
                pysig = utils.pysignature(argsort_stub)
            else:
                fmt = "numba doesn't support kwarg for {}"
                raise TypingError(fmt.format(self.method_name))

        arr = args[0]
        # This will return a BoundFunction
        meth_ty = self.context.resolve_getattr(arr, self.method_name)
        # Resolve arguments on the bound function
        meth_sig = self.context.resolve_function_type(meth_ty, args[1:], kws)
        if meth_sig is not None:
            return meth_sig.as_function().replace(pysig=pysig)


# Function to glue attributes onto the numpy-esque object
def _numpy_redirect(fname):
    numpy_function = getattr(np, fname)
    cls = type("Numpy_redirect_{0}".format(fname), (Numpy_method_redirection,),
               dict(key=numpy_function, method_name=fname))
    infer_global(numpy_function, types.Function(cls))

for func in ['min', 'max', 'sum', 'prod', 'mean', 'var', 'std',
             'cumsum', 'cumprod', 'argsort', 'nonzero', 'ravel']:
    _numpy_redirect(func)


# -----------------------------------------------------------------------------
# Numpy scalar constructors

# Register np.int8, etc. as converters to the equivalent Numba types
np_types = set(getattr(np, str(nb_type)) for nb_type in types.number_domain)
np_types.add(np.bool_)
# Those may or may not be aliases (depending on the Numpy build / version)
np_types.add(np.intc)
np_types.add(np.intp)
np_types.add(np.uintc)
np_types.add(np.uintp)


def register_number_classes(register_global):
    for np_type in np_types:
        nb_type = getattr(types, np_type.__name__)

        register_global(np_type, types.NumberClass(nb_type))


register_number_classes(infer_global)


# -----------------------------------------------------------------------------
# Numpy array constructors

def parse_shape(shape):
    """
    Given a shape, return the number of dimensions.
    """
    ndim = None
    if isinstance(shape, types.Integer):
        ndim = 1
    elif isinstance(shape, (types.Tuple, types.UniTuple)):
        int_tys = (types.Integer, types.IntEnumMember)
        if all(isinstance(s, int_tys) for s in shape):
            ndim = len(shape)
    return ndim

def parse_dtype(dtype):
    """
    Return the dtype of a type, if it is either a DtypeSpec (used for most
    dtypes) or a TypeRef (used for record types).
    """
    if isinstance(dtype, types.DTypeSpec):
        return dtype.dtype
    elif isinstance(dtype, types.TypeRef):
        return dtype.instance_type
    elif isinstance(dtype, types.StringLiteral):
        dtstr = dtype.literal_value
        try:
            dt = np.dtype(dtstr)
        except TypeError:
            msg = f"Invalid NumPy dtype specified: '{dtstr}'"
            raise TypingError(msg)
        return from_dtype(dt)

def _parse_nested_sequence(context, typ):
    """
    Parse a (possibly 0d) nested sequence type.
    A (ndim, dtype) tuple is returned.  Note the sequence may still be
    heterogeneous, as long as it converts to the given dtype.
    """
    if isinstance(typ, (types.Buffer,)):
        raise TypingError("%r not allowed in a homogeneous sequence" % typ)
    elif isinstance(typ, (types.Sequence,)):
        n, dtype = _parse_nested_sequence(context, typ.dtype)
        return n + 1, dtype
    elif isinstance(typ, (types.BaseTuple,)):
        if typ.count == 0:
            # Mimic Numpy's behaviour
            return 1, types.float64
        n, dtype = _parse_nested_sequence(context, typ[0])
        dtypes = [dtype]
        for i in range(1, typ.count):
            _n, dtype = _parse_nested_sequence(context, typ[i])
            if _n != n:
                raise TypingError("type %r does not have a regular shape"
                                  % (typ,))
            dtypes.append(dtype)
        dtype = context.unify_types(*dtypes)
        if dtype is None:
            raise TypingError("cannot convert %r to a homogeneous type" % typ)
        return n + 1, dtype
    else:
        # Scalar type => check it's valid as a Numpy array dtype
        as_dtype(typ)
        return 0, typ


@glue_typing(np.array)
class NpArray(CallableTemplate):
    """
    Typing template for np.array().
    """

    def generic(self):
        def typer(object, dtype=None):
            ndim, seq_dtype = _parse_nested_sequence(self.context, object)
            if dtype is None:
                dtype = seq_dtype
            else:
                dtype = parse_dtype(dtype)
                if dtype is None:
                    return
            return types.Array(dtype, ndim, 'C')

        return typer

@glue_typing(np.full)
class NdFull(CallableTemplate):

    def generic(self):
        def typer(shape, fill_value, dtype=None):
            if dtype is None:
                nb_dtype = fill_value
            else:
                nb_dtype = parse_dtype(dtype)

            ndim = parse_shape(shape)
            if nb_dtype is not None and ndim is not None:
                return types.Array(dtype=nb_dtype, ndim=ndim, layout='C')

        return typer

@glue_typing(np.full_like)
class NdFullLike(CallableTemplate):

    def generic(self):
        """
        np.full_like(array, val) -> array of the same shape and layout
        np.full_like(scalar, val) -> 0-d array of the scalar type
        """
        def typer(arg, fill_value, dtype=None):
            if dtype is not None:
                nb_dtype = parse_dtype(dtype)
            elif isinstance(arg, types.Array):
                nb_dtype = arg.dtype
            else:
                nb_dtype = arg
            if nb_dtype is not None:
                if isinstance(arg, types.Array):
                    return arg.copy(dtype=nb_dtype, readonly=False)
                else:
                    return types.Array(dtype=nb_dtype, ndim=0, layout='C')

        return typer


@glue_typing(np.identity)
class NdIdentity(AbstractTemplate):

    def generic(self, args, kws):
        assert not kws
        n = args[0]
        if not isinstance(n, types.Integer):
            return
        if len(args) >= 2:
            nb_dtype = parse_dtype(args[1])
        else:
            nb_dtype = types.float64

        if nb_dtype is not None:
            return_type = types.Array(ndim=2, dtype=nb_dtype, layout='C')
            return signature(return_type, *args)


def _infer_dtype_from_inputs(inputs):
    return dtype


@glue_typing(np.frombuffer)
class NdFromBuffer(CallableTemplate):

    def generic(self):
        def typer(buffer, dtype=None):
            if not isinstance(buffer, types.Buffer) or buffer.layout != 'C':
                return
            if dtype is None:
                nb_dtype = types.float64
            else:
                nb_dtype = parse_dtype(dtype)

            if nb_dtype is not None:
                return types.Array(dtype=nb_dtype, ndim=1, layout='C',
                                   readonly=not buffer.mutable)

        return typer


@glue_typing(np.sort)
class NdSort(CallableTemplate):

    def generic(self):
        def typer(a):
            if isinstance(a, types.Array):
                return a

        return typer


@glue_typing(np.asfortranarray)
class AsFortranArray(CallableTemplate):

    def generic(self):
        def typer(a):
            if isinstance(a, types.Array):
                return a.copy(layout='F', ndim=max(a.ndim, 1))

        return typer


@glue_typing(np.ascontiguousarray)
class AsContiguousArray(CallableTemplate):

    def generic(self):
        def typer(a):
            if isinstance(a, types.Array):
                return a.copy(layout='C', ndim=max(a.ndim, 1))

        return typer


@glue_typing(np.copy)
class NdCopy(CallableTemplate):

    def generic(self):
        def typer(a):
            if isinstance(a, types.Array):
                layout = 'F' if a.layout == 'F' else 'C'
                return a.copy(layout=layout, readonly=False)

        return typer


@glue_typing(np.expand_dims)
class NdExpandDims(CallableTemplate):

    def generic(self):
        def typer(a, axis):
            if (not isinstance(a, types.Array)
                or not isinstance(axis, types.Integer)):
                return

            layout = a.layout if a.ndim <= 1 else 'A'
            return a.copy(ndim=a.ndim + 1, layout=layout)

        return typer


class BaseAtLeastNdTemplate(AbstractTemplate):

    def generic(self, args, kws):
        assert not kws
        if not args or not all(isinstance(a, types.Array) for a in args):
            return

        rets = [self.convert_array(a) for a in args]
        if len(rets) > 1:
            retty = types.BaseTuple.from_types(rets)
        else:
            retty = rets[0]
        return signature(retty, *args)


@glue_typing(np.atleast_1d)
class NdAtLeast1d(BaseAtLeastNdTemplate):

    def convert_array(self, a):
        return a.copy(ndim=max(a.ndim, 1))


@glue_typing(np.atleast_2d)
class NdAtLeast2d(BaseAtLeastNdTemplate):

    def convert_array(self, a):
        return a.copy(ndim=max(a.ndim, 2))


@glue_typing(np.atleast_3d)
class NdAtLeast3d(BaseAtLeastNdTemplate):

    def convert_array(self, a):
        return a.copy(ndim=max(a.ndim, 3))


def _homogeneous_dims(context, func_name, arrays):
    ndim = arrays[0].ndim
    for a in arrays:
        if a.ndim != ndim:
            msg = (f"{func_name}(): all the input arrays must have same number "
                   "of dimensions")
            raise NumbaTypeError(msg)
    return ndim

def _sequence_of_arrays(context, func_name, arrays,
                        dim_chooser=_homogeneous_dims):
    if (not isinstance(arrays, types.BaseTuple)
        or not len(arrays)
        or not all(isinstance(a, types.Array) for a in arrays)):
        raise TypeError("%s(): expecting a non-empty tuple of arrays, "
                        "got %s" % (func_name, arrays))

    ndim = dim_chooser(context, func_name, arrays)

    dtype = context.unify_types(*(a.dtype for a in arrays))
    if dtype is None:
        raise TypeError("%s(): input arrays must have "
                        "compatible dtypes" % func_name)

    return dtype, ndim

def _choose_concatenation_layout(arrays):
    # Only create a F array if all input arrays have F layout.
    # This is a simplified version of Numpy's behaviour,
    # while Numpy's actually processes the input strides to
    # decide on optimal output strides
    # (see PyArray_CreateMultiSortedStridePerm()).
    return 'F' if all(a.layout == 'F' for a in arrays) else 'C'


@glue_typing(np.concatenate)
class NdConcatenate(CallableTemplate):

    def generic(self):
        def typer(arrays, axis=None):
            if axis is not None and not isinstance(axis, types.Integer):
                # Note Numpy allows axis=None, but it isn't documented:
                # https://github.com/numpy/numpy/issues/7968
                return

            dtype, ndim = _sequence_of_arrays(self.context,
                                              "np.concatenate", arrays)
            if ndim == 0:
                raise TypeError("zero-dimensional arrays cannot be concatenated")

            layout = _choose_concatenation_layout(arrays)

            return types.Array(dtype, ndim, layout)

        return typer


@glue_typing(np.stack)
class NdStack(CallableTemplate):

    def generic(self):
        def typer(arrays, axis=None):
            if axis is not None and not isinstance(axis, types.Integer):
                # Note Numpy allows axis=None, but it isn't documented:
                # https://github.com/numpy/numpy/issues/7968
                return

            dtype, ndim = _sequence_of_arrays(self.context,
                                                "np.stack", arrays)

            # This diverges from Numpy's behaviour, which simply inserts
            # a new stride at the requested axis (therefore can return
            # a 'A' array).
            layout = 'F' if all(a.layout == 'F' for a in arrays) else 'C'

            return types.Array(dtype, ndim + 1, layout)

        return typer


class BaseStackTemplate(CallableTemplate):

    def generic(self):
        def typer(arrays):
            dtype, ndim = _sequence_of_arrays(self.context,
                                              self.func_name, arrays)

            ndim = max(ndim, self.ndim_min)
            layout = _choose_concatenation_layout(arrays)

            return types.Array(dtype, ndim, layout)

        return typer


@glue_typing(np.hstack)
class NdStack(BaseStackTemplate):
    func_name = "np.hstack"
    ndim_min = 1

@glue_typing(np.vstack)
class NdStack(BaseStackTemplate):
    func_name = "np.vstack"
    ndim_min = 2

@glue_typing(np.dstack)
class NdStack(BaseStackTemplate):
    func_name = "np.dstack"
    ndim_min = 3



def _column_stack_dims(context, func_name, arrays):
    # column_stack() allows stacking 1-d and 2-d arrays together
    for a in arrays:
        if a.ndim < 1 or a.ndim > 2:
            raise TypeError("np.column_stack() is only defined on "
                            "1-d and 2-d arrays")
    return 2


@glue_typing(np.column_stack)
class NdColumnStack(CallableTemplate):

    def generic(self):
        def typer(arrays):
            dtype, ndim = _sequence_of_arrays(self.context,
                                              "np.column_stack", arrays,
                                              dim_chooser=_column_stack_dims)

            layout = _choose_concatenation_layout(arrays)

            return types.Array(dtype, ndim, layout)

        return typer


# -----------------------------------------------------------------------------
# Linear algebra


class MatMulTyperMixin(object):

    def matmul_typer(self, a, b, out=None):
        """
        Typer function for Numpy matrix multiplication.
        """
        if not isinstance(a, types.Array) or not isinstance(b, types.Array):
            return
        if not all(x.ndim in (1, 2) for x in (a, b)):
            raise TypingError("%s only supported on 1-D and 2-D arrays"
                              % (self.func_name, ))
        # Output dimensionality
        ndims = set([a.ndim, b.ndim])
        if ndims == set([2]):
            # M * M
            out_ndim = 2
        elif ndims == set([1, 2]):
            # M* V and V * M
            out_ndim = 1
        elif ndims == set([1]):
            # V * V
            out_ndim = 0

        if out is not None:
            if out_ndim == 0:
                raise TypeError("explicit output unsupported for vector * vector")
            elif out.ndim != out_ndim:
                raise TypeError("explicit output has incorrect dimensionality")
            if not isinstance(out, types.Array) or out.layout != 'C':
                raise TypeError("output must be a C-contiguous array")
            all_args = (a, b, out)
        else:
            all_args = (a, b)

        if not (config.DISABLE_PERFORMANCE_WARNINGS or
                all(x.layout in 'CF' for x in (a, b))):
            msg = ("%s is faster on contiguous arrays, called on %s" %
                   (self.func_name, (a, b)))
            warnings.warn(NumbaPerformanceWarning(msg))
        if not all(x.dtype == a.dtype for x in all_args):
            raise TypingError("%s arguments must all have "
                              "the same dtype" % (self.func_name,))
        if not isinstance(a.dtype, (types.Float, types.Complex)):
            raise TypingError("%s only supported on "
                              "float and complex arrays"
                              % (self.func_name,))
        if out:
            return out
        elif out_ndim > 0:
            return types.Array(a.dtype, out_ndim, 'C')
        else:
            return a.dtype


def _check_linalg_matrix(a, func_name):
    if not isinstance(a, types.Array):
        return
    if not a.ndim == 2:
        raise TypingError("np.linalg.%s() only supported on 2-D arrays"
                          % func_name)
    if not isinstance(a.dtype, (types.Float, types.Complex)):
        raise TypingError("np.linalg.%s() only supported on "
                          "float and complex arrays" % func_name)

# -----------------------------------------------------------------------------
# Miscellaneous functions

@infer_global(np.ndenumerate)
class NdEnumerate(AbstractTemplate):

    def generic(self, args, kws):
        assert not kws
        arr, = args

        if isinstance(arr, types.Array):
            enumerate_type = types.NumpyNdEnumerateType(arr)
            return signature(enumerate_type, *args)


@infer_global(np.nditer)
class NdIter(AbstractTemplate):

    def generic(self, args, kws):
        assert not kws
        if len(args) != 1:
            return
        arrays, = args

        if isinstance(arrays, types.BaseTuple):
            if not arrays:
                return
            arrays = list(arrays)
        else:
            arrays = [arrays]
        nditerty = types.NumpyNdIterType(arrays)
        return signature(nditerty, *args)


@infer_global(pndindex)
@infer_global(np.ndindex)
class NdIndex(AbstractTemplate):

    def generic(self, args, kws):
        assert not kws

        # Either ndindex(shape) or ndindex(*shape)
        if len(args) == 1 and isinstance(args[0], types.BaseTuple):
            tup = args[0]
            if tup.count > 0 and not isinstance(tup, types.UniTuple):
                # Heterogeneous tuple
                return
            shape = list(tup)
        else:
            shape = args

        if all(isinstance(x, types.Integer) for x in shape):
            iterator_type = types.NumpyNdIndexType(len(shape))
            return signature(iterator_type, *args)


# We use the same typing key for np.round() and np.around() to
# re-use the implementations automatically.
@glue_typing(np.round)
@glue_typing(np.around)
class Round(AbstractTemplate):

    def generic(self, args, kws):
        assert not kws
        assert 1 <= len(args) <= 3

        arg = args[0]
        if len(args) == 1:
            decimals = types.intp
            out = None
        else:
            decimals = args[1]
            if len(args) == 2:
                out = None
            else:
                out = args[2]

        supported_scalars = (types.Integer, types.Float, types.Complex)
        if isinstance(arg, supported_scalars):
            assert out is None
            return signature(arg, *args)
        if (isinstance(arg, types.Array) and isinstance(arg.dtype, supported_scalars) and
            isinstance(out, types.Array) and isinstance(out.dtype, supported_scalars) and
            out.ndim == arg.ndim):
            # arg can only be complex if out is complex too
            if (not isinstance(arg.dtype, types.Complex)
                or isinstance(out.dtype, types.Complex)):
                return signature(out, *args)


@glue_typing(np.where)
class Where(AbstractTemplate):

    def generic(self, args, kws):
        assert not kws

        if len(args) == 1:
            # 0-dim arrays return one result array
            ary = args[0]
            ndim = max(ary.ndim, 1)
            retty = types.UniTuple(types.Array(types.intp, 1, 'C'), ndim)
            return signature(retty, ary)

        elif len(args) == 3:
            cond, x, y = args
            retdty = from_dtype(np.promote_types(
                        as_dtype(getattr(args[1], 'dtype', args[1])),
                        as_dtype(getattr(args[2], 'dtype', args[2]))))
            if isinstance(cond, types.Array):
                # array where()
                if isinstance(x, types.Array) and isinstance(y, types.Array):
                    if (cond.ndim == x.ndim == y.ndim):
                        if x.layout == y.layout == cond.layout:
                            retty = types.Array(retdty, x.ndim, x.layout)
                        else:
                            retty = types.Array(retdty, x.ndim, 'C')
                        return signature(retty, *args)
                else:
                    # x and y both scalar
                    retty = types.Array(retdty, cond.ndim, cond.layout)
                    return signature(retty, *args)
            else:
                # scalar where()
                if not isinstance(x, types.Array):
                    retty = types.Array(retdty, 0, 'C')
                    return signature(retty, *args)


@glue_typing(np.sinc)
class Sinc(AbstractTemplate):

    def generic(self, args, kws):
        assert not kws
        assert len(args) == 1
        arg = args[0]
        supported_scalars = (types.Float, types.Complex)
        if (isinstance(arg, supported_scalars) or
              (isinstance(arg, types.Array) and
               isinstance(arg.dtype, supported_scalars))):
            return signature(arg, arg)


@glue_typing(np.angle)
class Angle(CallableTemplate):
    """
    Typing template for np.angle()
    """
    def generic(self):
        def typer(z, deg=False):
            if isinstance(z, types.Array):
                dtype = z.dtype
            else:
                dtype = z
            if isinstance(dtype, types.Complex):
                ret_dtype = dtype.underlying_float
            elif isinstance(dtype, types.Float):
                ret_dtype = dtype
            else:
                return
            if isinstance(z, types.Array):
                return z.copy(dtype=ret_dtype)
            else:
                return ret_dtype
        return typer


@glue_typing(np.diag)
class DiagCtor(CallableTemplate):
    """
    Typing template for np.diag()
    """
    def generic(self):
        def typer(ref, k=0):
            if isinstance(ref, types.Array):
                if ref.ndim == 1:
                    rdim = 2
                elif ref.ndim == 2:
                    rdim = 1
                else:
                    return None
                if isinstance(k, (int, types.Integer)):
                    return types.Array(ndim=rdim, dtype=ref.dtype, layout='C')
        return typer


<<<<<<< HEAD
@glue_typing(np.take)
class Take(AbstractTemplate):

    def generic(self, args, kws):
        if kws:
            raise NumbaAssertionError("kws not supported")
        if len(args) != 2:
            raise NumbaAssertionError("two arguments are required")
        arr, ind = args
        if isinstance(ind, types.Number):
            retty = arr.dtype
        elif isinstance(ind, types.Array):
            retty = types.Array(ndim=ind.ndim, dtype=arr.dtype, layout='C')
        elif isinstance(ind, types.List):
            retty = types.Array(ndim=1, dtype=arr.dtype, layout='C')
        elif isinstance(ind, types.BaseTuple):
            retty = types.Array(ndim=np.ndim(ind), dtype=arr.dtype, layout='C')
        else:
            return None

        return signature(retty, *args)
=======

# -----------------------------------------------------------------------------
# Numba helpers

@glue_typing(carray)
class NumbaCArray(CallableTemplate):
    layout = 'C'

    def generic(self):
        func_name = self.key.__name__

        def typer(ptr, shape, dtype=None):
            if ptr is types.voidptr:
                ptr_dtype = None
            elif isinstance(ptr, types.CPointer):
                ptr_dtype = ptr.dtype
            else:
                raise NumbaTypeError("%s(): pointer argument expected, got '%s'"
                                     % (func_name, ptr))

            if dtype is None:
                if ptr_dtype is None:
                    raise NumbaTypeError("%s(): explicit dtype required for void* argument"
                                         % (func_name,))
                dtype = ptr_dtype
            elif isinstance(dtype, types.DTypeSpec):
                dtype = dtype.dtype
                if ptr_dtype is not None and dtype != ptr_dtype:
                    raise NumbaTypeError("%s(): mismatching dtype '%s' for pointer type '%s'"
                                         % (func_name, dtype, ptr))
            else:
                raise NumbaTypeError("%s(): invalid dtype spec '%s'"
                                     % (func_name, dtype))

            ndim = parse_shape(shape)
            if ndim is None:
                raise NumbaTypeError("%s(): invalid shape '%s'"
                                     % (func_name, shape))

            return types.Array(dtype, ndim, self.layout)

        return typer


@glue_typing(farray)
class NumbaFArray(NumbaCArray):
    layout = 'F'
>>>>>>> 527a3f48
<|MERGE_RESOLUTION|>--- conflicted
+++ resolved
@@ -1091,77 +1091,4 @@
                     return None
                 if isinstance(k, (int, types.Integer)):
                     return types.Array(ndim=rdim, dtype=ref.dtype, layout='C')
-        return typer
-
-
-<<<<<<< HEAD
-@glue_typing(np.take)
-class Take(AbstractTemplate):
-
-    def generic(self, args, kws):
-        if kws:
-            raise NumbaAssertionError("kws not supported")
-        if len(args) != 2:
-            raise NumbaAssertionError("two arguments are required")
-        arr, ind = args
-        if isinstance(ind, types.Number):
-            retty = arr.dtype
-        elif isinstance(ind, types.Array):
-            retty = types.Array(ndim=ind.ndim, dtype=arr.dtype, layout='C')
-        elif isinstance(ind, types.List):
-            retty = types.Array(ndim=1, dtype=arr.dtype, layout='C')
-        elif isinstance(ind, types.BaseTuple):
-            retty = types.Array(ndim=np.ndim(ind), dtype=arr.dtype, layout='C')
-        else:
-            return None
-
-        return signature(retty, *args)
-=======
-
-# -----------------------------------------------------------------------------
-# Numba helpers
-
-@glue_typing(carray)
-class NumbaCArray(CallableTemplate):
-    layout = 'C'
-
-    def generic(self):
-        func_name = self.key.__name__
-
-        def typer(ptr, shape, dtype=None):
-            if ptr is types.voidptr:
-                ptr_dtype = None
-            elif isinstance(ptr, types.CPointer):
-                ptr_dtype = ptr.dtype
-            else:
-                raise NumbaTypeError("%s(): pointer argument expected, got '%s'"
-                                     % (func_name, ptr))
-
-            if dtype is None:
-                if ptr_dtype is None:
-                    raise NumbaTypeError("%s(): explicit dtype required for void* argument"
-                                         % (func_name,))
-                dtype = ptr_dtype
-            elif isinstance(dtype, types.DTypeSpec):
-                dtype = dtype.dtype
-                if ptr_dtype is not None and dtype != ptr_dtype:
-                    raise NumbaTypeError("%s(): mismatching dtype '%s' for pointer type '%s'"
-                                         % (func_name, dtype, ptr))
-            else:
-                raise NumbaTypeError("%s(): invalid dtype spec '%s'"
-                                     % (func_name, dtype))
-
-            ndim = parse_shape(shape)
-            if ndim is None:
-                raise NumbaTypeError("%s(): invalid shape '%s'"
-                                     % (func_name, shape))
-
-            return types.Array(dtype, ndim, self.layout)
-
-        return typer
-
-
-@glue_typing(farray)
-class NumbaFArray(NumbaCArray):
-    layout = 'F'
->>>>>>> 527a3f48
+        return typer