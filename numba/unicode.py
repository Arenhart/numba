--- conflicted
+++ resolved
@@ -35,11 +35,8 @@
 from .unicode_support import (_Py_TOUPPER, _Py_TOLOWER, _Py_UCS4,
                               _PyUnicode_ToUpperFull, _PyUnicode_ToLowerFull,
                               _PyUnicode_ToTitleFull,
-<<<<<<< HEAD
                               _PyUnicode_IsSpace, _Py_ISSPACE,
-=======
                               _PyUnicode_IsXidStart, _PyUnicode_IsXidContinue,
->>>>>>> df350507
                               _PyUnicode_IsCased, _PyUnicode_IsCaseIgnorable,
                               _PyUnicode_IsUppercase, _PyUnicode_IsLowercase,
                               _PyUnicode_IsTitlecase, _Py_ISLOWER, _Py_ISUPPER)
