try:
    # Try to use setuptools so as to enable support of the special
    # "Microsoft Visual C++ Compiler for Python 2.7" (http://aka.ms/vcpython27)
    # for building under Windows.
    # Note setuptools >= 6.0 is required for this.
    from setuptools import setup, Extension
except ImportError:
    from distutils.core import setup, Extension

import sys
import os
import numpy
import numpy.distutils.misc_util as np_misc
import versioneer

versioneer.versionfile_source = 'numba/_version.py'
versioneer.versionfile_build = 'numba/_version.py'
versioneer.tag_prefix = ''
versioneer.parentdir_prefix = 'numba-'

cmdclass = versioneer.get_cmdclass()

setup_args = {
    'long_description': open('README.rst').read(),
}

GCCFLAGS = ["-std=c89", "-Wdeclaration-after-statement", "-Werror"]

if os.environ.get("NUMBA_GCC_FLAGS"):
    CFLAGS = GCCFLAGS
else:
    CFLAGS = []


if sys.platform == 'darwin' and sys.version_info[:2] == (2, 6):
    cpp_link_args = ['-lstdc++']
else:
    cpp_link_args = []

npymath_info = np_misc.get_info('npymath')

ext_dynfunc = Extension(name='numba._dynfunc', sources=['numba/_dynfunc.c'],
                        extra_compile_args=CFLAGS,
                        depends=["numba/_pymodule.h"])

ext_npymath_exports = Extension(name='numba._npymath_exports',
                                sources=['numba/_npymath_exports.c'],
                                include_dirs=npymath_info['include_dirs'],
                                libraries=npymath_info['libraries'],
                                library_dirs=npymath_info['library_dirs'],
                                define_macros=npymath_info['define_macros'])


ext_dispatcher = Extension(name="numba._dispatcher",
                           include_dirs=[numpy.get_include()],
                           sources=['numba/_dispatcher.c',
                                    'numba/_dispatcherimpl.cpp',
                                    'numba/typeconv/typeconv.cpp'],
                           depends=["numba/_pymodule.h",
                                    "numba/_dispatcher.h"],
                           extra_link_args=cpp_link_args)

ext_helperlib = Extension(name="numba._helperlib",
                          include_dirs=[numpy.get_include()],
                          sources=["numba/_helperlib.c", "numba/_math_c99.c"],
                          extra_compile_args=CFLAGS,
                          depends=["numba/_pymodule.h",
                                   "numba/_math_c99.h",
                                   "numba/mathnames.inc"])

ext_typeconv = Extension(name="numba.typeconv._typeconv",
                         sources=["numba/typeconv/typeconv.cpp",
                                  "numba/typeconv/_typeconv.cpp"],
                         depends=["numba/_pymodule.h"],
                         extra_link_args=cpp_link_args)

ext_npyufunc_ufunc = Extension(name="numba.npyufunc._internal",
                               sources=["numba/npyufunc/_internal.c"],
                               include_dirs=[numpy.get_include()],
                               depends=["numba/npyufunc/_ufunc.c",
                                        "numba/npyufunc/_internal.h",
                                        "numba/_pymodule.h"])

ext_mviewbuf = Extension(name='numba.mviewbuf',
                         sources=['numba/mviewbuf.c'])


ext_modules = [ext_dynfunc, ext_npymath_exports, ext_dispatcher,

               ext_helperlib, ext_typeconv, ext_npyufunc_ufunc, ext_mviewbuf]


HSA_PATH = os.getenv("HSA_PATH", '/opt/hsa')

# TODO: merge this two files into something in the numba repo
hsa_support_srcs = ['numba/hsa/hsadrv/elf_utils.c']
hsa_support_include = [os.path.join(HSA_PATH, 'include')]
hsa_support_lib = [os.path.join(HSA_PATH, 'lib')]
ext_hsa_support = Extension(name='numba.hsa.hsadrv._hsa_support',
                            sources=hsa_support_srcs,
                            include_dirs=hsa_support_include,
                            extra_compile_args=['-std=c99'],
                            extra_link_args=['-lelf'])
ext_modules.append(ext_hsa_support)


packages = [
    "numba",
    "numba.targets",
    "numba.tests",
    "numba.typing",
    "numba.typeconv",
    "numba.npyufunc",
    "numba.pycc",
    "numba.servicelib",
    "numba.datamodel",
    "numba.cuda",
    "numba.cuda.cudadrv",
    "numba.cuda.tests",
    "numba.cuda.tests.cudadrv",
    "numba.cuda.tests.cudadrv.data",
    "numba.cuda.tests.cudapy",
<<<<<<< HEAD
    "numba.hsa",
    "numba.hsa.hsadrv",
    "numba.hsa.hlc",
    "numba.hsa.tests",
    "numba.hsa.tests.hsadrv",
    "numba.hsa.tests.hsapy",
=======
    "numba.annotations",
>>>>>>> 5cc97bba
]

setup(name='numba',
      description="compiling Python code using LLVM",
      version=versioneer.get_version(),

      classifiers=[
        "Development Status :: 4 - Beta",
        "Intended Audience :: Developers",
        "License :: OSI Approved :: BSD License",
        "Operating System :: OS Independent",
        "Programming Language :: Python",
        "Programming Language :: Python :: 2.6",
        "Programming Language :: Python :: 2.7",
        "Programming Language :: Python :: 3.3",
        "Programming Language :: Python :: 3.4",
        "Topic :: Software Development :: Compilers",
      ],
      package_data={
        "numba": ["*.c", "*.h", "*.cpp", "*.inc"],
        "numba.npyufunc": ["*.c", "*.h"],
        "numba.typeconv": ["*.cpp", "*.hpp"],
        "numba.cuda.tests.cudadrv.data": ["*.ptx"],
        "numba.hsa.tests.hsadrv": ["*.brig"],
      },
      scripts=["numba/pycc/pycc", "bin/numba"],
      author="Continuum Analytics, Inc.",
      author_email="numba-users@continuum.io",
      url="http://numba.github.com",
      ext_modules=ext_modules,
      packages=packages,
      license="BSD",
      cmdclass=cmdclass,
      **setup_args)
<|MERGE_RESOLUTION|>--- conflicted
+++ resolved
@@ -120,16 +120,13 @@
     "numba.cuda.tests.cudadrv",
     "numba.cuda.tests.cudadrv.data",
     "numba.cuda.tests.cudapy",
-<<<<<<< HEAD
+    "numba.annotations",
     "numba.hsa",
     "numba.hsa.hsadrv",
     "numba.hsa.hlc",
     "numba.hsa.tests",
     "numba.hsa.tests.hsadrv",
     "numba.hsa.tests.hsapy",
-=======
-    "numba.annotations",
->>>>>>> 5cc97bba
 ]
 
 setup(name='numba',
