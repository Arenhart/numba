--- conflicted
+++ resolved
@@ -9,6 +9,7 @@
 from . import (_dynfunc, cgutils, config, funcdesc, generators, ir, types,
                typing, utils)
 from .errors import LoweringError
+
 
 class Environment(_dynfunc.Environment):
     __slots__ = ()
@@ -512,22 +513,12 @@
             res = self.context.call_external_function(
                 self.builder, func, fndesc.argtypes, argvals)
 
-<<<<<<< HEAD
-=======
         elif isinstance(fnty, types.NumbaFunction):
             # Handle a compiled Numba function
             self.debug_print("# calling numba function")
             res = self.context.call_internal(self.builder, fnty.fndesc,
                                              fnty.sig, argvals)
 
-        elif isinstance(fnty, types.Method):
-            self.debug_print("# calling method")
-            # Method of objects are handled differently
-            fnobj = self.loadvar(expr.func.name)
-            res = self.context.call_class_method(self.builder, fnobj,
-                                                 signature, argvals)
-
->>>>>>> 3b959638
         elif isinstance(fnty, types.ExternalFunctionPointer):
             self.debug_print("# calling external function pointer")
             # Handle a C function pointer
