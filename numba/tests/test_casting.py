--- conflicted
+++ resolved
@@ -84,7 +84,6 @@
         self.assertEqual(driver(x), x[0])
         self.assertEqual(len(inner.overloads), 1)
 
-<<<<<<< HEAD
     def test_0darrayT_to_T(self):
         @njit
         def inner(x):
@@ -93,7 +92,7 @@
         for T in (np.float32, np.int64):
             x = np.array(12.3, dtype=T)
             self.assertEqual(inner(x), x[()])
-=======
+
     def test_array_to_scalar(self):
         """
         Ensure that a TypingError exception is raised if
@@ -105,7 +104,6 @@
 
         self.assertIn("Casting array(float64, 1d, C) to int32 directly is unsupported.",
                       str(raises.exception))
->>>>>>> 12355c16
 
     def test_optional_to_optional(self):
         """
