--- conflicted
+++ resolved
@@ -8,13 +8,8 @@
 
 from numba import cuda
 from numba.cuda.cudadrv import drvapi, devicearray
-<<<<<<< HEAD
 from numba.cuda.testing import (skip_on_cudasim, skip_under_cuda_memcheck,
-                                ContextResettingTestCase)
-=======
-from numba.cuda.testing import (skip_on_cudasim, ContextResettingTestCase,
-                                ForeignArray)
->>>>>>> 64fbf2b8
+                                ContextResettingTestCase, ForeignArray)
 from numba.tests.support import linux_only
 import unittest
 
