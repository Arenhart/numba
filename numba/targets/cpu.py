--- conflicted
+++ resolved
@@ -240,10 +240,25 @@
     def optimize(self, module):
         self.pm.run(module)
 
-<<<<<<< HEAD
     def finalize(self, func, fndesc):
         """Finalize the compilation.  Called by get_executable().
-=======
+
+        - Rewrite intrinsics
+        - Fix div & rem instructions on 32bit platform
+        - Optimize python API calls
+        """
+        func.module.target = self.tm.triple
+
+        if self.is32bit:
+            dmf = intrinsics.DivmodFixer()
+            dmf.run(func.module)
+
+        im = intrinsics.IntrinsicMapping(self)
+        im.run(func.module)
+
+        if not fndesc.native:
+            self.optimize_pythonapi(func)
+
     def get_executable(self, func, fndesc, env):
         """
         Returns
@@ -256,50 +271,10 @@
             callable function address
         - env
             an execution environment (from _dynfunc)
->>>>>>> 15f35ade
-
-        - Rewrite intrinsics
-        - Fix div & rem instructions on 32bit platform
-        - Bind module dictionary
-        - Optimize python API calls
-        """
-        func.module.target = self.tm.triple
-
-        if self.is32bit:
-            dmf = intrinsics.DivmodFixer()
-            dmf.run(func.module)
-
-        im = intrinsics.IntrinsicMapping(self)
-        im.run(func.module)
-
-        # Map module.__dict__
-        le.dylib_add_symbol(".pymodule.dict." + fndesc.modname,
-                            id(fndesc.globals))
-
-        if not fndesc.native:
-            self.optimize_pythonapi(func)
-
-<<<<<<< HEAD
-    def get_executable(self, func, fndesc):
-        """
-        Returns
-        -------
-        (cfunc, fnptr)
-
-        - cfunc
-            callable function (Can be None)
-        - fnptr
-            callable function address
-
         """
         self.finalize(func, fndesc)
-        cfunc, fnptr = self.prepare_for_call(func, fndesc)
-
-        return cfunc, fnptr
-=======
         cfunc = self.prepare_for_call(func, fndesc, env)
         return cfunc
->>>>>>> 15f35ade
 
     def prepare_for_call(self, func, fndesc, env):
         wrapper, api = PyCallWrapper(self, func.module, func, fndesc,
