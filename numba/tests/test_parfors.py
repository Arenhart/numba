#
# Copyright (c) 2017 Intel Corporation
# SPDX-License-Identifier: BSD-2-Clause
#


from math import sqrt
import re
import dis
import numbers
import os
import platform
import sys
import subprocess
import types as pytypes
import warnings
from functools import reduce
import numpy as np
from numpy.random import randn
import operator
from collections import defaultdict, namedtuple
import copy
from itertools import cycle, chain
import subprocess as subp

import numba.parfors.parfor
from numba import njit, prange, set_num_threads, get_num_threads, typeof
from numba.core import (types, utils, typing, errors, ir, rewrites,
                        typed_passes, inline_closurecall, config, compiler, cpu)
from numba.extending import (overload_method, register_model,
                             typeof_impl, unbox, NativeValue, models)
from numba.core.registry import cpu_target
from numba.core.annotations import type_annotations
from numba.core.ir_utils import (find_callname, guard, build_definitions,
                            get_definition, is_getitem, is_setitem,
                            index_var_of_get_setitem)
from numba.np.unsafe.ndarray import empty_inferred as unsafe_empty
from numba.core.bytecode import ByteCodeIter
from numba.core.compiler import (compile_isolated, Flags, CompilerBase,
                                 DefaultPassBuilder)
from numba.core.compiler_machinery import register_pass, AnalysisPass
from numba.core.typed_passes import IRLegalization
from numba.tests.support import (TestCase, captured_stdout, MemoryLeakMixin,
                      override_env_config, linux_only, tag,
                      skip_parfors_unsupported, _32bit, needs_blas,
                      needs_lapack, disabled_test, skip_unless_scipy,
                      needs_subprocess)
from numba.core.extending import register_jitable
import cmath
import unittest

# NOTE: Each parfors test class is run in separate subprocess, this is to reduce
# memory pressure in CI settings. The environment variable "SUBPROC_TEST" is
# used to determine whether a test is skipped or not, such that if you want to
# run any parfors test directly this environment variable can be set. The
# subprocesses running the test classes set this environment variable as the new
# process starts which enables the tests within the process. The decorator
# @needs_subprocess is used to ensure the appropriate test skips are made.


@skip_parfors_unsupported
class TestParforsRunner(TestCase):

    _numba_parallel_test_ = False

    # Each test class can run for 30 minutes before time out. Extend this to an
    # hour on aarch64 (some public CI systems were timing out).
    _TIMEOUT = 1800 if platform.machine() != 'aarch64' else 3600

    """This is the test runner for all the parfors tests, it runs them in
    subprocesses as described above. The convention for the test method naming
    is: `test_<TestClass>` where <TestClass> is the name of the test class in
    this module.
    """
    def runner(self):
        themod = self.__module__
        test_clazz_name = self.id().split('.')[-1].split('_')[-1]
        # don't specify a given test, it's an entire class that needs running
        self.subprocess_test_runner(test_module=themod,
                                    test_class=test_clazz_name,
                                    timeout=self._TIMEOUT)

    def test_TestParforBasic(self):
        self.runner()

    def test_TestParforNumericalMisc(self):
        self.runner()

    def test_TestParforNumPy(self):
        self.runner()

    def test_TestParfors(self):
        self.runner()

    def test_TestParforsBitMask(self):
        self.runner()

    def test_TestParforsDiagnostics(self):
        self.runner()

    def test_TestParforsLeaks(self):
        self.runner()

    def test_TestParforsMisc(self):
        self.runner()

    def test_TestParforsOptions(self):
        self.runner()

    def test_TestParforsSlice(self):
        self.runner()

    def test_TestParforsVectorizer(self):
        self.runner()

    def test_TestPrangeBasic(self):
        self.runner()

    def test_TestPrangeSpecific(self):
        self.runner()


x86_only = unittest.skipIf(platform.machine() not in ('i386', 'x86_64'), 'x86 only test')

_GLOBAL_INT_FOR_TESTING1 = 17
_GLOBAL_INT_FOR_TESTING2 = 5

TestNamedTuple = namedtuple('TestNamedTuple', ('part0', 'part1'))

def null_comparer(a, b):
    """
    Used with check_arq_equality to indicate that we do not care
    whether the value of the parameter at the end of the function
    has a particular value.
    """
    pass


@needs_subprocess
class TestParforsBase(TestCase):
    """
    Base class for testing parfors.
    Provides functions for compilation and three way comparison between
    python functions, njit'd functions and parfor njit'd functions.
    """

    _numba_parallel_test_ = False

    def __init__(self, *args):
        # flags for njit()
        self.cflags = Flags()
        self.cflags.nrt = True

        # flags for njit(parallel=True)
        self.pflags = Flags()
        self.pflags.auto_parallel = cpu.ParallelOptions(True)
        self.pflags.nrt = True

        # flags for njit(parallel=True, fastmath=True)
        self.fast_pflags = Flags()
        self.fast_pflags.auto_parallel = cpu.ParallelOptions(True)
        self.fast_pflags.nrt = True
        self.fast_pflags.fastmath = cpu.FastMathOptions(True)
        super(TestParforsBase, self).__init__(*args)

    def _compile_this(self, func, sig, flags):
        return compile_isolated(func, sig, flags=flags)

    def compile_parallel(self, func, sig):
        return self._compile_this(func, sig, flags=self.pflags)

    def compile_parallel_fastmath(self, func, sig):
        return self._compile_this(func, sig, flags=self.fast_pflags)

    def compile_njit(self, func, sig):
        return self._compile_this(func, sig, flags=self.cflags)

    def compile_all(self, pyfunc, *args, **kwargs):
        sig = tuple([numba.typeof(x) for x in args])

        # compile the prange injected function
        cpfunc = self.compile_parallel(pyfunc, sig)

        # compile a standard njit of the original function
        cfunc = self.compile_njit(pyfunc, sig)

        return cfunc, cpfunc

    def check_parfors_vs_others(self, pyfunc, cfunc, cpfunc, *args, **kwargs):
        """
        Checks python, njit and parfor impls produce the same result.

        Arguments:
            pyfunc - the python function to test
            cfunc - CompilerResult from njit of pyfunc
            cpfunc - CompilerResult from njit(parallel=True) of pyfunc
            args - arguments for the function being tested
        Keyword Arguments:
            scheduler_type - 'signed', 'unsigned' or None, default is None.
                           Supply in cases where the presence of a specific
                           scheduler is to be asserted.
            fastmath_pcres - a fastmath parallel compile result, if supplied
                             will be run to make sure the result is correct
            check_arg_equality - some functions need to check that a
                                 parameter is modified rather than a certain
                                 value returned.  If this keyword argument
                                 is supplied, it should be a list of
                                 comparison functions such that the i'th
                                 function in the list is used to compare the
                                 i'th parameter of the njit and parallel=True
                                 functions against the i'th parameter of the
                                 standard Python function, asserting if they
                                 differ.  The length of this list must be equal
                                 to the number of parameters to the function.
                                 The null comparator is available for use
                                 when you do not desire to test if some
                                 particular parameter is changed.
            Remaining kwargs are passed to np.testing.assert_almost_equal
        """
        scheduler_type = kwargs.pop('scheduler_type', None)
        check_fastmath = kwargs.pop('check_fastmath', None)
        fastmath_pcres = kwargs.pop('fastmath_pcres', None)
        check_scheduling = kwargs.pop('check_scheduling', True)
        check_args_for_equality = kwargs.pop('check_arg_equality', None)

        def copy_args(*args):
            if not args:
                return tuple()
            new_args = []
            for x in args:
                if isinstance(x, np.ndarray):
                    new_args.append(x.copy('k'))
                elif isinstance(x, np.number):
                    new_args.append(x.copy())
                elif isinstance(x, numbers.Number):
                    new_args.append(x)
                elif isinstance(x, tuple):
                    new_args.append(copy.deepcopy(x))
                elif isinstance(x, list):
                    new_args.append(x[:])
                else:
                    raise ValueError('Unsupported argument type encountered')
            return tuple(new_args)

        # python result
        py_args = copy_args(*args)
        py_expected = pyfunc(*py_args)

        # njit result
        njit_args = copy_args(*args)
        njit_output = cfunc.entry_point(*njit_args)

        # parfor result
        parfor_args = copy_args(*args)
        parfor_output = cpfunc.entry_point(*parfor_args)

        if check_args_for_equality is None:
            np.testing.assert_almost_equal(njit_output, py_expected, **kwargs)
            np.testing.assert_almost_equal(parfor_output, py_expected, **kwargs)
            self.assertEqual(type(njit_output), type(parfor_output))
        else:
            assert(len(py_args) == len(check_args_for_equality))
            for pyarg, njitarg, parforarg, argcomp in zip(
                py_args, njit_args, parfor_args, check_args_for_equality):
                argcomp(njitarg, pyarg, **kwargs)
                argcomp(parforarg, pyarg, **kwargs)

        if check_scheduling:
            self.check_scheduling(cpfunc, scheduler_type)

        # if requested check fastmath variant
        if fastmath_pcres is not None:
            parfor_fastmath_output = fastmath_pcres.entry_point(*copy_args(*args))
            np.testing.assert_almost_equal(parfor_fastmath_output, py_expected,
                                           **kwargs)

    def check(self, pyfunc, *args, **kwargs):
        """Checks that pyfunc compiles for *args under parallel=True and njit
        and asserts that all version execute and produce the same result"""
        cfunc, cpfunc = self.compile_all(pyfunc, *args)
        self.check_parfors_vs_others(pyfunc, cfunc, cpfunc, *args, **kwargs)

    def check_variants(self, impl, arg_gen, **kwargs):
        """Run self.check(impl, ...) on array data generated from arg_gen.
        """
        for args in arg_gen():
            with self.subTest(list(map(typeof, args))):
                self.check(impl, *args, **kwargs)

    def count_parfors_variants(self, impl, arg_gen, **kwargs):
        """Run self.countParfors(impl, ...) on array types generated from
        arg_gen.
        """
        for args in arg_gen():
            with self.subTest(list(map(typeof, args))):
                argtys = tuple(map(typeof, args))
                # At least one parfors
                self.assertGreaterEqual(countParfors(impl, argtys), 1)

    def check_scheduling(self, cres, scheduler_type):
        # make sure parfor set up scheduling
        scheduler_str = '@do_scheduling'
        if scheduler_type is not None:
            if scheduler_type in ['signed', 'unsigned']:
                scheduler_str += '_' + scheduler_type
            else:
                msg = "Unknown scheduler_type specified: %s"
                raise ValueError(msg % scheduler_type)

        self.assertIn(scheduler_str, cres.library.get_llvm_str())

    def gen_linspace(self, n, ct):
        """Make *ct* sample 1D arrays of length *n* using np.linspace().
        """
        def gen():
            yield np.linspace(0, 1, n)
            yield np.linspace(2, 1, n)
            yield np.linspace(1, 2, n)

        src = cycle(gen())
        return [next(src) for i in range(ct)]

    def gen_linspace_variants(self, ct):
        """Make 1D, 2D, 3D variants of the data in C and F orders
        """
        # 1D
        yield self.gen_linspace(10, ct=ct)

        # 2D
        arr2ds = [x.reshape((2, 3))
                  for x in self.gen_linspace(n=2 * 3, ct=ct)]
        yield arr2ds
        # Fortran order
        yield [np.asfortranarray(x) for x in arr2ds]

        # 3D
        arr3ds = [x.reshape((2, 3, 4))
                  for x in self.gen_linspace(n=2 * 3 * 4, ct=ct)]
        yield arr3ds
        # Fortran order
        yield [np.asfortranarray(x) for x in arr3ds]

    def _filter_mod(self, mod, magicstr, checkstr=None):
        """ helper function to filter out modules by name"""
        filt = [x for x in mod if magicstr in x.name]
        if checkstr is not None:
            for x in filt:
                assert checkstr in str(x)
        return filt

    def _get_gufunc_modules(self, cres, magicstr, checkstr=None):
        """ gets the gufunc LLVM Modules"""
        _modules = [x for x in cres.library._codegen._engine._ee._modules]
        return self._filter_mod(_modules, magicstr, checkstr=checkstr)

    def _get_gufunc_info(self, cres, fn):
        """ helper for gufunc IR/asm generation"""
        # get the gufunc modules
        magicstr = '__numba_parfor_gufunc'
        gufunc_mods = self._get_gufunc_modules(cres, magicstr)
        x = dict()
        for mod in gufunc_mods:
            x[mod.name] = fn(mod)
        return x

    def _get_gufunc_ir(self, cres):
        """
        Returns the IR of the gufuncs used as parfor kernels
        as a dict mapping the gufunc name to its IR.

        Arguments:
         cres - a CompileResult from `njit(parallel=True, ...)`
        """
        return self._get_gufunc_info(cres, str)

    def _get_gufunc_asm(self, cres):
        """
        Returns the assembly of the gufuncs used as parfor kernels
        as a dict mapping the gufunc name to its assembly.

        Arguments:
         cres - a CompileResult from `njit(parallel=True, ...)`
        """
        tm = cres.library._codegen._tm
        def emit_asm(mod):
            return str(tm.emit_assembly(mod))
        return self._get_gufunc_info(cres, emit_asm)

    def assert_fastmath(self, pyfunc, sig):
        """
        Asserts that the fastmath flag has some effect in that suitable
        instructions are now labelled as `fast`. Whether LLVM can actually do
        anything to optimise better now the derestrictions are supplied is
        another matter!

        Arguments:
         pyfunc - a function that contains operations with parallel semantics
         sig - the type signature of pyfunc
        """

        cres = self.compile_parallel_fastmath(pyfunc, sig)
        _ir = self._get_gufunc_ir(cres)

        def _get_fast_instructions(ir):
            splitted = ir.splitlines()
            fast_inst = []
            for x in splitted:
                m = re.search(r'\bfast\b', x)  # \b for wholeword
                if m is not None:
                    fast_inst.append(x)
            return fast_inst

        def _assert_fast(instrs):
            ops = ('fadd', 'fsub', 'fmul', 'fdiv', 'frem', 'fcmp')
            for inst in instrs:
                count = 0
                for op in ops:
                    match = op + ' fast'
                    if match in inst:
                        count += 1
                self.assertTrue(count > 0)

        for name, guir in _ir.items():
            inst = _get_fast_instructions(guir)
            _assert_fast(inst)


def blackscholes_impl(sptprice, strike, rate, volatility, timev):
    # blackscholes example
    logterm = np.log(sptprice / strike)
    powterm = 0.5 * volatility * volatility
    den = volatility * np.sqrt(timev)
    d1 = (((rate + powterm) * timev) + logterm) / den
    d2 = d1 - den
    NofXd1 = 0.5 + 0.5 * 2.0 * d1
    NofXd2 = 0.5 + 0.5 * 2.0 * d2
    futureValue = strike * np.exp(- rate * timev)
    c1 = futureValue * NofXd2
    call = sptprice * NofXd1 - c1
    put = call - futureValue + sptprice
    return put


def lr_impl(Y, X, w, iterations):
    # logistic regression example
    for i in range(iterations):
        w -= np.dot(((1.0 / (1.0 + np.exp(-Y * np.dot(X, w))) - 1.0) * Y), X)
    return w

def example_kmeans_test(A, numCenter, numIter, init_centroids):
    centroids = init_centroids
    N, D = A.shape

    for l in range(numIter):
        dist = np.array([[sqrt(np.sum((A[i,:]-centroids[j,:])**2))
                                for j in range(numCenter)] for i in range(N)])
        labels = np.array([dist[i,:].argmin() for i in range(N)])

        centroids = np.array([[np.sum(A[labels==i, j])/np.sum(labels==i)
                                 for j in range(D)] for i in range(numCenter)])

    return centroids

def get_optimized_numba_ir(test_func, args, **kws):
    typingctx = typing.Context()
    targetctx = cpu.CPUContext(typingctx, 'cpu')
    test_ir = compiler.run_frontend(test_func)
    if kws:
        options = cpu.ParallelOptions(kws)
    else:
        options = cpu.ParallelOptions(True)

    tp = TestPipeline(typingctx, targetctx, args, test_ir)

    with cpu_target.nested_context(typingctx, targetctx):
        typingctx.refresh()
        targetctx.refresh()

        inline_pass = inline_closurecall.InlineClosureCallPass(tp.state.func_ir,
                                                               options,
                                                               typed=True)
        inline_pass.run()

        rewrites.rewrite_registry.apply('before-inference', tp.state)

        tp.state.typemap, tp.state.return_type, tp.state.calltypes, _ = \
        typed_passes.type_inference_stage(tp.state.typingctx,
            tp.state.targetctx, tp.state.func_ir, tp.state.args, None)

        type_annotations.TypeAnnotation(
            func_ir=tp.state.func_ir,
            typemap=tp.state.typemap,
            calltypes=tp.state.calltypes,
            lifted=(),
            lifted_from=None,
            args=tp.state.args,
            return_type=tp.state.return_type,
            html_output=config.HTML)

        diagnostics = numba.parfors.parfor.ParforDiagnostics()

        preparfor_pass = numba.parfors.parfor.PreParforPass(
            tp.state.func_ir, tp.state.typemap, tp.state.calltypes,
            tp.state.typingctx, tp.state.targetctx, options,
            swapped=diagnostics.replaced_fns)
        preparfor_pass.run()

        rewrites.rewrite_registry.apply('after-inference', tp.state)

        flags = compiler.Flags()
        parfor_pass = numba.parfors.parfor.ParforPass(
            tp.state.func_ir, tp.state.typemap, tp.state.calltypes,
            tp.state.return_type, tp.state.typingctx, tp.state.targetctx,
            options, flags, tp.state.metadata, diagnostics=diagnostics)
        parfor_pass.run()
        test_ir._definitions = build_definitions(test_ir.blocks)

    return test_ir, tp

def countParfors(test_func, args, **kws):
    test_ir, tp = get_optimized_numba_ir(test_func, args, **kws)
    ret_count = 0

    for label, block in test_ir.blocks.items():
        for i, inst in enumerate(block.body):
            if isinstance(inst, numba.parfors.parfor.Parfor):
                ret_count += 1

    return ret_count


def countArrays(test_func, args, **kws):
    test_ir, tp = get_optimized_numba_ir(test_func, args, **kws)
    return _count_arrays_inner(test_ir.blocks, tp.state.typemap)

def get_init_block_size(test_func, args, **kws):
    test_ir, tp = get_optimized_numba_ir(test_func, args, **kws)
    blocks = test_ir.blocks

    ret_count = 0

    for label, block in blocks.items():
        for i, inst in enumerate(block.body):
            if isinstance(inst, numba.parfors.parfor.Parfor):
                ret_count += len(inst.init_block.body)

    return ret_count

def _count_arrays_inner(blocks, typemap):
    ret_count = 0
    arr_set = set()

    for label, block in blocks.items():
        for i, inst in enumerate(block.body):
            if isinstance(inst, numba.parfors.parfor.Parfor):
                parfor_blocks = inst.loop_body.copy()
                parfor_blocks[0] = inst.init_block
                ret_count += _count_arrays_inner(parfor_blocks, typemap)
            if (isinstance(inst, ir.Assign)
                    and isinstance(typemap[inst.target.name],
                                    types.ArrayCompatible)):
                arr_set.add(inst.target.name)

    ret_count += len(arr_set)
    return ret_count

def countArrayAllocs(test_func, args, **kws):
    test_ir, tp = get_optimized_numba_ir(test_func, args, **kws)
    ret_count = 0

    for block in test_ir.blocks.values():
        ret_count += _count_array_allocs_inner(test_ir, block)

    return ret_count

def _count_array_allocs_inner(func_ir, block):
    ret_count = 0
    for inst in block.body:
        if isinstance(inst, numba.parfors.parfor.Parfor):
            ret_count += _count_array_allocs_inner(func_ir, inst.init_block)
            for b in inst.loop_body.values():
                ret_count += _count_array_allocs_inner(func_ir, b)

        if (isinstance(inst, ir.Assign) and isinstance(inst.value, ir.Expr)
                and inst.value.op == 'call'
                and (guard(find_callname, func_ir, inst.value) == ('empty', 'numpy')
                or guard(find_callname, func_ir, inst.value)
                    == ('empty_inferred', 'numba.np.unsafe.ndarray'))):
            ret_count += 1

    return ret_count

def countNonParforArrayAccesses(test_func, args, **kws):
    test_ir, tp = get_optimized_numba_ir(test_func, args, **kws)
    return _count_non_parfor_array_accesses_inner(test_ir, test_ir.blocks,
                                                  tp.state.typemap)

def _count_non_parfor_array_accesses_inner(f_ir, blocks, typemap, parfor_indices=None):
    ret_count = 0
    if parfor_indices is None:
        parfor_indices = set()

    for label, block in blocks.items():
        for stmt in block.body:
            if isinstance(stmt, numba.parfors.parfor.Parfor):
                parfor_indices.add(stmt.index_var.name)
                parfor_blocks = stmt.loop_body.copy()
                parfor_blocks[0] = stmt.init_block
                ret_count += _count_non_parfor_array_accesses_inner(
                    f_ir, parfor_blocks, typemap, parfor_indices)

            # getitem
            if (is_getitem(stmt) and isinstance(typemap[stmt.value.value.name],
                        types.ArrayCompatible) and not _uses_indices(
                        f_ir, index_var_of_get_setitem(stmt), parfor_indices)):
                ret_count += 1

            # setitem
            if (is_setitem(stmt) and isinstance(typemap[stmt.target.name],
                    types.ArrayCompatible) and not _uses_indices(
                    f_ir, index_var_of_get_setitem(stmt), parfor_indices)):
                ret_count += 1

    return ret_count

def _uses_indices(f_ir, index, index_set):
    if index.name in index_set:
        return True

    ind_def = guard(get_definition, f_ir, index)
    if isinstance(ind_def, ir.Expr) and ind_def.op == 'build_tuple':
        varnames = set(v.name for v in ind_def.items)
        return len(varnames & index_set) != 0

    return False


class TestPipeline(object):
    def __init__(self, typingctx, targetctx, args, test_ir):
        self.state = compiler.StateDict()
        self.state.typingctx = typingctx
        self.state.targetctx = targetctx
        self.state.args = args
        self.state.func_ir = test_ir
        self.state.typemap = None
        self.state.return_type = None
        self.state.calltypes = None
        self.state.metadata = {}


@skip_parfors_unsupported
class TestParforBasic(TestParforsBase):
    """Smoke tests for the parfors transforms. These tests check the most basic
    functionality"""

    def __init__(self, *args):
        TestParforsBase.__init__(self, *args)
        # these are used in the mass of simple tests
        m = np.reshape(np.arange(12.), (3, 4))
        self.simple_args = [np.arange(3.), np.arange(4.), m, m.T]

    def test_simple01(self):
        def test_impl():
            return np.ones(())
        with self.assertRaises(AssertionError) as raises:
            self.check(test_impl)
        self.assertIn("\'@do_scheduling\' not found", str(raises.exception))

    def test_simple02(self):
        def test_impl():
            return np.ones((1,))
        self.check(test_impl)

    def test_simple03(self):
        def test_impl():
            return np.ones((1, 2))
        self.check(test_impl)

    def test_simple04(self):
        def test_impl():
            return np.ones(1)
        self.check(test_impl)

    def test_simple07(self):
        def test_impl():
            return np.ones((1, 2), dtype=np.complex128)
        self.check(test_impl)

    def test_simple08(self):
        def test_impl():
            return np.ones((1, 2)) + np.ones((1, 2))
        self.check(test_impl)

    def test_simple09(self):
        def test_impl():
            return np.ones((1, 1))
        self.check(test_impl)

    def test_simple10(self):
        def test_impl():
            return np.ones((0, 0))
        self.check(test_impl)

    def test_simple11(self):
        def test_impl():
            return np.ones((10, 10)) + 1.
        self.check(test_impl)

    def test_simple12(self):
        def test_impl():
            return np.ones((10, 10)) + np.complex128(1.)
        self.check(test_impl)

    def test_simple13(self):
        def test_impl():
            return np.complex128(1.)
        with self.assertRaises(AssertionError) as raises:
            self.check(test_impl)
        self.assertIn("\'@do_scheduling\' not found", str(raises.exception))

    def test_simple14(self):
        def test_impl():
            return np.ones((10, 10))[0::20]
        self.check(test_impl)

    def test_simple15(self):
        def test_impl(v1, v2, m1, m2):
            return v1 + v1
        self.check(test_impl, *self.simple_args)

    def test_simple16(self):
        def test_impl(v1, v2, m1, m2):
            return m1 + m1
        self.check(test_impl, *self.simple_args)

    def test_simple17(self):
        def test_impl(v1, v2, m1, m2):
            return m2 + v1
        self.check(test_impl, *self.simple_args)

    @needs_lapack
    def test_simple18(self):
        def test_impl(v1, v2, m1, m2):
            return m1.T + np.linalg.svd(m2)[1]
        self.check(test_impl, *self.simple_args)

    @needs_blas
    def test_simple19(self):
        def test_impl(v1, v2, m1, m2):
            return np.dot(m1, v2)
        self.check(test_impl, *self.simple_args)

    @needs_blas
    def test_simple20(self):
        def test_impl(v1, v2, m1, m2):
            return np.dot(m1, m2)
        # gemm is left to BLAS
        with self.assertRaises(AssertionError) as raises:
            self.check(test_impl, *self.simple_args)
        self.assertIn("\'@do_scheduling\' not found", str(raises.exception))

    @needs_blas
    def test_simple21(self):
        def test_impl(v1, v2, m1, m2):
            return np.dot(v1, v1)
        self.check(test_impl, *self.simple_args)

    def test_simple22(self):
        def test_impl(v1, v2, m1, m2):
            return np.sum(v1 + v1)
        self.check(test_impl, *self.simple_args)

    def test_simple23(self):
        def test_impl(v1, v2, m1, m2):
            x = 2 * v1
            y = 2 * v1
            return 4 * np.sum(x**2 + y**2 < 1) / 10
        self.check(test_impl, *self.simple_args)

    def test_simple24(self):
        def test_impl():
            n = 20
            A = np.ones((n, n))
            b = np.arange(n)
            return np.sum(A[:, b])
        self.check(test_impl)

    @disabled_test
    def test_simple_operator_15(self):
        """same as corresponding test_simple_<n> case but using operator.add"""
        def test_impl(v1, v2, m1, m2):
            return operator.add(v1, v1)

        self.check(test_impl, *self.simple_args)

    @disabled_test
    def test_simple_operator_16(self):
        def test_impl(v1, v2, m1, m2):
            return operator.add(m1, m1)

        self.check(test_impl, *self.simple_args)

    @disabled_test
    def test_simple_operator_17(self):
        def test_impl(v1, v2, m1, m2):
            return operator.add(m2, v1)

        self.check(test_impl, *self.simple_args)

    def test_inplace_alias(self):
        # issue7201
        def test_impl(a):
            a += 1
            a[:] = 3

        def comparer(a, b):
            np.testing.assert_equal(a, b)

        x = np.ones(1)
        self.check(test_impl, x, check_arg_equality=[comparer])


@skip_parfors_unsupported
class TestParforNumericalMisc(TestParforsBase):
    """ Miscellaneous 'classical' numerical tests """

    def test_pi(self):
        def test_impl(n):
            x = 2 * np.random.ranf(n) - 1
            y = 2 * np.random.ranf(n) - 1
            return 4 * np.sum(x**2 + y**2 < 1) / n

        self.check(test_impl, 100000, decimal=1)
        self.assertEqual(countParfors(test_impl, (types.int64, )), 1)
        self.assertEqual(countArrays(test_impl, (types.intp,)), 0)

    def test_blackscholes(self):
        # blackscholes takes 5 1D float array args
        args = (numba.float64[:], ) * 5
        self.assertEqual(countParfors(blackscholes_impl, args), 1)

    @needs_blas
    def test_logistic_regression(self):
        args = (numba.float64[:], numba.float64[:,:], numba.float64[:],
                numba.int64)
        self.assertEqual(countParfors(lr_impl, args), 2)
        self.assertEqual(countArrayAllocs(lr_impl, args), 1)

    def test_kmeans(self):
        np.random.seed(0)
        N = 1024
        D = 10
        centers = 3
        A = np.random.ranf((N, D))
        init_centroids = np.random.ranf((centers, D))
        self.check(example_kmeans_test, A, centers, 3, init_centroids,
                                                                    decimal=1)
        # TODO: count parfors after k-means fusion is working
        # requires recursive parfor counting
        arg_typs = (types.Array(types.float64, 2, 'C'), types.intp, types.intp,
                    types.Array(types.float64, 2, 'C'))
        self.assertEqual(
            countNonParforArrayAccesses(example_kmeans_test, arg_typs), 0)


@skip_parfors_unsupported
class TestParforNumPy(TestParforsBase):
    """Tests NumPy functionality under parfors"""

    @needs_blas
    def test_mvdot(self):
        def test_impl(a, v):
            return np.dot(a, v)

        A = np.linspace(0, 1, 20).reshape(2, 10)
        v = np.linspace(2, 1, 10)

        self.check(test_impl, A, v)

    def test_fuse_argmin_argmax_max_min(self):
        for op in [np.argmin, np.argmax, np.min, np.max]:
            def test_impl(n):
                A = np.ones(n)
                C = op(A)
                B = A.sum()
                return B + C
            self.check(test_impl, 256)
            self.assertEqual(countParfors(test_impl, (types.int64, )), 1)
            self.assertEqual(countArrays(test_impl, (types.intp,)), 0)

    def test_np_random_func_direct_import(self):
        def test_impl(n):
            A = randn(n)
            return A[0]
        self.assertEqual(countParfors(test_impl, (types.int64, )), 1)

    def test_arange(self):
        # test with stop only
        def test_impl1(n):
            return np.arange(n)
        # start and stop
        def test_impl2(s, n):
            return np.arange(n)
        # start, step, stop
        def test_impl3(s, n, t):
            return np.arange(s, n, t)

        for arg in [11, 128, 30.0, complex(4,5), complex(5,4)]:
            self.check(test_impl1, arg)
            self.check(test_impl2, 2, arg)
            self.check(test_impl3, 2, arg, 2)

    def test_linspace(self):
        # without num
        def test_impl1(start, stop):
            return np.linspace(start, stop)
        # with num
        def test_impl2(start, stop, num):
            return np.linspace(start, stop, num)

        for arg in [11, 128, 30.0, complex(4,5), complex(5,4)]:
            self.check(test_impl1, 2, arg)
            self.check(test_impl2, 2, arg, 30)

    def test_mean(self):
        def test_impl(A):
            return A.mean()
        N = 100
        A = np.random.ranf(N)
        B = np.random.randint(10, size=(N, 3))
        self.check(test_impl, A)
        self.check(test_impl, B)
        self.assertEqual(countParfors(test_impl, (types.Array(types.float64, 1, 'C'), )), 1)
        self.assertEqual(countParfors(test_impl, (types.Array(types.float64, 2, 'C'), )), 1)

        # Test variants
        data_gen = lambda: self.gen_linspace_variants(1)
        self.check_variants(test_impl, data_gen)
        self.count_parfors_variants(test_impl, data_gen)

    def test_var(self):
        def test_impl(A):
            return A.var()
        N = 100
        A = np.random.ranf(N)
        B = np.random.randint(10, size=(N, 3))
        C = A + 1j * A
        self.check(test_impl, A)
        self.check(test_impl, B)
        self.check(test_impl, C)
        self.assertEqual(countParfors(test_impl, (types.Array(types.float64, 1, 'C'), )), 2)
        self.assertEqual(countParfors(test_impl, (types.Array(types.float64, 2, 'C'), )), 2)

        # Test variants
        data_gen = lambda: self.gen_linspace_variants(1)
        self.check_variants(test_impl, data_gen)
        self.count_parfors_variants(test_impl, data_gen)

    def test_std(self):
        def test_impl(A):
            return A.std()
        N = 100
        A = np.random.ranf(N)
        B = np.random.randint(10, size=(N, 3))
        C = A + 1j * A
        self.check(test_impl, A)
        self.check(test_impl, B)
        self.check(test_impl, C)
        argty = (types.Array(types.float64, 1, 'C'),)
        self.assertEqual(countParfors(test_impl, argty), 2)
        self.assertEqual(countParfors(test_impl, argty), 2)

        # Test variants
        data_gen = lambda: self.gen_linspace_variants(1)
        self.check_variants(test_impl, data_gen)
        self.count_parfors_variants(test_impl, data_gen)

    def test_random_parfor(self):
        """
        Test function with only a random call to make sure a random function
        like ranf is actually translated to a parfor.
        """
        def test_impl(n):
            A = np.random.ranf((n, n))
            return A
        self.assertEqual(countParfors(test_impl, (types.int64, )), 1)

    def test_randoms(self):
        def test_impl(n):
            A = np.random.standard_normal(size=(n, n))
            B = np.random.randn(n, n)
            C = np.random.normal(0.0, 1.0, (n, n))
            D = np.random.chisquare(1.0, (n, n))
            E = np.random.randint(1, high=3, size=(n, n))
            F = np.random.triangular(1, 2, 3, (n, n))
            return np.sum(A+B+C+D+E+F)

        n = 128
        cpfunc = self.compile_parallel(test_impl, (numba.typeof(n),))
        parfor_output = cpfunc.entry_point(n)
        py_output = test_impl(n)
        # check results within 5% since random numbers generated in parallel
        np.testing.assert_allclose(parfor_output, py_output, rtol=0.05)
        self.assertEqual(countParfors(test_impl, (types.int64, )), 1)

    def test_dead_randoms(self):
        def test_impl(n):
            A = np.random.standard_normal(size=(n, n))
            B = np.random.randn(n, n)
            C = np.random.normal(0.0, 1.0, (n, n))
            D = np.random.chisquare(1.0, (n, n))
            E = np.random.randint(1, high=3, size=(n, n))
            F = np.random.triangular(1, 2, 3, (n, n))
            return 3

        n = 128
        cpfunc = self.compile_parallel(test_impl, (numba.typeof(n),))
        parfor_output = cpfunc.entry_point(n)
        py_output = test_impl(n)
        self.assertEqual(parfor_output, py_output)
        self.assertEqual(countParfors(test_impl, (types.int64, )), 0)

    def test_min(self):
        def test_impl1(A):
            return A.min()

        def test_impl2(A):
            return np.min(A)

        n = 211
        A = np.random.ranf(n)
        B = np.random.randint(10, size=n).astype(np.int32)
        C = np.random.ranf((n, n))  # test multi-dimensional array
        D = np.array([np.inf, np.inf])
        self.check(test_impl1, A)
        self.check(test_impl1, B)
        self.check(test_impl1, C)
        self.check(test_impl1, D)
        self.check(test_impl2, A)
        self.check(test_impl2, B)
        self.check(test_impl2, C)
        self.check(test_impl2, D)

        # checks that 0d array input raises
        msg = ("zero-size array to reduction operation "
               "minimum which has no identity")
        for impl in (test_impl1, test_impl2):
            pcfunc = self.compile_parallel(impl, (types.int64[:],))
            with self.assertRaises(ValueError) as e:
                pcfunc.entry_point(np.array([], dtype=np.int64))
            self.assertIn(msg, str(e.exception))

        # Test variants
        data_gen = lambda: self.gen_linspace_variants(1)
        self.check_variants(test_impl1, data_gen)
        self.count_parfors_variants(test_impl1, data_gen)
        self.check_variants(test_impl2, data_gen)
        self.count_parfors_variants(test_impl2, data_gen)

    def test_max(self):
        def test_impl1(A):
            return A.max()

        def test_impl2(A):
            return np.max(A)

        n = 211
        A = np.random.ranf(n)
        B = np.random.randint(10, size=n).astype(np.int32)
        C = np.random.ranf((n, n))  # test multi-dimensional array
        D = np.array([-np.inf, -np.inf])
        self.check(test_impl1, A)
        self.check(test_impl1, B)
        self.check(test_impl1, C)
        self.check(test_impl1, D)
        self.check(test_impl2, A)
        self.check(test_impl2, B)
        self.check(test_impl2, C)
        self.check(test_impl2, D)

        # checks that 0d array input raises
        msg = ("zero-size array to reduction operation "
               "maximum which has no identity")
        for impl in (test_impl1, test_impl2):
            pcfunc = self.compile_parallel(impl, (types.int64[:],))
            with self.assertRaises(ValueError) as e:
                pcfunc.entry_point(np.array([], dtype=np.int64))
            self.assertIn(msg, str(e.exception))

        # Test variants
        data_gen = lambda: self.gen_linspace_variants(1)
        self.check_variants(test_impl1, data_gen)
        self.count_parfors_variants(test_impl1, data_gen)
        self.check_variants(test_impl2, data_gen)
        self.count_parfors_variants(test_impl2, data_gen)

    def test_argmax(self):
        def test_impl1(A):
            return A.argmax()

        def test_impl2(A):
            return np.argmax(A)

        n = 211
        A = np.array([1., 0., 3., 2., 3.])
        B = np.random.randint(10, size=n).astype(np.int32)
        C = np.random.ranf((n, n))  # test multi-dimensional array
        self.check(test_impl1, A)
        self.check(test_impl1, B)
        self.check(test_impl1, C)
        self.check(test_impl2, A)
        self.check(test_impl2, B)
        self.check(test_impl2, C)

        # checks that 0d array input raises
        msg = 'attempt to get argmax of an empty sequence'
        for impl in (test_impl1, test_impl2):
            pcfunc = self.compile_parallel(impl, (types.int64[:],))
            with self.assertRaises(ValueError) as e:
                pcfunc.entry_point(np.array([], dtype=np.int64))
            self.assertIn(msg, str(e.exception))

        # Test variants
        data_gen = lambda: self.gen_linspace_variants(1)
        self.check_variants(test_impl1, data_gen)
        self.count_parfors_variants(test_impl1, data_gen)
        self.check_variants(test_impl2, data_gen)
        self.count_parfors_variants(test_impl2, data_gen)

    def test_argmin(self):
        def test_impl1(A):
            return A.argmin()

        def test_impl2(A):
            return np.argmin(A)

        n = 211
        A = np.array([1., 0., 2., 0., 3.])
        B = np.random.randint(10, size=n).astype(np.int32)
        C = np.random.ranf((n, n))  # test multi-dimensional array
        self.check(test_impl1, A)
        self.check(test_impl1, B)
        self.check(test_impl1, C)
        self.check(test_impl2, A)
        self.check(test_impl2, B)
        self.check(test_impl2, C)

        # checks that 0d array input raises
        msg = 'attempt to get argmin of an empty sequence'
        for impl in (test_impl1, test_impl2):
            pcfunc = self.compile_parallel(impl, (types.int64[:],))
            with self.assertRaises(ValueError) as e:
                pcfunc.entry_point(np.array([], dtype=np.int64))
            self.assertIn(msg, str(e.exception))

        # Test variants
        data_gen = lambda: self.gen_linspace_variants(1)
        self.check_variants(test_impl1, data_gen)
        self.count_parfors_variants(test_impl1, data_gen)
        self.check_variants(test_impl2, data_gen)
        self.count_parfors_variants(test_impl2, data_gen)

    def test_ndarray_fill(self):
        def test_impl(x):
            x.fill(7.0)
            return x
        x = np.zeros(10)
        self.check(test_impl, x)
        argty = (types.Array(types.float64, 1, 'C'),)
        self.assertEqual(countParfors(test_impl, argty), 1)

    def test_ndarray_fill2d(self):
        def test_impl(x):
            x.fill(7.0)
            return x
        x = np.zeros((2,2))
        self.check(test_impl, x)
        argty = (types.Array(types.float64, 2, 'C'),)
        self.assertEqual(countParfors(test_impl, argty), 1)

    def test_reshape_with_neg_one(self):
        # issue3314
        def test_impl(a, b):
            result_matrix = np.zeros((b, b, 1), dtype=np.float64)
            sub_a = a[0:b]
            a = sub_a.size
            b = a / 1
            z = sub_a.reshape(-1, 1)
            result_data = sub_a / z
            result_matrix[:,:,0] = result_data
            return result_matrix

        a = np.array([1.0, 2.0, 3.0, 4.0, 5.0, 6.0,
                   7.0, 8.0, 9.0, 10.0, 11.0, 12.0])
        b = 3

        self.check(test_impl, a, b)

    def test_reshape_with_large_neg(self):
        # issue3314
        def test_impl(a, b):
            result_matrix = np.zeros((b, b, 1), dtype=np.float64)
            sub_a = a[0:b]
            a = sub_a.size
            b = a / 1
            z = sub_a.reshape(-1307, 1)
            result_data = sub_a / z
            result_matrix[:,:,0] = result_data
            return result_matrix

        a = np.array([1.0, 2.0, 3.0, 4.0, 5.0, 6.0,
                   7.0, 8.0, 9.0, 10.0, 11.0, 12.0])
        b = 3

        self.check(test_impl, a, b)

    def test_reshape_with_too_many_neg_one(self):
        # issue3314
        with self.assertRaises(errors.UnsupportedRewriteError) as raised:
            @njit(parallel=True)
            def test_impl(a, b):
                rm = np.zeros((b, b, 1), dtype=np.float64)
                sub_a = a[0:b]
                a = sub_a.size
                b = a / 1
                z = sub_a.reshape(-1, -1)
                result_data = sub_a / z
                rm[:,:,0] = result_data
                return rm

            a = np.array([1.0, 2.0, 3.0, 4.0, 5.0, 6.0,
                       7.0, 8.0, 9.0, 10.0, 11.0, 12.0])
            b = 3
            test_impl(a, b)

        msg = ("The reshape API may only include one negative argument.")
        self.assertIn(msg, str(raised.exception))

    def test_0d_array(self):
        def test_impl(n):
            return np.sum(n) + np.prod(n) + np.min(n) + np.max(n) + np.var(n)
        self.check(test_impl, np.array(7), check_scheduling=False)


class TestParforsUnsupported(TestCase):
    """Tests for unsupported use of parfors"""
    @unittest.skipIf(not _32bit, "Only impacts 32 bit hardware")
    @needs_blas
    def test_unsupported_combination_raises(self):
        """
        This test is in place until issues with the 'parallel'
        target on 32 bit hardware are fixed.
        """
        with self.assertRaises(errors.UnsupportedParforsError) as raised:
            @njit(parallel=True)
            def ddot(a, v):
                return np.dot(a, v)

            A = np.linspace(0, 1, 20).reshape(2, 10)
            v = np.linspace(2, 1, 10)
            ddot(A, v)

        msg = ("The 'parallel' target is not currently supported on 32 bit "
               "hardware")
        self.assertIn(msg, str(raised.exception))

@skip_parfors_unsupported
class TestParfors(TestParforsBase):
    """ Tests cpython, reduction and various parfors features"""

    def test_arraymap(self):
        def test_impl(a, x, y):
            return a * x + y

        self.check_variants(test_impl, lambda: self.gen_linspace_variants(3))

    def test_0d_broadcast(self):
        def test_impl():
            X = np.array(1)
            Y = np.ones((10, 12))
            return np.sum(X + Y)
        self.check(test_impl)
        self.assertEqual(countParfors(test_impl, ()), 1)

    def test_2d_parfor(self):
        def test_impl():
            X = np.ones((10, 12))
            Y = np.zeros((10, 12))
            return np.sum(X + Y)
        self.check(test_impl)
        self.assertEqual(countParfors(test_impl, ()), 1)

    def test_nd_parfor(self):
        def case1():
            X = np.ones((10, 12))
            Y = np.zeros((10, 12))
            yield (X, Y)

        data_gen = lambda: chain(case1(), self.gen_linspace_variants(2))

        def test_impl(X, Y):
            return np.sum(X + Y)

        self.check_variants(test_impl, data_gen)
        self.count_parfors_variants(test_impl, data_gen)

    def test_np_func_direct_import(self):
        from numpy import ones  # import here becomes FreeVar
        def test_impl(n):
            A = ones(n)
            return A[0]
        n = 111
        self.check(test_impl, n)

    def test_size_assertion(self):
        def test_impl(m, n):
            A = np.ones(m)
            B = np.ones(n)
            return np.sum(A + B)

        self.check(test_impl, 10, 10)
        with self.assertRaises(AssertionError) as raises:
            cfunc = njit(parallel=True)(test_impl)
            cfunc(10, 9)
        msg = "Sizes of A, B do not match"
        self.assertIn(msg, str(raises.exception))

    def test_cfg(self):
        # from issue #2477
        def test_impl(x, is_positive, N):
            for i in numba.prange(2):
                for j in range( i*N//2, (i+1)*N//2 ):
                    is_positive[j] = 0
                    if x[j] > 0:
                        is_positive[j] = 1

            return is_positive

        N = 100
        x = np.random.rand(N)
        is_positive = np.zeros(N)
        self.check(test_impl, x, is_positive, N)

    def test_reduce(self):
        def test_impl(A):
            init_val = 10
            return reduce(lambda a,b: min(a, b), A, init_val)

        n = 211
        A = np.random.ranf(n)
        self.check(test_impl, A)
        A = np.random.randint(10, size=n).astype(np.int32)
        self.check(test_impl, A)

        # test checking the number of arguments for the reduce function
        def test_impl():
            g = lambda x: x ** 2
            return reduce(g, np.array([1, 2, 3, 4, 5]), 2)
        with self.assertTypingError():
            self.check(test_impl)

        # test checking reduction over bitarray masked arrays
        n = 160
        A = np.random.randint(10, size=n).astype(np.int32)
        def test_impl(A):
            return np.sum(A[A>=3])
        self.check(test_impl, A)
        # TODO: this should fuse
        # self.assertTrue(countParfors(test_impl, (numba.float64[:],)) == 1)

        def test_impl(A):
            B = A[:,0]
            return np.sum(A[B>=3,1])
        self.check(test_impl, A.reshape((16,10)))
        # TODO: this should also fuse
        #self.assertTrue(countParfors(test_impl, (numba.float64[:,:],)) == 1)

        def test_impl(A):
            B = A[:,0]
            return np.sum(A[B>=3,1:2])
        self.check(test_impl, A.reshape((16,10)))
        # this doesn't fuse due to mixed indices
        self.assertEqual(countParfors(test_impl, (numba.float64[:,:],)), 2)

    def test_use_of_reduction_var1(self):
        def test_impl():
            acc = 0
            for i in prange(1):
                acc = cmath.sqrt(acc)
            return acc

        # checks that invalid use of reduction variable is detected
        msg = ("Use of reduction variable acc in an unsupported reduction function.")
        with self.assertRaises(ValueError) as e:
            pcfunc = self.compile_parallel(test_impl, ())
        self.assertIn(msg, str(e.exception))

    def test_parfor_array_access1(self):
        # signed index of the prange generated by sum() should be replaced
        # resulting in array A to be eliminated (see issue #2846)
        def test_impl(n):
            A = np.ones(n)
            return A.sum()

        n = 211
        self.check(test_impl, n)
        self.assertEqual(countArrays(test_impl, (types.intp,)), 0)

    def test_parfor_array_access2(self):
        # in this test, the prange index has the same name (i) in two loops
        # thus, i has multiple definitions and is harder to replace
        def test_impl(n):
            A = np.ones(n)
            m = 0
            n = 0
            for i in numba.prange(len(A)):
                m += A[i]

            for i in numba.prange(len(A)):
                if m == n:  # access in another block
                    n += A[i]

            return m + n

        n = 211
        self.check(test_impl, n)
        self.assertEqual(countNonParforArrayAccesses(test_impl, (types.intp,)), 0)

    def test_parfor_array_access3(self):
        def test_impl(n):
            A = np.ones(n, np.int64)
            m = 0
            for i in numba.prange(len(A)):
                m += A[i]
                if m==2:
                    i = m

        n = 211
        with self.assertRaises(errors.UnsupportedRewriteError) as raises:
            self.check(test_impl, n)
        self.assertIn("Overwrite of parallel loop index", str(raises.exception))

    @needs_blas
    def test_parfor_array_access4(self):
        # in this test, one index of a multi-dim access should be replaced
        # np.dot parallel implementation produces this case
        def test_impl(A, b):
            return np.dot(A, b)

        n = 211
        d = 4
        A = np.random.ranf((n, d))
        b = np.random.ranf(d)
        self.check(test_impl, A, b)
        # make sure the parfor index is replaced in build_tuple of access to A
        test_ir, tp = get_optimized_numba_ir(
            test_impl, (types.Array(types.float64, 2, 'C'),
                        types.Array(types.float64, 1, 'C')))
        # this code should have one basic block after optimization
        self.assertTrue(len(test_ir.blocks) == 1 and 0 in test_ir.blocks)
        block = test_ir.blocks[0]
        parfor_found = False
        parfor = None
        for stmt in block.body:
            if isinstance(stmt, numba.parfors.parfor.Parfor):
                parfor_found = True
                parfor = stmt

        self.assertTrue(parfor_found)
        build_tuple_found = False
        # there should be only one build_tuple
        for bl in parfor.loop_body.values():
            for stmt in bl.body:
                if (isinstance(stmt, ir.Assign)
                        and isinstance(stmt.value, ir.Expr)
                        and stmt.value.op == 'build_tuple'):
                    build_tuple_found = True
                    self.assertTrue(parfor.index_var in stmt.value.items)

        self.assertTrue(build_tuple_found)

    def test_parfor_dtype_type(self):
        # test array type replacement creates proper type
        def test_impl(a):
            for i in numba.prange(len(a)):
                a[i] = a.dtype.type(0)
            return a[4]

        a = np.ones(10)
        self.check(test_impl, a)

    def test_parfor_array_access5(self):
        # one dim is slice in multi-dim access
        def test_impl(n):
            X = np.ones((n, 3))
            y = 0
            for i in numba.prange(n):
                y += X[i,:].sum()
            return y

        n = 211
        self.check(test_impl, n)
        self.assertEqual(countNonParforArrayAccesses(test_impl, (types.intp,)), 0)

    @disabled_test # Test itself is problematic, see #3155
    def test_parfor_hoist_setitem(self):
        # Make sure that read of out is not hoisted.
        def test_impl(out):
            for i in prange(10):
                out[0] = 2 * out[0]
            return out[0]

        out = np.ones(1)
        self.check(test_impl, out)

    @needs_blas
    def test_parfor_generate_fuse(self):
        # issue #2857
        def test_impl(N, D):
            w = np.ones(D)
            X = np.ones((N, D))
            Y = np.ones(N)
            for i in range(3):
                B = (-Y * np.dot(X, w))

            return B

        n = 211
        d = 3
        self.check(test_impl, n, d)
        self.assertEqual(countArrayAllocs(test_impl, (types.intp, types.intp)), 4)
        self.assertEqual(countParfors(test_impl, (types.intp, types.intp)), 4)

    def test_ufunc_expr(self):
        # issue #2885
        def test_impl(A, B):
            return np.bitwise_and(A, B)

        A = np.ones(3, np.uint8)
        B = np.ones(3, np.uint8)
        B[1] = 0
        self.check(test_impl, A, B)

    def test_find_callname_intrinsic(self):
        def test_impl(n):
            A = unsafe_empty((n,))
            for i in range(n):
                A[i] = i + 2.0
            return A

        # the unsafe allocation should be found even though it is imported
        # as a different name
        self.assertEqual(countArrayAllocs(test_impl, (types.intp,)), 1)

    def test_reduction_var_reuse(self):
        # issue #3139
        def test_impl(n):
            acc = 0
            for i in prange(n):
                acc += 1

            for i in prange(n):
                acc += 2

            return acc
        self.check(test_impl, 16)

    def test_non_identity_initial(self):
        # issue #7344
        def test_impl(A, cond):
            s = 1
            for i in prange(A.shape[0]):
                if cond[i]:
                    s += 1
            return s
        self.check(test_impl, np.ones(10), np.ones(10).astype('bool'))

    def test_if_not_else_reduction(self):
        # issue #7344
        def test_impl(A, cond):
            s = 1
            t = 10
            for i in prange(A.shape[0]):
                if cond[i]:
                    s += 1
                    t += 1
                else:
                    s += 2
            return s + t
        self.check(test_impl, np.ones(10), np.ones(10).astype('bool'))

    def test_two_d_array_reduction_reuse(self):
        def test_impl(n):
            shp = (13, 17)
            size = shp[0] * shp[1]
            result1 = np.zeros(shp, np.int_)
            tmp = np.arange(size).reshape(shp)

            for i in numba.prange(n):
                result1 += tmp

            for i in numba.prange(n):
                result1 += tmp

            return result1

        self.check(test_impl, 100)

    def test_one_d_array_reduction(self):
        def test_impl(n):
            result = np.zeros(1, np.int_)

            for i in numba.prange(n):
                result += np.array([i], np.int_)

            return result

        self.check(test_impl, 100)

    def test_two_d_array_reduction(self):
        def test_impl(n):
            shp = (13, 17)
            size = shp[0] * shp[1]
            result1 = np.zeros(shp, np.int_)
            tmp = np.arange(size).reshape(shp)

            for i in numba.prange(n):
                result1 += tmp

            return result1

        self.check(test_impl, 100)

    def test_two_d_array_reduction_with_float_sizes(self):
        # result1 is float32 and tmp is float64.
        # Tests reduction with differing dtypes.
        def test_impl(n):
            shp = (2, 3)
            result1 = np.zeros(shp, np.float32)
            tmp = np.array([1.0, 2.0, 3.0, 4.0, 5.0, 6.0]).reshape(shp)

            for i in numba.prange(n):
                result1 += tmp

            return result1

        self.check(test_impl, 100)

    def test_two_d_array_reduction_prod(self):
        def test_impl(n):
            shp = (13, 17)
            result1 = 2 * np.ones(shp, np.int_)
            tmp = 2 * np.ones_like(result1)

            for i in numba.prange(n):
                result1 *= tmp

            return result1

        self.check(test_impl, 100)

    def test_three_d_array_reduction(self):
        def test_impl(n):
            shp = (3, 2, 7)
            result1 = np.zeros(shp, np.int_)

            for i in numba.prange(n):
                result1 += np.ones(shp, np.int_)

            return result1

        self.check(test_impl, 100)

    def test_preparfor_canonicalize_kws(self):
        # test canonicalize_array_math typing for calls with kw args
        def test_impl(A):
            return A.argsort() + 1

        n = 211
        A = np.arange(n)
        self.check(test_impl, A)

    def test_preparfor_datetime64(self):
        # test array.dtype transformation for datetime64
        def test_impl(A):
            return A.dtype

        A = np.empty(1, np.dtype('datetime64[ns]'))
        cpfunc = self.compile_parallel(test_impl, (numba.typeof(A),))
        self.assertEqual(cpfunc.entry_point(A), test_impl(A))

    def test_no_hoisting_with_member_function_call(self):
        def test_impl(X):
            n = X.shape[0]
            acc = 0
            for i in prange(n):
                R = {1, 2, 3}
                R.add(i)
                tmp = 0
                for x in R:
                    tmp += x
                acc += tmp
            return acc

        self.check(test_impl, np.random.ranf(128))

    def test_array_compare_scalar(self):
        """ issue3671: X != 0 becomes an arrayexpr with operator.ne.
            That is turned into a parfor by devectorizing.  Make sure
            the return type of the devectorized operator.ne
            on integer types works properly.
        """
        def test_impl():
            X = np.zeros(10, dtype=np.int_)
            return X != 0

        self.check(test_impl)

    def test_array_analysis_optional_def(self):
        def test_impl(x, half):
            size = len(x)
            parr = x[0:size]

            if half:
                parr = x[0:size//2]

            return parr.sum()
        x = np.ones(20)
        self.check(test_impl, x, True, check_scheduling=False)

    def test_prange_side_effects(self):
        def test_impl(a, b):
            data = np.empty(len(a), dtype=np.float64)
            size = len(data)
            for i in numba.prange(size):
                data[i] = a[i]
            for i in numba.prange(size):
                data[i] = data[i] + b[i]
            return data

        x = np.arange(10 ** 2, dtype=float)
        y = np.arange(10 ** 2, dtype=float)

        self.check(test_impl, x, y)
        self.assertEqual(countParfors(test_impl,
                                    (types.Array(types.float64, 1, 'C'),
                                     types.Array(types.float64, 1, 'C'))), 1)

    def test_tuple1(self):
        def test_impl(a):
            atup = (3, 4)
            b = 7
            for i in numba.prange(len(a)):
                a[i] += atup[0] + atup[1] + b
            return a

        x = np.arange(10)
        self.check(test_impl, x)

    def test_tuple2(self):
        def test_impl(a):
            atup = a.shape
            b = 7
            for i in numba.prange(len(a)):
                a[i] += atup[0] + b
            return a

        x = np.arange(10)
        self.check(test_impl, x)

    def test_tuple3(self):
        def test_impl(a):
            atup = (np.arange(10), 4)
            b = 7
            for i in numba.prange(len(a)):
                a[i] += atup[0][5] + atup[1] + b
            return a

        x = np.arange(10)
        self.check(test_impl, x)

    def test_namedtuple1(self):
        def test_impl(a):
            antup = TestNamedTuple(part0=3, part1=4)
            b = 7
            for i in numba.prange(len(a)):
                a[i] += antup.part0 + antup.part1 + b
            return a

        x = np.arange(10)
        self.check(test_impl, x)

    def test_namedtuple2(self):
        TestNamedTuple2 = namedtuple('TestNamedTuple2', ('part0', 'part1'))
        def test_impl(a):
            antup = TestNamedTuple2(part0=3, part1=4)
            b = 7
            for i in numba.prange(len(a)):
                a[i] += antup.part0 + antup.part1 + b
            return a

        x = np.arange(10)
        self.check(test_impl, x)

    def test_namedtuple3(self):
        # issue5872: test that a.y[:] = 5 is not removed as
        # deadcode.
        TestNamedTuple3 = namedtuple(f'TestNamedTuple3',['y'])

        def test_impl(a):
            a.y[:] = 5

        def comparer(a, b):
            np.testing.assert_almost_equal(a.y, b.y)

        x = TestNamedTuple3(y=np.zeros(10))
        self.check(test_impl, x, check_arg_equality=[comparer])

    def test_inplace_binop(self):
        def test_impl(a, b):
            b += a
            return b

        X = np.arange(10) + 10
        Y = np.arange(10) + 100
        self.check(test_impl, X, Y)
        self.assertEqual(countParfors(test_impl,
                                    (types.Array(types.float64, 1, 'C'),
                                     types.Array(types.float64, 1, 'C'))), 1)

    def test_tuple_concat(self):
        # issue5383
        def test_impl(a):
            n = len(a)
            array_shape = n, n
            indices = np.zeros(((1,) + array_shape + (1,)), dtype=np.uint64)
            k_list = indices[0, :]

            for i, g in enumerate(a):
                k_list[i, i] = i
            return k_list

        x = np.array([1, 1])
        self.check(test_impl, x)

    def test_tuple_concat_with_reverse_slice(self):
        # issue5383
        def test_impl(a):
            n = len(a)
            array_shape = n, n
            indices = np.zeros(((1,) + array_shape + (1,))[:-1],
                               dtype=np.uint64)
            k_list = indices[0, :]

            for i, g in enumerate(a):
                k_list[i, i] = i
            return k_list

        x = np.array([1, 1])
        self.check(test_impl, x)

    def test_array_tuple_concat(self):
        # issue6399
        def test_impl(a):
            S = (a,) + (a, a)
            return S[0].sum()

        x = np.ones((3,3))
        self.check(test_impl, x)

    def test_high_dimension1(self):
        # issue6749
        def test_impl(x):
            return x * 5.0
        x = np.ones((2, 2, 2, 2, 2, 15))
        self.check(test_impl, x)

    def test_tuple_arg(self):
        def test_impl(x, sz):
            for i in numba.pndindex(sz):
                x[i] = 1
            return x
        sz = (10, 5)
        self.check(test_impl, np.empty(sz), sz)

    def test_tuple_arg_not_whole_array(self):
        def test_impl(x, sz):
            for i in numba.pndindex(sz):
                x[i] = 1
            return x
        sz = (10, 5)
        self.check(test_impl, np.zeros(sz), (10, 3))

    def test_tuple_for_pndindex(self):
        def test_impl(x):
            sz = (10, 5)
            for i in numba.pndindex(sz):
                x[i] = 1
            return x
        sz = (10, 5)
        self.check(test_impl, np.zeros(sz))

    def test_tuple_arg_literal(self):
        def test_impl(x, first):
            sz = (first, 5)
            for i in numba.pndindex(sz):
                x[i] = 1
            return x
        sz = (10, 5)
        self.check(test_impl, np.zeros(sz), 10)

    def test_tuple_of_literal_nonliteral(self):
        # This test has to be done manually as the self.check uses
        # compile_isolated and one function cannot "see" the other

        def test_impl(x, sz):
            for i in numba.pndindex(sz):
                x[i] = 1
            return x

        def call(x, fn):
            return fn(x, (10, 3)) # Only want to iterate to the 3rd

        get_input = lambda: np.zeros((10, 10))
        expected = call(get_input(), test_impl)

        def check(dec):
            f1 = dec(test_impl)
            f2 = njit(call) # no parallel semantics in the caller
            got = f2(get_input(), f1)
            self.assertPreciseEqual(expected, got)

        for d in (njit, njit(parallel=True)):
            check(d)

    def test_tuple_arg_1d(self):
        def test_impl(x, sz):
            for i in numba.pndindex(sz):
                x[i] = 1
            return x
        sz = (10,)
        self.check(test_impl, np.zeros(sz), sz)

    def test_tuple_arg_1d_literal(self):
        def test_impl(x):
            sz = (10,)
            for i in numba.pndindex(sz):
                x[i] = 1
            return x
        sz = (10,)
        self.check(test_impl, np.zeros(sz))

    def test_int_arg_pndindex(self):
        def test_impl(x, sz):
            for i in numba.pndindex(sz):
                x[i] = 1
            return x
        self.check(test_impl, np.zeros((10, 10)), 3)

<<<<<<< HEAD
    def test_prange_unknown_call1(self):
        @register_jitable
        def issue7854_proc(u, i, even, size):
            for j in range((even + i + 1) % 2 + 1, size - 1, 2):
                u[i, j] = u[i + 1, j] + 1

        # issue7854
        # Forbid fusion in unanalyzable call inside prange.
        def test_impl(u, size):
            for i in numba.prange(1, size - 1):
                issue7854_proc(u, i, 0, size)
            for i in numba.prange(1, size - 1):
                issue7854_proc(u, i, 1, size)
            return u

        size = 4
        u = np.zeros((size, size))
        cptypes = (numba.float64[:, ::1], types.int64)
        self.assertEqual(countParfors(test_impl, cptypes), 2)
        self.check(test_impl, u, size)

    def test_prange_index_calc1(self):
        # Should forbid fusion due to cross-iteration dependency as
        # detected by loop index calcuation (i+1) as array index.
        def test_impl(u, size):
            for i in numba.prange(1, size - 1):
                for j in range((i + 1) % 2 + 1, size - 1, 2):
                    u[i, j] = u[i + 1, j] + 1
            for i in numba.prange(1, size - 1):
                for j in range(i % 2 + 1, size - 1, 2):
                    u[i, j] = u[i + 1, j] + 1
            return u

        size = 4
        u = np.zeros((size, size))
        cptypes = (numba.float64[:, ::1], types.int64)
        self.assertEqual(countParfors(test_impl, cptypes), 2)
        self.check(test_impl, u, size)

    def test_prange_reverse_order1(self):
        # Testing if reversed loop index usage as array index
        # prevents fusion.
        def test_impl(a, b, size):
            for i in numba.prange(size):
                for j in range(size):
                    a[i, j] = b[i, j] + 1
            for i in numba.prange(size):
                for j in range(size):
                    b[j, i] = 3
            return a[0, 0] + b[0, 0]

        size = 10
        a = np.zeros((size, size))
        b = np.zeros((size, size))
        cptypes = (numba.float64[:, ::1], numba.float64[:, ::1], types.int64)
        self.assertEqual(countParfors(test_impl, cptypes), 2)
        self.check(test_impl, a, b, size)

    def test_prange_parfor_index_then_not(self):
        # Testing if accessing an array first with a parfor index then
        # without will prevent fusion.
        def test_impl(a, size):
            b = 0
            for i in numba.prange(size):
                a[i] = i
            for i in numba.prange(size):
                b += a[5]
            return b

        size = 10
        a = np.zeros(size)
        cptypes = (numba.float64[:], types.int64)
        self.assertEqual(countParfors(test_impl, cptypes), 2)
        self.check(test_impl, a, size)

    def test_prange_non_parfor_index_then_opposite(self):
        # Testing if accessing an array first without a parfor index then
        # with will prevent fusion.
        def test_impl(a, b, size):
            for i in numba.prange(size):
                b[i] = a[5]
            for i in numba.prange(size):
                a[i] = i
            # Need this to stop previous prange from being optimized away.
            b[0] += a[0]
            return b

        size = 10
        a = np.zeros(size)
        b = np.zeros(size)
        cptypes = (numba.float64[:], numba.float64[:], types.int64)
        self.assertEqual(countParfors(test_impl, cptypes), 2)
        self.check(test_impl, a, b, size)
=======
    def test_untraced_value_tuple(self):
        # This is a test for issue #6478.
        def test_impl():
            a = (1.2, 1.3)
            return a[0]

        with self.assertRaises(AssertionError) as raises:
            self.check(test_impl)
        self.assertIn("\'@do_scheduling\' not found", str(raises.exception))

    def test_recursive_untraced_value_tuple(self):
        # This is a test for issue #6478.
        def test_impl():
            a = ((1.2, 1.3),)
            return a[0][0]

        with self.assertRaises(AssertionError) as raises:
            self.check(test_impl)
        self.assertIn("\'@do_scheduling\' not found", str(raises.exception))

    def test_untraced_value_parfor(self):
        # This is a test for issue #6478.
        def test_impl(arr):
            a = (1.2, 1.3)
            n1 = len(arr)
            arr2 = np.empty(n1, np.float64)
            for i in prange(n1):
                arr2[i] = arr[i] * a[0]
            n2 = len(arr2)
            arr3 = np.empty(n2, np.float64)
            for j in prange(n2):
                arr3[j] = arr2[j] - a[1]
            total = 0.0
            n3 = len(arr3)
            for k in prange(n3):
                total += arr3[k]
            return total + a[0]

        arg = (types.Array(types.int64, 1, 'C'), )
        self.assertEqual(countParfors(test_impl, arg), 1)

        arr = np.arange(10, dtype=np.int64)
        self.check(test_impl, arr)
>>>>>>> fa3630ed


@skip_parfors_unsupported
class TestParforsLeaks(MemoryLeakMixin, TestParforsBase):
    def check(self, pyfunc, *args, **kwargs):
        cfunc, cpfunc = self.compile_all(pyfunc, *args)
        self.check_parfors_vs_others(pyfunc, cfunc, cpfunc, *args, **kwargs)

    def test_reduction(self):
        # issue4299
        @njit(parallel=True)
        def test_impl(arr):
            return arr.sum()

        arr = np.arange(10).astype(np.float64)
        self.check(test_impl, arr)

    def test_multiple_reduction_vars(self):
        @njit(parallel=True)
        def test_impl(arr):
            a = 0.
            b = 1.
            for i in prange(arr.size):
                a += arr[i]
                b += 1. / (arr[i] + 1)
            return a * b
        arr = np.arange(10).astype(np.float64)
        self.check(test_impl, arr)


@skip_parfors_unsupported
class TestParforsSlice(TestParforsBase):

    def test_parfor_slice1(self):
        def test_impl(a):
            (n,) = a.shape
            b = a[0:n-2] + a[1:n-1]
            return b

        self.check(test_impl, np.ones(10))

    def test_parfor_slice2(self):
        def test_impl(a, m):
            (n,) = a.shape
            b = a[0:n-2] + a[1:m]
            return b

        # runtime assertion should succeed
        self.check(test_impl, np.ones(10), 9)
        # next we expect failure
        with self.assertRaises(AssertionError) as raises:
            njit(parallel=True)(test_impl)(np.ones(10),10)
        self.assertIn("do not match", str(raises.exception))

    def test_parfor_slice3(self):
        def test_impl(a):
            (m,n) = a.shape
            b = a[0:m-1,0:n-1] + a[1:m,1:n]
            return b

        self.check(test_impl, np.ones((4,3)))

    def test_parfor_slice4(self):
        def test_impl(a):
            (m,n) = a.shape
            b = a[:,0:n-1] + a[:,1:n]
            return b

        self.check(test_impl, np.ones((4,3)))

    def test_parfor_slice5(self):
        def test_impl(a):
            (m,n) = a.shape
            b = a[0:m-1,:] + a[1:m,:]
            return b

        self.check(test_impl, np.ones((4,3)))

    def test_parfor_slice6(self):
        def test_impl(a):
            b = a.transpose()
            c = a[1,:] + b[:,1]
            return c

        self.check(test_impl, np.ones((4,3)))

    def test_parfor_slice7(self):
        def test_impl(a):
            b = a.transpose()
            c = a[1,:] + b[1,:]
            return c

        # runtime check should succeed
        self.check(test_impl, np.ones((3,3)))
        # next we expect failure
        with self.assertRaises(AssertionError) as raises:
            njit(parallel=True)(test_impl)(np.ones((3,4)))
        self.assertIn("do not match", str(raises.exception))

    @disabled_test
    def test_parfor_slice8(self):
        def test_impl(a):
            (m,n) = a.shape
            b = a.transpose()
            b[1:m,1:n] = a[1:m,1:n]
            return b

        self.check(test_impl, np.arange(9).reshape((3,3)))

    @disabled_test
    def test_parfor_slice9(self):
        def test_impl(a):
            (m,n) = a.shape
            b = a.transpose()
            b[1:n,1:m] = a[:,1:m]
            return b

        self.check(test_impl, np.arange(12).reshape((3,4)))

    @disabled_test
    def test_parfor_slice10(self):
        def test_impl(a):
            (m,n) = a.shape
            b = a.transpose()
            b[2,1:m] = a[2,1:m]
            return b

        self.check(test_impl, np.arange(9).reshape((3,3)))

    def test_parfor_slice11(self):
        def test_impl(a):
            (m,n,l) = a.shape
            b = a.copy()
            b[:,1,1:l] = a[:,2,1:l]
            return b

        self.check(test_impl, np.arange(27).reshape((3,3,3)))

    def test_parfor_slice12(self):
        def test_impl(a):
            (m,n) = a.shape
            b = a.copy()
            b[1,1:-1] = a[0,:-2]
            return b

        self.check(test_impl, np.arange(12).reshape((3,4)))

    def test_parfor_slice13(self):
        def test_impl(a):
            (m,n) = a.shape
            b = a.copy()
            c = -1
            b[1,1:c] = a[0,-n:c-1]
            return b

        self.check(test_impl, np.arange(12).reshape((3,4)))

    def test_parfor_slice14(self):
        def test_impl(a):
            (m,n) = a.shape
            b = a.copy()
            b[1,:-1] = a[0,-3:4]
            return b

        self.check(test_impl, np.arange(12).reshape((3,4)))

    def test_parfor_slice15(self):
        def test_impl(a):
            (m,n) = a.shape
            b = a.copy()
            b[1,-(n-1):] = a[0,-3:4]
            return b

        self.check(test_impl, np.arange(12).reshape((3,4)))

    @disabled_test
    def test_parfor_slice16(self):
        """ This test is disabled because if n is larger than the array size
            then n and n-1 will both be the end of the array and thus the
            slices will in fact be of different sizes and unable to fuse.
        """
        def test_impl(a, b, n):
            assert(a.shape == b.shape)
            a[1:n] = 10
            b[0:(n-1)] = 10
            return a * b

        self.check(test_impl, np.ones(10), np.zeros(10), 8)
        args = (numba.float64[:], numba.float64[:], numba.int64)
        self.assertEqual(countParfors(test_impl, args), 2)

    def test_parfor_slice17(self):
        def test_impl(m, A):
            B = np.zeros(m)
            n = len(A)
            B[-n:] = A
            return B

        self.check(test_impl, 10, np.ones(10))

    def test_parfor_slice18(self):
        # issue 3534
        def test_impl():
            a = np.zeros(10)
            a[1:8] = np.arange(0, 7)
            y = a[3]
            return y

        self.check(test_impl)

    def test_parfor_slice19(self):
        # issues #3561 and #3554, empty slice binop
        def test_impl(X):
            X[:0] += 1
            return X

        self.check(test_impl, np.ones(10))

    def test_parfor_slice20(self):
        # issue #4075, slice size
        def test_impl():
            a = np.ones(10)
            c = a[1:]
            s = len(c)
            return s

        self.check(test_impl, check_scheduling=False)

    def test_parfor_slice21(self):
        def test_impl(x1, x2):
            x1 = x1.reshape(x1.size, 1)
            x2 = x2.reshape(x2.size, 1)
            return x1 >= x2[:-1, :]

        x1 = np.random.rand(5)
        x2 = np.random.rand(6)
        self.check(test_impl, x1, x2)

    def test_parfor_slice22(self):
        def test_impl(x1, x2):
            b = np.zeros((10,))
            for i in prange(1):
                b += x1[:, x2]
            return b

        x1 = np.zeros((10,7))
        x2 = np.array(4)
        self.check(test_impl, x1, x2)

    def test_parfor_slice23(self):
        # issue #4630
        def test_impl(x):
            x[:0] = 2
            return x

        self.check(test_impl, np.ones(10))

    def test_parfor_slice24(self):
        def test_impl(m, A, n):
            B = np.zeros(m)
            C = B[n:]
            C = A[:len(C)]
            return B

        for i in range(-15, 15):
            self.check(test_impl, 10, np.ones(10), i)

    def test_parfor_slice25(self):
        def test_impl(m, A, n):
            B = np.zeros(m)
            C = B[:n]
            C = A[:len(C)]
            return B

        for i in range(-15, 15):
            self.check(test_impl, 10, np.ones(10), i)

    def test_parfor_slice26(self):
        def test_impl(a):
            (n,) = a.shape
            b = a.copy()
            b[-(n-1):] = a[-3:4]
            return b

        self.check(test_impl, np.arange(4))

    def test_parfor_slice27(self):
        # issue5601: tests array analysis of the slice with
        # n_valid_vals of unknown size.
        def test_impl(a):
            n_valid_vals = 0

            for i in prange(a.shape[0]):
                if a[i] != 0:
                    n_valid_vals += 1

                if n_valid_vals:
                    unused = a[:n_valid_vals]

            return 0

        self.check(test_impl, np.arange(3))

    def test_parfor_array_access_lower_slice(self):
        for ts in [slice(1, 3, None), slice(2, None, None), slice(None, 2, -1),
                   slice(None, None, None), slice(None, None, -2)]:

            def test_impl(n):
                X = np.arange(n * 4).reshape((n, 4))
                y = 0
                for i in numba.prange(n):
                    y += X[i, ts].sum()
                return y

            n = 10
            self.check(test_impl, n)

            X = np.arange(n * 4).reshape((n, 4))

            def test_impl(X):
                y = 0
                for i in numba.prange(X.shape[0]):
                    y += X[i, ts].sum()
                return y

            self.check(test_impl, X)


@skip_parfors_unsupported
class TestParforsOptions(TestParforsBase):

    def test_parfor_options(self):
        def test_impl(a):
            n = a.shape[0]
            b = np.ones(n)
            c = np.array([ i for i in range(n) ])
            b[:n] = a + b * c
            for i in prange(n):
                c[i] = b[i] * a[i]
            return reduce(lambda x,y:x+y, c, 0)

        self.check(test_impl, np.ones(10))
        args = (numba.float64[:],)
        # everything should fuse with default option
        self.assertEqual(countParfors(test_impl, args), 1)
        # with no fusion
        self.assertEqual(countParfors(test_impl, args, fusion=False), 6)
        # with no fusion, comprehension
        self.assertEqual(countParfors(test_impl, args, fusion=False,
                         comprehension=False), 5)
        #with no fusion, comprehension, setitem
        self.assertEqual(countParfors(test_impl, args, fusion=False,
                         comprehension=False, setitem=False), 4)
         # with no fusion, comprehension, prange
        self.assertEqual(countParfors(test_impl, args, fusion=False,
                         comprehension=False, setitem=False, prange=False), 3)
         # with no fusion, comprehension, prange, reduction
        self.assertEqual(countParfors(test_impl, args, fusion=False,
                         comprehension=False, setitem=False, prange=False,
                         reduction=False), 2)
        # with no fusion, comprehension, prange, reduction, numpy
        self.assertEqual(countParfors(test_impl, args, fusion=False,
                         comprehension=False, setitem=False, prange=False,
                         reduction=False, numpy=False), 0)


@skip_parfors_unsupported
class TestParforsBitMask(TestParforsBase):

    def test_parfor_bitmask1(self):
        def test_impl(a, n):
            b = a > n
            a[b] = 0
            return a

        self.check(test_impl, np.arange(10), 5)

    def test_parfor_bitmask2(self):
        def test_impl(a, b):
            a[b] = 0
            return a

        a = np.arange(10)
        b = a > 5
        self.check(test_impl, a, b)

    def test_parfor_bitmask3(self):
        def test_impl(a, b):
            a[b] = a[b]
            return a

        a = np.arange(10)
        b = a > 5
        self.check(test_impl, a, b)

    def test_parfor_bitmask4(self):
        def test_impl(a, b):
            a[b] = (2 * a)[b]
            return a

        a = np.arange(10)
        b = a > 5
        self.check(test_impl, a, b)

    def test_parfor_bitmask5(self):
        def test_impl(a, b):
            a[b] = a[b] * a[b]
            return a

        a = np.arange(10)
        b = a > 5
        self.check(test_impl, a, b)

    def test_parfor_bitmask6(self):
        def test_impl(a, b, c):
            a[b] = c
            return a

        a = np.arange(10)
        b = a > 5
        c = np.zeros(sum(b))

        # expect failure due to lack of parallelism
        with self.assertRaises(AssertionError) as raises:
            self.check(test_impl, a, b, c)
        self.assertIn("\'@do_scheduling\' not found", str(raises.exception))


@skip_parfors_unsupported
class TestParforsMisc(TestParforsBase):
    """
    Tests miscellaneous parts of ParallelAccelerator use.
    """
    def test_no_warn_if_cache_set(self):

        def pyfunc():
            arr = np.ones(100)
            for i in prange(arr.size):
                arr[i] += i
            return arr

        cfunc = njit(parallel=True, cache=True)(pyfunc)

        with warnings.catch_warnings(record=True) as raised_warnings:
            warnings.simplefilter('always')
            warnings.filterwarnings(action="ignore",
                                    module="typeguard")
            # Filter out warnings about TBB interface mismatch
            warnings.filterwarnings(action='ignore',
                                    message=r".*TBB_INTERFACE_VERSION.*",
                                    category=numba.errors.NumbaWarning,
                                    module=r'numba\.np\.ufunc\.parallel.*')
            cfunc()

        self.assertEqual(len(raised_warnings), 0)

        # Make sure the dynamic globals flag is set
        has_dynamic_globals = [cres.library.has_dynamic_globals
                               for cres in cfunc.overloads.values()]
        self.assertEqual(has_dynamic_globals, [False])

    def test_statement_reordering_respects_aliasing(self):
        def impl():
            a = np.zeros(10)
            a[1:8] = np.arange(0, 7)
            print('a[3]:', a[3])
            print('a[3]:', a[3])
            return a

        cres = self.compile_parallel(impl, ())
        with captured_stdout() as stdout:
            cres.entry_point()
        for line in stdout.getvalue().splitlines():
            self.assertEqual('a[3]: 2.0', line)

    def test_parfor_ufunc_typing(self):
        def test_impl(A):
            return np.isinf(A)

        A = np.array([np.inf, 0.0])
        cfunc = njit(parallel=True)(test_impl)
        # save global state
        old_seq_flag = numba.parfors.parfor.sequential_parfor_lowering
        try:
            numba.parfors.parfor.sequential_parfor_lowering = True
            np.testing.assert_array_equal(test_impl(A), cfunc(A))
        finally:
            # recover global state
            numba.parfors.parfor.sequential_parfor_lowering = old_seq_flag

    def test_init_block_dce(self):
        # issue4690
        def test_impl():
            res = 0
            arr = [1,2,3,4,5]
            numba.parfors.parfor.init_prange()
            dummy = arr
            for i in numba.prange(5):
                res += arr[i]
            return res + dummy[2]

        self.assertEqual(get_init_block_size(test_impl, ()), 0)

    def test_alias_analysis_for_parfor1(self):
        def test_impl():
            acc = 0
            for _ in range(4):
                acc += 1

            data = np.zeros((acc,))
            return data

        self.check(test_impl)

    def test_no_state_change_in_gufunc_lowering_on_error(self):
        # tests #5098, if there's an exception arising in gufunc lowering the
        # sequential_parfor_lowering global variable should remain as False on
        # stack unwind.

        BROKEN_MSG = 'BROKEN_MSG'

        @register_pass(mutates_CFG=True, analysis_only=False)
        class BreakParfors(AnalysisPass):
            _name = "break_parfors"

            def __init__(self):
                AnalysisPass.__init__(self)

            def run_pass(self, state):
                for blk in state.func_ir.blocks.values():
                    for stmt in blk.body:
                        if isinstance(stmt, numba.parfors.parfor.Parfor):
                            # races should be a set(), that list is iterable
                            # permits it to get through to the
                            # _create_gufunc_for_parfor_body routine at which
                            # point it needs to be a set so e.g. set.difference
                            # can be computed, this therefore creates an error
                            # in the right location.
                            class Broken(list):

                                def difference(self, other):
                                    raise errors.LoweringError(BROKEN_MSG)

                            stmt.races = Broken()
                    return True


        class BreakParforsCompiler(CompilerBase):

            def define_pipelines(self):
                pm = DefaultPassBuilder.define_nopython_pipeline(self.state)
                pm.add_pass_after(BreakParfors, IRLegalization)
                pm.finalize()
                return [pm]


        @njit(parallel=True, pipeline_class=BreakParforsCompiler)
        def foo():
            x = 1
            for _ in prange(1):
                x += 1
            return x

        # assert default state for global
        self.assertFalse(numba.parfors.parfor.sequential_parfor_lowering)

        with self.assertRaises(errors.LoweringError) as raises:
            foo()

        self.assertIn(BROKEN_MSG, str(raises.exception))

        # assert state has not changed
        self.assertFalse(numba.parfors.parfor.sequential_parfor_lowering)

    def test_issue_5098(self):
        class DummyType(types.Opaque):
            pass

        dummy_type = DummyType("my_dummy")
        register_model(DummyType)(models.OpaqueModel)

        class Dummy(object):
            pass

        @typeof_impl.register(Dummy)
        def typeof_Dummy(val, c):
            return dummy_type

        @unbox(DummyType)
        def unbox_index(typ, obj, c):
            return NativeValue(c.context.get_dummy_value())

        @overload_method(DummyType, "method1", jit_options={"parallel":True})
        def _get_method1(obj, arr, func):
            def _foo(obj, arr, func):
                def baz(a, f):
                    c = a.copy()
                    c[np.isinf(a)] = np.nan
                    return f(c)

                length = len(arr)
                output_arr = np.empty(length, dtype=np.float64)
                for i in prange(length):
                    output_arr[i] = baz(arr[i], func)
                for i in prange(length - 1):
                    output_arr[i] += baz(arr[i], func)
                return output_arr
            return _foo

        @njit
        def bar(v):
            return v.mean()

        @njit
        def test1(d):
            return d.method1(np.array([[1.0, 2.0, 3.0], [4.0, 5.0, 6.0]]), bar)

        save_state = numba.parfors.parfor.sequential_parfor_lowering
        self.assertFalse(save_state)
        try:
            test1(Dummy())
            self.assertFalse(numba.parfors.parfor.sequential_parfor_lowering)
        finally:
            # always set the sequential_parfor_lowering state back to the
            # original state
            numba.parfors.parfor.sequential_parfor_lowering = save_state

    def test_oversized_tuple_as_arg_to_kernel(self):

        @njit(parallel=True)
        def oversize_tuple(idx):
            big_tup = (1,2,3,4)
            z = 0
            for x in prange(10):
                z += big_tup[idx]
            return z

        with override_env_config('NUMBA_PARFOR_MAX_TUPLE_SIZE', '3'):
            with self.assertRaises(errors.UnsupportedParforsError) as raises:
                oversize_tuple(0)

        errstr = str(raises.exception)
        self.assertIn("Use of a tuple", errstr)
        self.assertIn("in a parallel region", errstr)

    def test_issue5167(self):

        def ndvi_njit(img_nir, img_red):
            fillvalue = 0
            out_img = np.full(img_nir.shape, fillvalue, dtype=img_nir.dtype)
            dims = img_nir.shape
            for y in prange(dims[0]):
                for x in prange(dims[1]):
                    out_img[y, x] = ((img_nir[y, x] - img_red[y, x]) /
                                     (img_nir[y, x] + img_red[y, x]))
            return out_img

        tile_shape = (4, 4)
        array1 = np.random.uniform(low=1.0, high=10000.0, size=tile_shape)
        array2 = np.random.uniform(low=1.0, high=10000.0, size=tile_shape)
        self.check(ndvi_njit, array1, array2)

    def test_issue5065(self):

        def reproducer(a, dist, dist_args):
            result = np.zeros((a.shape[0], a.shape[0]), dtype=np.float32)
            for i in prange(a.shape[0]):
                for j in range(i + 1, a.shape[0]):
                    d = dist(a[i], a[j], *dist_args)
                    result[i, j] = d
                    result[j, i] = d
            return result

        @njit
        def euclidean(x, y):
            result = 0.0
            for i in range(x.shape[0]):
                result += (x[i] - y[i]) ** 2
            return np.sqrt(result)

        a = np.random.random(size=(5, 2))

        got = njit(parallel=True)(reproducer)(a.copy(), euclidean,())
        expected = reproducer(a.copy(), euclidean,())

        np.testing.assert_allclose(got, expected)

    def test_issue5001(self):

        def test_numba_parallel(myarray):
            result = [0] * len(myarray)
            for i in prange(len(myarray)):
                result[i] = len(myarray[i])
            return result

        myarray = (np.empty(100),np.empty(50))
        self.check(test_numba_parallel, myarray)

    def test_issue3169(self):

        @njit
        def foo(grids):
            pass

        @njit(parallel=True)
        def bar(grids):
            for x in prange(1):
                foo(grids)

        # returns nothing, just check it compiles
        bar(([1],) * 2)

    @disabled_test
    def test_issue4846(self):

        mytype = namedtuple("mytype", ("a", "b"))

        def outer(mydata):
            for k in prange(3):
                inner(k, mydata)
            return mydata.a

        @njit(nogil=True)
        def inner(k, mydata):
            f = (k, mydata.a)
            g = (k, mydata.b)

        mydata = mytype(a="a", b="b")

        self.check(outer, mydata)

    def test_issue3748(self):

        def test1b():
            x = (1, 2, 3, 4, 5)
            a = 0
            for i in prange(len(x)):
                a += x[i]
            return a

        self.check(test1b,)

    def test_issue5277(self):

        def parallel_test(size, arr):
            for x in prange(size[0]):
                for y in prange(size[1]):
                    arr[y][x] = x * 4.5 + y
            return arr

        size = (10, 10)
        arr = np.zeros(size, dtype=int)

        self.check(parallel_test, size, arr)

    def test_issue5570_ssa_races(self):
        @njit(parallel=True)
        def foo(src, method, out):
            for i in prange(1):
                for j in range(1):
                    out[i, j] = 1
            if method:
                out += 1
            return out

        src = np.zeros((5,5))
        method = 57
        out = np.zeros((2, 2))

        self.assertPreciseEqual(
            foo(src, method, out),
            foo.py_func(src, method, out)
        )

    def test_issue6095_numpy_max(self):
        @njit(parallel=True)
        def find_maxima_3D_jit(args):
            package = args
            for index in range(0, 10):
                z_stack = package[index, :, :]
            return np.max(z_stack)

        np.random.seed(0)
        args = np.random.random((10, 10, 10))
        self.assertPreciseEqual(
            find_maxima_3D_jit(args),
            find_maxima_3D_jit.py_func(args),
        )

    def test_issue5942_1(self):
        # issue5942: tests statement reordering of
        # aliased arguments.
        def test_impl(gg, gg_next):
            gs = gg.shape
            d = gs[0]
            for i_gg in prange(d):
                gg_next[i_gg, :]  = gg[i_gg, :]
                gg_next[i_gg, 0] += 1

            return gg_next

        d = 4
        k = 2

        gg      = np.zeros((d, k), dtype = np.int32)
        gg_next = np.zeros((d, k), dtype = np.int32)
        self.check(test_impl, gg, gg_next)

    def test_issue5942_2(self):
        # issue5942: tests statement reordering
        def test_impl(d, k):
            gg      = np.zeros((d, k), dtype = np.int32)
            gg_next = np.zeros((d, k), dtype = np.int32)

            for i_gg in prange(d):
                for n in range(k):
                    gg[i_gg, n] = i_gg
                gg_next[i_gg, :]  = gg[i_gg, :]
                gg_next[i_gg, 0] += 1

            return gg_next

        d = 4
        k = 2

        self.check(test_impl, d, k)

    @skip_unless_scipy
    def test_issue6102(self):
        # The problem is originally observed on Python3.8 because of the
        # changes in how loops are represented in 3.8 bytecode.
        @njit(parallel=True)
        def f(r):
            for ir in prange(r.shape[0]):
                dist = np.inf
                tr = np.array([0, 0, 0], dtype=np.float32)
                for i in [1, 0, -1]:
                    dist_t = np.linalg.norm(r[ir, :] + i)
                    if dist_t < dist:
                        dist = dist_t
                        tr = np.array([i, i, i], dtype=np.float32)
                r[ir, :] += tr
            return r

        r = np.array([[0., 0., 0.], [0., 0., 1.]])
        self.assertPreciseEqual(f(r), f.py_func(r))

    def test_issue6774(self):
        @njit(parallel=True)
        def test_impl():
            n = 5
            na_mask = np.ones((n,))
            result = np.empty((n - 1,))
            for i in prange(len(result)):
                result[i] = np.sum(na_mask[i:i + 1])
            return result

        self.check(test_impl)

    def test_issue4963_globals(self):
        def test_impl():
            buf = np.zeros((_GLOBAL_INT_FOR_TESTING1, _GLOBAL_INT_FOR_TESTING2))
            return buf
        self.check(test_impl)

    def test_issue4963_freevars(self):
        _FREEVAR_INT_FOR_TESTING1 = 17
        _FREEVAR_INT_FOR_TESTING2 = 5
        def test_impl():
            buf = np.zeros((_FREEVAR_INT_FOR_TESTING1, _FREEVAR_INT_FOR_TESTING2))
            return buf
        self.check(test_impl)


@skip_parfors_unsupported
class TestParforsDiagnostics(TestParforsBase):

    def check(self, pyfunc, *args, **kwargs):
        cfunc, cpfunc = self.compile_all(pyfunc, *args)
        self.check_parfors_vs_others(pyfunc, cfunc, cpfunc, *args, **kwargs)

    def assert_fusion_equivalence(self, got, expected):
        a = self._fusion_equivalent(got)
        b = self._fusion_equivalent(expected)
        self.assertEqual(a, b)

    def _fusion_equivalent(self, thing):
        # parfors indexes the Parfors class instance id's from wherever the
        # internal state happens to be. To assert fusion equivalence we just
        # check that the relative difference between fusion adjacency lists
        # is the same. For example:
        # {3: [2, 1]} is the same as {13: [12, 11]}
        # this function strips the indexing etc out returning something suitable
        # for checking equivalence
        new = defaultdict(list)
        min_key = min(thing.keys())
        for k in sorted(thing.keys()):
            new[k - min_key] = [x - min_key for x in thing[k]]
        return new

    def assert_diagnostics(self, diagnostics, parfors_count=None,
                           fusion_info=None, nested_fusion_info=None,
                           replaced_fns=None, hoisted_allocations=None):
        if parfors_count is not None:
            self.assertEqual(parfors_count, diagnostics.count_parfors())
        if fusion_info is not None:
            self.assert_fusion_equivalence(fusion_info, diagnostics.fusion_info)
        if nested_fusion_info is not None:
            self.assert_fusion_equivalence(nested_fusion_info,
                                           diagnostics.nested_fusion_info)
        if replaced_fns is not None:
            repl = diagnostics.replaced_fns.values()
            for x in replaced_fns:
                for replaced in repl:
                    if replaced[0] == x:
                        break
                else:
                    msg = "Replacement for %s was not found. Had %s" % (x, repl)
                    raise AssertionError(msg)

        if hoisted_allocations is not None:
            hoisted_allocs = diagnostics.hoisted_allocations()
            self.assertEqual(hoisted_allocations, len(hoisted_allocs))

        # just make sure that the dump() function doesn't have an issue!
        with captured_stdout():
            for x in range(1, 5):
                diagnostics.dump(x)

    def test_array_expr(self):
        def test_impl():
            n = 10
            a = np.ones(n)
            b = np.zeros(n)
            return a + b

        self.check(test_impl,)
        cpfunc = self.compile_parallel(test_impl, ())
        diagnostics = cpfunc.metadata['parfor_diagnostics']
        self.assert_diagnostics(diagnostics, parfors_count=1,
                                fusion_info = {3: [4, 5]})

    def test_prange(self):
        def test_impl():
            n = 10
            a = np.empty(n)
            for i in prange(n):
                a[i] = i * 10
            return a

        self.check(test_impl,)
        cpfunc = self.compile_parallel(test_impl, ())
        diagnostics = cpfunc.metadata['parfor_diagnostics']
        self.assert_diagnostics(diagnostics, parfors_count=1)

    def test_user_varname(self):
        """make sure original user variable name is used in fusion info
        """
        def test_impl():
            n = 10
            x = np.ones(n)
            a = np.sin(x)
            b = np.cos(a * a)
            acc = 0
            for i in prange(n - 2):
                for j in prange(n - 1):
                    acc += b[i] + b[j + 1]
            return acc

        self.check(test_impl,)
        cpfunc = self.compile_parallel(test_impl, ())
        diagnostics = cpfunc.metadata['parfor_diagnostics']
        # make sure original 'n' variable name is used in fusion report for loop
        # dimension mismatch
        self.assertTrue(
            any("slice(0, n, 1)" in r.message for r in diagnostics.fusion_reports))

    def test_nested_prange(self):
        def test_impl():
            n = 10
            a = np.empty((n, n))
            for i in prange(n):
                for j in prange(n):
                    a[i, j] = i * 10 + j
            return a

        self.check(test_impl,)
        cpfunc = self.compile_parallel(test_impl, ())
        diagnostics = cpfunc.metadata['parfor_diagnostics']
        self.assert_diagnostics(diagnostics, parfors_count=2,
                                nested_fusion_info={2: [1]})

    def test_function_replacement(self):
        def test_impl():
            n = 10
            a = np.ones(n)
            b = np.argmin(a)
            return b

        self.check(test_impl,)
        cpfunc = self.compile_parallel(test_impl, ())
        diagnostics = cpfunc.metadata['parfor_diagnostics']
        self.assert_diagnostics(diagnostics, parfors_count=1,
                                fusion_info={2: [3]},
                                replaced_fns = [('argmin', 'numpy'),])

    def test_reduction(self):
        def test_impl():
            n = 10
            a = np.ones(n + 1) # prevent fusion
            acc = 0
            for i in prange(n):
                acc += a[i]
            return acc

        self.check(test_impl,)
        cpfunc = self.compile_parallel(test_impl, ())
        diagnostics = cpfunc.metadata['parfor_diagnostics']
        self.assert_diagnostics(diagnostics, parfors_count=2)

    def test_setitem(self):
        def test_impl():
            n = 10
            a = np.ones(n)
            a[:] = 7
            return a

        self.check(test_impl,)
        cpfunc = self.compile_parallel(test_impl, ())
        diagnostics = cpfunc.metadata['parfor_diagnostics']
        self.assert_diagnostics(diagnostics, parfors_count=1)

    def test_allocation_hoisting(self):
        def test_impl():
            n = 10
            m = 5
            acc = 0
            for i in prange(n):
                temp = np.zeros((m,)) # the np.empty call should get hoisted
                for j in range(m):
                    temp[j] = i
                acc += temp[-1]
            return acc

        self.check(test_impl,)
        cpfunc = self.compile_parallel(test_impl, ())
        diagnostics = cpfunc.metadata['parfor_diagnostics']
        self.assert_diagnostics(diagnostics, hoisted_allocations=1)


class TestPrangeBase(TestParforsBase):

    def generate_prange_func(self, pyfunc, patch_instance):
        """
        This function does the actual code augmentation to enable the explicit
        testing of `prange` calls in place of `range`.
        """
        pyfunc_code = pyfunc.__code__

        prange_names = list(pyfunc_code.co_names)

        if patch_instance is None:
            # patch all instances, cheat by just switching
            # range for prange
            assert 'range' in pyfunc_code.co_names
            prange_names = tuple([x if x != 'range' else 'prange'
                                  for x in pyfunc_code.co_names])
            new_code = bytes(pyfunc_code.co_code)
        else:
            # patch specified instances...
            # find where 'range' is in co_names
            range_idx = pyfunc_code.co_names.index('range')
            range_locations = []
            # look for LOAD_GLOBALs that point to 'range'
            for instr in dis.Bytecode(pyfunc_code):
                if instr.opname == 'LOAD_GLOBAL':
                    if instr.arg == range_idx:
                        range_locations.append(instr.offset + 1)
            # add in 'prange' ref
            prange_names.append('prange')
            prange_names = tuple(prange_names)
            prange_idx = len(prange_names) - 1
            new_code = bytearray(pyfunc_code.co_code)
            assert len(patch_instance) <= len(range_locations)
            # patch up the new byte code
            for i in patch_instance:
                idx = range_locations[i]
                new_code[idx] = prange_idx
            new_code = bytes(new_code)

        # create new code parts
        co_args = [pyfunc_code.co_argcount]

        if utils.PYVERSION >= (3, 8):
            co_args.append(pyfunc_code.co_posonlyargcount)
        co_args.append(pyfunc_code.co_kwonlyargcount)
        co_args.extend([pyfunc_code.co_nlocals,
                        pyfunc_code.co_stacksize,
                        pyfunc_code.co_flags,
                        new_code,
                        pyfunc_code.co_consts,
                        prange_names,
                        pyfunc_code.co_varnames,
                        pyfunc_code.co_filename,
                        pyfunc_code.co_name,
                        pyfunc_code.co_firstlineno,
                        pyfunc_code.co_lnotab,
                        pyfunc_code.co_freevars,
                        pyfunc_code.co_cellvars
                        ])

        # create code object with prange mutation
        prange_code = pytypes.CodeType(*co_args)

        # get function
        pfunc = pytypes.FunctionType(prange_code, globals())

        return pfunc

    def prange_tester(self, pyfunc, *args, **kwargs):
        """
        The `prange` tester
        This is a hack. It basically switches out range calls for prange.
        It does this by copying the live code object of a function
        containing 'range' then copying the .co_names and mutating it so
        that 'range' is replaced with 'prange'. It then creates a new code
        object containing the mutation and instantiates a function to contain
        it. At this point three results are created:
        1. The result of calling the original python function.
        2. The result of calling a njit compiled version of the original
            python function.
        3. The result of calling a njit(parallel=True) version of the mutated
           function containing `prange`.
        The three results are then compared and the `prange` based function's
        llvm_ir is inspected to ensure the scheduler code is present.

        Arguments:
         pyfunc - the python function to test
         args - data arguments to pass to the pyfunc under test

        Keyword Arguments:
         patch_instance - iterable containing which instances of `range` to
                          replace. If not present all instance of `range` are
                          replaced.
         scheduler_type - 'signed', 'unsigned' or None, default is None.
                           Supply in cases where the presence of a specific
                           scheduler is to be asserted.
         check_fastmath - if True then a check will be performed to ensure the
                          IR contains instructions labelled with 'fast'
         check_fastmath_result - if True then a check will be performed to
                                 ensure the result of running with fastmath
                                 on matches that of the pyfunc
         Remaining kwargs are passed to np.testing.assert_almost_equal


        Example:
            def foo():
                acc = 0
                for x in range(5):
                    for y in range(10):
                        acc +=1
                return acc

            # calling as
            prange_tester(foo)
            # will test code equivalent to
            # def foo():
            #     acc = 0
            #     for x in prange(5): # <- changed
            #         for y in prange(10): # <- changed
            #             acc +=1
            #     return acc

            # calling as
            prange_tester(foo, patch_instance=[1])
            # will test code equivalent to
            # def foo():
            #     acc = 0
            #     for x in range(5): # <- outer loop (0) unchanged
            #         for y in prange(10): # <- inner loop (1) changed
            #             acc +=1
            #     return acc

        """
        patch_instance = kwargs.pop('patch_instance', None)
        check_fastmath = kwargs.pop('check_fastmath', False)
        check_fastmath_result = kwargs.pop('check_fastmath_result', False)

        pfunc = self.generate_prange_func(pyfunc, patch_instance)

        # Compile functions
        # compile a standard njit of the original function
        sig = tuple([numba.typeof(x) for x in args])
        cfunc = self.compile_njit(pyfunc, sig)

        # compile the prange injected function
        with warnings.catch_warnings(record=True) as raised_warnings:
            warnings.simplefilter('always')
            cpfunc = self.compile_parallel(pfunc, sig)

        # if check_fastmath is True then check fast instructions
        if check_fastmath:
            self.assert_fastmath(pfunc, sig)

        # if check_fastmath_result is True then compile a function
        # so that the parfors checker can assert the result is ok.
        if check_fastmath_result:
            fastcpfunc = self.compile_parallel_fastmath(pfunc, sig)
            kwargs = dict({'fastmath_pcres': fastcpfunc}, **kwargs)

        self.check_parfors_vs_others(pyfunc, cfunc, cpfunc, *args, **kwargs)
        return raised_warnings


@skip_parfors_unsupported
class TestPrangeBasic(TestPrangeBase):
    """ Tests Prange """

    def test_prange01(self):
        def test_impl():
            n = 4
            A = np.zeros(n)
            for i in range(n):
                A[i] = 2.0 * i
            return A
        self.prange_tester(test_impl, scheduler_type='unsigned',
                           check_fastmath=True)

    def test_prange02(self):
        def test_impl():
            n = 4
            A = np.zeros(n - 1)
            for i in range(1, n):
                A[i - 1] = 2.0 * i
            return A
        self.prange_tester(test_impl, scheduler_type='unsigned',
                           check_fastmath=True)

    def test_prange03(self):
        def test_impl():
            s = 10
            for i in range(10):
                s += 2
            return s
        self.prange_tester(test_impl, scheduler_type='unsigned',
                           check_fastmath=True)

    def test_prange03mul(self):
        def test_impl():
            s = 3
            for i in range(10):
                s *= 2
            return s
        self.prange_tester(test_impl, scheduler_type='unsigned',
                           check_fastmath=True)

    def test_prange03sub(self):
        def test_impl():
            s = 100
            for i in range(10):
                s -= 2
            return s
        self.prange_tester(test_impl, scheduler_type='unsigned',
                           check_fastmath=True)

    def test_prange03div(self):
        def test_impl():
            s = 10
            for i in range(10):
                s /= 2
            return s
        self.prange_tester(test_impl, scheduler_type='unsigned',
                           check_fastmath=True)

    def test_prange04(self):
        def test_impl():
            a = 2
            b = 3
            A = np.empty(4)
            for i in range(4):
                if i == a:
                    A[i] = b
                else:
                    A[i] = 0
            return A
        self.prange_tester(test_impl, scheduler_type='unsigned',
                           check_fastmath=True)

    def test_prange05(self):
        def test_impl():
            n = 4
            A = np.ones((n), dtype=np.float64)
            s = 0
            for i in range(1, n - 1, 1):
                s += A[i]
            return s
        self.prange_tester(test_impl, scheduler_type='unsigned',
                           check_fastmath=True)

    def test_prange06(self):
        def test_impl():
            n = 4
            A = np.ones((n), dtype=np.float64)
            s = 0
            for i in range(1, 1, 1):
                s += A[i]
            return s
        self.prange_tester(test_impl, scheduler_type='unsigned',
                           check_fastmath=True)

    def test_prange07(self):
        def test_impl():
            n = 4
            A = np.ones((n), dtype=np.float64)
            s = 0
            for i in range(n, 1):
                s += A[i]
            return s
        self.prange_tester(test_impl, scheduler_type='unsigned',
                           check_fastmath=True)

    def test_prange08(self):
        def test_impl():
            n = 4
            A = np.ones((n))
            acc = 0
            for i in range(len(A)):
                for j in range(len(A)):
                    acc += A[i]
            return acc
        self.prange_tester(test_impl, scheduler_type='unsigned',
                           check_fastmath=True)

    def test_prange08_1(self):
        def test_impl():
            n = 4
            A = np.ones((n))
            acc = 0
            for i in range(4):
                for j in range(4):
                    acc += A[i]
            return acc
        self.prange_tester(test_impl, scheduler_type='unsigned',
                           check_fastmath=True)

    def test_prange09(self):
        def test_impl():
            n = 4
            acc = 0
            for i in range(n):
                for j in range(n):
                    acc += 1
            return acc
        # patch inner loop to 'prange'
        self.prange_tester(test_impl, patch_instance=[1],
                           scheduler_type='unsigned',
                           check_fastmath=True)

    def test_prange10(self):
        def test_impl():
            n = 4
            acc2 = 0
            for j in range(n):
                acc1 = 0
                for i in range(n):
                    acc1 += 1
                acc2 += acc1
            return acc2
        # patch outer loop to 'prange'
        self.prange_tester(test_impl, patch_instance=[0],
                           scheduler_type='unsigned',
                           check_fastmath=True)

    @unittest.skip("list append is not thread-safe yet (#2391, #2408)")
    def test_prange11(self):
        def test_impl():
            n = 4
            return [np.sin(j) for j in range(n)]
        self.prange_tester(test_impl, scheduler_type='unsigned',
                           check_fastmath=True)

    def test_prange12(self):
        def test_impl():
            acc = 0
            n = 4
            X = np.ones(n)
            for i in range(-len(X)):
                acc += X[i]
            return acc
        self.prange_tester(test_impl, scheduler_type='unsigned',
                           check_fastmath=True)

    def test_prange13(self):
        def test_impl(n):
            acc = 0
            for i in range(n):
                acc += 1
            return acc
        self.prange_tester(test_impl, np.int32(4), scheduler_type='unsigned',
                           check_fastmath=True)

    def test_prange14(self):
        def test_impl(A):
            s = 3
            for i in range(len(A)):
                s += A[i]*2
            return s
        # this tests reduction detection well since the accumulated variable
        # is initialized before the parfor and the value accessed from the array
        # is updated before accumulation
        self.prange_tester(test_impl, np.random.ranf(4),
                           scheduler_type='unsigned',
                           check_fastmath=True)

    def test_prange15(self):
        # from issue 2587
        # test parfor type inference when there is multi-dimensional indexing
        def test_impl(N):
            acc = 0
            for i in range(N):
                x = np.ones((1, 1))
                acc += x[0, 0]
            return acc
        self.prange_tester(test_impl, 1024, scheduler_type='unsigned',
                           check_fastmath=True)

    # Tests for negative ranges
    def test_prange16(self):
        def test_impl(N):
            acc = 0
            for i in range(-N, N):
                acc += 2
            return acc
        self.prange_tester(test_impl, 1024, scheduler_type='signed',
                           check_fastmath=True)

    def test_prange17(self):
        def test_impl(N):
            acc = 0
            X = np.ones(N)
            for i in range(-N, N):
                acc += X[i]
            return acc
        self.prange_tester(test_impl, 9, scheduler_type='signed',
                           check_fastmath=True)

    def test_prange18(self):
        def test_impl(N):
            acc = 0
            X = np.ones(N)
            for i in range(-N, 5):
                acc += X[i]
                for j in range(-4, N):
                    acc += X[j]
            return acc
        self.prange_tester(test_impl, 9, scheduler_type='signed',
                           check_fastmath=True)

    def test_prange19(self):
        def test_impl(N):
            acc = 0
            M = N + 4
            X = np.ones((N, M))
            for i in range(-N, N):
                for j in range(-M, M):
                    acc += X[i, j]
            return acc
        self.prange_tester(test_impl, 9, scheduler_type='signed',
                           check_fastmath=True)

    def test_prange20(self):
        def test_impl(N):
            acc = 0
            X = np.ones(N)
            for i in range(-1, N):
                acc += X[i]
            return acc
        self.prange_tester(test_impl, 9, scheduler_type='signed',
                           check_fastmath=True)

    def test_prange21(self):
        def test_impl(N):
            acc = 0
            for i in range(-3, -1):
                acc += 3
            return acc
        self.prange_tester(test_impl, 9, scheduler_type='signed',
                           check_fastmath=True)

    def test_prange22(self):
        def test_impl():
            a = 0
            b = 3
            A = np.empty(4)
            for i in range(-2, 2):
                if i == a:
                    A[i] = b
                elif i < 1:
                    A[i] = -1
                else:
                    A[i] = 7
            return A
        self.prange_tester(test_impl, scheduler_type='signed',
                           check_fastmath=True, check_fastmath_result=True)

    def test_prange23(self):
        # test non-contig input
        def test_impl(A):
            for i in range(len(A)):
                A[i] = i
            return A
        A = np.zeros(32)[::2]
        self.prange_tester(test_impl, A, scheduler_type='unsigned',
                           check_fastmath=True, check_fastmath_result=True)

    def test_prange24(self):
        # test non-contig input, signed range
        def test_impl(A):
            for i in range(-len(A), 0):
                A[i] = i
            return A
        A = np.zeros(32)[::2]
        self.prange_tester(test_impl, A, scheduler_type='signed',
                           check_fastmath=True, check_fastmath_result=True)

    def test_prange25(self):
        def test_impl(A):
            n = len(A)
            buf = [np.zeros_like(A) for _ in range(n)]
            for i in range(n):
                buf[i] = A + i
            return buf
        A = np.ones((10,))
        self.prange_tester(test_impl, A,  patch_instance=[1],
                           scheduler_type='unsigned', check_fastmath=True,
                           check_fastmath_result=True)

        cpfunc = self.compile_parallel(test_impl, (numba.typeof(A),))
        diagnostics = cpfunc.metadata['parfor_diagnostics']
        hoisted_allocs = diagnostics.hoisted_allocations()
        self.assertEqual(len(hoisted_allocs), 0)

    def test_prange26(self):
        def test_impl(A):
            B = A[::3]
            for i in range(len(B)):
                B[i] = i
            return A
        A = np.zeros(32)[::2]
        self.prange_tester(test_impl, A, scheduler_type='unsigned',
                           check_fastmath=True, check_fastmath_result=True)

    def test_prange27(self):
        # issue5597: usedef error in parfor
        def test_impl(a, b, c):
            for j in range(b[0]-1):
                for k in range(2):
                    z = np.abs(a[c-1:c+1])
            return 0

        # patch inner loop to 'prange'
        self.prange_tester(test_impl,
                           np.arange(20),
                           np.asarray([4,4,4,4,4,4,4,4,4,4]),
                           0,
                           patch_instance=[1],
                           scheduler_type='unsigned',
                           check_fastmath=True)

    def test_prange28(self):
        # issue7105: label conflict in nested parfor
        def test_impl(x, y):
            out = np.zeros(len(y))
            for idx in range(0, len(y)):
                i0 = y[idx, 0]
                i1 = y[idx, 1]
                Pt1 = x[i0]
                Pt2 = x[i1]
                v = Pt1 - Pt2
                vl2 = v[0] + v[1]
                out[idx] = vl2
            return out

        X = np.array([[-1., -1.],
                      [-1.,  1.],
                      [ 0.,  0.],
                      [ 1., -1.],
                      [ 1.,  0.],
                      [ 1.,  1.]])

        Y = np.array([[0, 1],
                      [1, 2],
                      [2, 3],
                      [3, 4],
                      [4, 5]])

        self.prange_tester(test_impl, X, Y, scheduler_type='unsigned',
                           check_fastmath=True, check_fastmath_result=True)

    def test_prange29(self):
        # issue7630: SSA renaming in prange header
        def test_impl(flag):
            result = 0
            if flag:
                for i in range(1):
                    result += 1
            else:
                for i in range(1):
                    result -= 3
            return result

        self.prange_tester(test_impl, True)
        self.prange_tester(test_impl, False)


@skip_parfors_unsupported
class TestPrangeSpecific(TestPrangeBase):
    """ Tests specific features/problems found under prange"""

    def test_prange_two_instances_same_reduction_var(self):
        # issue4922 - multiple uses of same reduction variable
        def test_impl(n):
            c = 0
            for i in range(n):
                c += 1
                if i > 10:
                    c += 1
            return c
        self.prange_tester(test_impl, 9)

    def test_prange_conflicting_reduction_ops(self):
        def test_impl(n):
            c = 0
            for i in range(n):
                c += 1
                if i > 10:
                    c *= 1
            return c

        with self.assertRaises(errors.UnsupportedError) as raises:
            self.prange_tester(test_impl, 9)
        msg = ('Reduction variable c has multiple conflicting reduction '
               'operators.')
        self.assertIn(msg, str(raises.exception))

    def test_prange_two_conditional_reductions(self):
        # issue6414
        def test_impl():
            A = B = 0
            for k in range(1):
                if k == 2:
                    A += 1
                else:
                    x = np.zeros((1, 1))
                    if x[0, 0]:
                        B += 1
            return A, B
        self.prange_tester(test_impl)

    def test_prange_nested_reduction1(self):
        def test_impl():
            A = 0
            for k in range(1):
                for i in range(1):
                    if i == 0:
                        A += 1
            return A
        self.prange_tester(test_impl)

    @disabled_test
    def test_check_error_model(self):
        def test_impl():
            n = 32
            A = np.zeros(n)
            for i in range(n):
                A[i] = 1 / i # div-by-zero when i = 0
            return A

        with self.assertRaises(ZeroDivisionError) as raises:
            test_impl()

        # compile parallel functions
        pfunc = self.generate_prange_func(test_impl, None)
        pcres = self.compile_parallel(pfunc, ())
        pfcres = self.compile_parallel_fastmath(pfunc, ())

        # should raise
        with self.assertRaises(ZeroDivisionError) as raises:
            pcres.entry_point()

        # should not raise
        result = pfcres.entry_point()
        self.assertEqual(result[0], np.inf)

    def test_check_alias_analysis(self):
        # check alias analysis reports ok
        def test_impl(A):
            for i in range(len(A)):
                B = A[i]
                B[:] = 1
            return A
        A = np.zeros(32).reshape(4, 8)
        self.prange_tester(test_impl, A, scheduler_type='unsigned',
                           check_fastmath=True, check_fastmath_result=True)
        pfunc = self.generate_prange_func(test_impl, None)
        sig = tuple([numba.typeof(A)])
        cres = self.compile_parallel_fastmath(pfunc, sig)
        _ir = self._get_gufunc_ir(cres)
        for k, v in _ir.items():
            for line in v.splitlines():
                # get the fn definition line
                if 'define' in line and k in line:
                    # there should only be 2x noalias, one on each of the first
                    # 2 args (retptr, excinfo).
                    # Note: used to be 3x no noalias, but env arg is dropped.
                    self.assertEqual(line.count('noalias'), 2)
                    break

    def test_prange_raises_invalid_step_size(self):
        def test_impl(N):
            acc = 0
            for i in range(0, N, 2):
                acc += 2
            return acc

        with self.assertRaises(errors.UnsupportedRewriteError) as raises:
            self.prange_tester(test_impl, 1024)
        msg = 'Only constant step size of 1 is supported for prange'
        self.assertIn(msg, str(raises.exception))

    def test_prange_fastmath_check_works(self):
        # this function will benefit from `fastmath`, the div will
        # get optimised to a multiply by reciprocal and the accumulator
        # then becomes an fmadd: A = A + i * 0.5
        def test_impl():
            n = 128
            A = 0
            for i in range(n):
                A += i / 2.0
            return A
        self.prange_tester(test_impl, scheduler_type='unsigned',
                           check_fastmath=True)
        pfunc = self.generate_prange_func(test_impl, None)
        cres = self.compile_parallel_fastmath(pfunc, ())
        ir = self._get_gufunc_ir(cres)
        _id = '%[A-Z_0-9]?(.[0-9]+)+[.]?[i]?'
        recipr_str = '\s+%s = fmul fast double %s, 5.000000e-01'
        reciprocal_inst = re.compile(recipr_str % (_id, _id))
        fadd_inst = re.compile('\s+%s = fadd fast double %s, %s'
                               % (_id, _id, _id))
        # check there is something like:
        #  %.329 = fmul fast double %.325, 5.000000e-01
        #  %.337 = fadd fast double %A.07, %.329
        for name, kernel in ir.items():
            splitted = kernel.splitlines()
            for i, x in enumerate(splitted):
                if reciprocal_inst.match(x):
                    break
            self.assertTrue(fadd_inst.match(splitted[i + 1]))

    def test_parfor_alias1(self):
        def test_impl(n):
            b = np.zeros((n, n))
            a = b[0]
            for j in range(n):
                a[j] = j + 1
            return b.sum()
        self.prange_tester(test_impl, 4)

    def test_parfor_alias2(self):
        def test_impl(n):
            b = np.zeros((n, n))
            for i in range(n):
              a = b[i]
              for j in range(n):
                a[j] = i + j
            return b.sum()
        self.prange_tester(test_impl, 4)

    def test_parfor_alias3(self):
        def test_impl(n):
            b = np.zeros((n, n, n))
            for i in range(n):
              a = b[i]
              for j in range(n):
                c = a[j]
                for k in range(n):
                  c[k] = i + j + k
            return b.sum()
        self.prange_tester(test_impl, 4)

    def test_parfor_race_1(self):
        def test_impl(x, y):
            for j in range(y):
                k = x
            return k
        raised_warnings = self.prange_tester(test_impl, 10, 20)
        warning_obj = raised_warnings[0]
        expected_msg = ("Variable k used in parallel loop may be written to "
                        "simultaneously by multiple workers and may result "
                        "in non-deterministic or unintended results.")
        self.assertIn(expected_msg, str(warning_obj.message))

    def test_nested_parfor_push_call_vars(self):
        """ issue 3686: if a prange has something inside it that causes
            a nested parfor to be generated and both the inner and outer
            parfor use the same call variable defined outside the parfors
            then ensure that when that call variable is pushed into the
            parfor that the call variable isn't duplicated with the same
            name resulting in a redundant type lock.
        """
        def test_impl():
            B = 0
            f = np.negative
            for i in range(1):
                this_matters = f(1.)
                B += f(np.zeros(1,))[0]
            for i in range(2):
                this_matters = f(1.)
                B += f(np.zeros(1,))[0]

            return B
        self.prange_tester(test_impl)

    def test_copy_global_for_parfor(self):
        """ issue4903: a global is copied next to a parfor so that
            it can be inlined into the parfor and thus not have to be
            passed to the parfor (i.e., an unsupported function type).
            This global needs to be renamed in the block into which
            it is copied.
        """
        def test_impl(zz, tc):
            lh = np.zeros(len(tc))
            lc = np.zeros(len(tc))
            for i in range(1):
                nt = tc[i]
                for t in range(nt):
                    lh += np.exp(zz[i, t])
                for t in range(nt):
                    lc += np.exp(zz[i, t])
            return lh, lc

        m = 2
        zz = np.ones((m, m, m))
        tc = np.ones(m, dtype=np.int_)
        self.prange_tester(test_impl, zz, tc, patch_instance=[0])

    def test_multiple_call_getattr_object(self):
        def test_impl(n):
            B = 0
            f = np.negative
            for i in range(1):
                this_matters = f(1.0)
                B += f(n)

            return B
        self.prange_tester(test_impl, 1.0)

    def test_argument_alias_recarray_field(self):
        # Test for issue4007.
        def test_impl(n):
            for i in range(len(n)):
                n.x[i] = 7.0
            return n
        X1 = np.zeros(10, dtype=[('x', float), ('y', int), ])
        X2 = np.zeros(10, dtype=[('x', float), ('y', int), ])
        X3 = np.zeros(10, dtype=[('x', float), ('y', int), ])
        v1 = X1.view(np.recarray)
        v2 = X2.view(np.recarray)
        v3 = X3.view(np.recarray)

        # Numpy doesn't seem to support almost equal on recarray.
        # So, we convert to list and use assertEqual instead.
        python_res = list(test_impl(v1))
        njit_res = list(njit(test_impl)(v2))
        pa_func = njit(test_impl, parallel=True)
        pa_res = list(pa_func(v3))
        self.assertEqual(python_res, njit_res)
        self.assertEqual(python_res, pa_res)

    def test_mutable_list_param(self):
        """ issue3699: test that mutable variable to call in loop
            is not hoisted.  The call in test_impl forces a manual
            check here rather than using prange_tester.
        """
        @njit
        def list_check(X):
            """ If the variable X is hoisted in the test_impl prange
                then subsequent list_check calls would return increasing
                values.
            """
            ret = X[-1]
            a = X[-1] + 1
            X.append(a)
            return ret
        def test_impl(n):
            for i in prange(n):
                X = [100]
                a = list_check(X)
            return a
        python_res = test_impl(10)
        njit_res = njit(test_impl)(10)
        pa_func = njit(test_impl, parallel=True)
        pa_res = pa_func(10)
        self.assertEqual(python_res, njit_res)
        self.assertEqual(python_res, pa_res)

    def test_list_comprehension_prange(self):
        # issue4569
        def test_impl(x):
            return np.array([len(x[i]) for i in range(len(x))])
        x = [np.array([1,2,3], dtype=int),np.array([1,2], dtype=int)]
        self.prange_tester(test_impl, x)

    def test_ssa_false_reduction(self):
        # issue5698
        # SSA for h creates assignments to h that make it look like a
        # reduction variable except that it lacks an associated
        # reduction operator.  Test here that h is excluded as a
        # reduction variable.
        def test_impl(image, a, b):
            empty = np.zeros(image.shape)
            for i in range(image.shape[0]):
                r = image[i][0] / 255.0
                if a == 0:
                    h = 0
                if b == 0:
                    h = 0
                empty[i] = [h, h, h]
            return empty

        image = np.zeros((3, 3), dtype=np.int32)
        self.prange_tester(test_impl, image, 0, 0)

    def test_list_setitem_hoisting(self):
        # issue5979
        # Don't hoist list initialization if list item set.
        def test_impl():
            n = 5
            a = np.empty(n, dtype=np.int64)
            for k in range(5):
                X = [0]
                X[0] = 1
                a[k] = X[0]
            return a

        self.prange_tester(test_impl)

    def test_record_array_setitem(self):
        # issue6704
        state_dtype = np.dtype([('var', np.int32)])

        def test_impl(states):
            for i in range(1):
                states[i]['var'] = 1

        def comparer(a, b):
            assert(a[0]['var'] == b[0]['var'])

        self.prange_tester(test_impl,
                           np.zeros(shape=1, dtype=state_dtype),
                           check_arg_equality=[comparer])

    def test_record_array_setitem_yield_array(self):
        state_dtype = np.dtype([('x', np.intp)])

        def test_impl(states):
            n = states.size
            for i in range(states.size):
                states["x"][i] = 7 + i
            return states

        states = np.zeros(10, dtype=state_dtype)

        def comparer(a, b):
            np.testing.assert_equal(a, b)

        self.prange_tester(test_impl,
                           states,
                           check_arg_equality=[comparer])

    def test_issue7501(self):
        def test_impl(size, case):
            result = np.zeros((size,))
            if case == 1:
                for i in range(size):
                    result[i] += 1
            else:
                for i in range(size):
                    result[i] += 2
            return result[0]

        self.prange_tester(test_impl, 3, 1)

    def test_kde_example(self):
        def test_impl(X):
            # KDE example
            b = 0.5
            points = np.array([-1.0, 2.0, 5.0])
            N = points.shape[0]
            n = X.shape[0]
            exps = 0
            for i in range(n):
                p = X[i]
                d = (-(p - points)**2) / (2 * b**2)
                m = np.min(d)
                exps += m - np.log(b * N) + np.log(np.sum(np.exp(d - m)))
            return exps

        n = 128
        X = np.random.ranf(n)
        self.prange_tester(test_impl, X)

    @skip_parfors_unsupported
    def test_issue_due_to_max_label(self):
        # Run the actual test in a new process since it can only reproduce in
        # a fresh state.
        out = subp.check_output(
            [sys.executable, '-m', 'numba.tests.parfors_max_label_error'],
            timeout=30,
            stderr=subp.STDOUT, # redirect stderr to stdout
        )
        self.assertIn("TEST PASSED", out.decode())


@skip_parfors_unsupported
@x86_only
class TestParforsVectorizer(TestPrangeBase):

    # env mutating test
    _numba_parallel_test_ = False

    def get_gufunc_asm(self, func, schedule_type, *args, **kwargs):

        fastmath = kwargs.pop('fastmath', False)
        cpu_name = kwargs.pop('cpu_name', 'skylake-avx512')
        assertions = kwargs.pop('assertions', True)
        # force LLVM to use zmm registers for vectorization
        # https://reviews.llvm.org/D67259
        cpu_features = kwargs.pop('cpu_features', '-prefer-256-bit')

        env_opts = {'NUMBA_CPU_NAME': cpu_name,
                    'NUMBA_CPU_FEATURES': cpu_features,
                    }

        overrides = []
        for k, v in env_opts.items():
            overrides.append(override_env_config(k, v))

        with overrides[0], overrides[1]:
            sig = tuple([numba.typeof(x) for x in args])
            pfunc_vectorizable = self.generate_prange_func(func, None)
            if fastmath == True:
                cres = self.compile_parallel_fastmath(pfunc_vectorizable, sig)
            else:
                cres = self.compile_parallel(pfunc_vectorizable, sig)

            # get the gufunc asm
            asm = self._get_gufunc_asm(cres)

            if assertions:
                schedty = re.compile('call\s+\w+\*\s+@do_scheduling_(\w+)\(')
                matches = schedty.findall(cres.library.get_llvm_str())
                self.assertGreaterEqual(len(matches), 1) # at least 1 parfor call
                self.assertEqual(matches[0], schedule_type)
                self.assertNotEqual(asm, {})

            return asm

    # this is a common match pattern for something like:
    # \n\tvsqrtpd\t-192(%rbx,%rsi,8), %zmm0\n
    # to check vsqrtpd operates on zmm
    match_vsqrtpd_on_zmm = re.compile('\n\s+vsqrtpd\s+.*zmm.*\n')

    @linux_only
    def test_vectorizer_fastmath_asm(self):
        """ This checks that if fastmath is set and the underlying hardware
        is suitable, and the function supplied is amenable to fastmath based
        vectorization, that the vectorizer actually runs.
        """

        # This function will benefit from `fastmath` if run on a suitable
        # target. The vectorizer should unwind the loop and generate
        # packed dtype=double add and sqrt instructions.
        def will_vectorize(A):
            n = len(A)
            acc = 0
            for i in range(n):
                acc += np.sqrt(i)
            return acc

        arg = np.zeros(10)

        fast_asm = self.get_gufunc_asm(will_vectorize, 'unsigned', arg,
                                       fastmath=True)
        slow_asm = self.get_gufunc_asm(will_vectorize, 'unsigned', arg,
                                       fastmath=False)

        for v in fast_asm.values():
            # should unwind and call vector sqrt then vector add
            # all on packed doubles using zmm's
            self.assertTrue('vaddpd' in v)
            self.assertTrue('vsqrtpd' in v)
            self.assertTrue('zmm' in v)
            # make sure vsqrtpd operates on zmm
            self.assertTrue(len(self.match_vsqrtpd_on_zmm.findall(v)) > 1)

        for v in slow_asm.values():
            # vector variants should not be present
            self.assertTrue('vaddpd' not in v)
            self.assertTrue('vsqrtpd' not in v)
            # check scalar variant is present
            self.assertTrue('vsqrtsd' in v)
            self.assertTrue('vaddsd' in v)
            # check no zmm addressing is present
            self.assertTrue('zmm' not in v)

    @linux_only
    def test_unsigned_refusal_to_vectorize(self):
        """ This checks that if fastmath is set and the underlying hardware
        is suitable, and the function supplied is amenable to fastmath based
        vectorization, that the vectorizer actually runs.
        """

        def will_not_vectorize(A):
            n = len(A)
            for i in range(-n, 0):
                A[i] = np.sqrt(A[i])
            return A

        def will_vectorize(A):
            n = len(A)
            for i in range(n):
                A[i] = np.sqrt(A[i])
            return A

        arg = np.zeros(10)

        # Boundschecking breaks vectorization
        with override_env_config('NUMBA_BOUNDSCHECK', '0'):
            novec_asm = self.get_gufunc_asm(will_not_vectorize, 'signed', arg,
                                            fastmath=True)

            vec_asm = self.get_gufunc_asm(will_vectorize, 'unsigned', arg,
                                          fastmath=True)

        for v in novec_asm.values():
            # vector variant should not be present
            self.assertTrue('vsqrtpd' not in v)
            # check scalar variant is present
            self.assertTrue('vsqrtsd' in v)
            # check no zmm addressing is present
            self.assertTrue('zmm' not in v)

        for v in vec_asm.values():
            # should unwind and call vector sqrt then vector mov
            # all on packed doubles using zmm's
            self.assertTrue('vsqrtpd' in v)
            self.assertTrue('vmovupd' in v)
            self.assertTrue('zmm' in v)
            # make sure vsqrtpd operates on zmm
            self.assertTrue(len(self.match_vsqrtpd_on_zmm.findall(v)) > 1)

    @linux_only
    # needed as 32bit doesn't have equivalent signed/unsigned instruction
    # generation for this function
    def test_signed_vs_unsigned_vec_asm(self):
        """ This checks vectorization for signed vs unsigned variants of a
        trivial accumulator, the only meaningful difference should be the
        presence of signed vs. unsigned unpack instructions (for the
        induction var).
        """
        def signed_variant():
            n = 4096
            A = 0.
            for i in range(-n, 0):
                A += i
            return A

        def unsigned_variant():
            n = 4096
            A = 0.
            for i in range(n):
                A += i
            return A

        # Boundschecking breaks the diff check below because of the pickled exception
        with override_env_config('NUMBA_BOUNDSCHECK', '0'):
            signed_asm = self.get_gufunc_asm(signed_variant, 'signed',
                                             fastmath=True)
            unsigned_asm = self.get_gufunc_asm(unsigned_variant, 'unsigned',
                                               fastmath=True)

        def strip_instrs(asm):
            acc = []
            for x in asm.splitlines():
                spd = x.strip()
                # filter out anything that isn't a trivial instruction
                # and anything with the gufunc id as it contains an address
                if spd != '' and not (spd.startswith('.')
                                     or spd.startswith('_')
                                     or spd.startswith('"')
                                     or '__numba_parfor_gufunc' in spd):
                        acc.append(re.sub('[\t]', '', spd))
            return acc

        for k, v in signed_asm.items():
            signed_instr = strip_instrs(v)
            break

        for k, v in unsigned_asm.items():
            unsigned_instr = strip_instrs(v)
            break

        from difflib import SequenceMatcher as sm
        # make sure that the only difference in instruction (if there is a
        # difference) is the char 'u'. For example:
        # vcvtsi2sdq vs. vcvtusi2sdq
        self.assertEqual(len(signed_instr), len(unsigned_instr))
        for a, b in zip(signed_instr, unsigned_instr):
            if a == b:
                continue
            else:
                s = sm(lambda x: x == '\t', a, b)
                ops = s.get_opcodes()
                for op in ops:
                    if op[0] == 'insert':
                        self.assertEqual(b[op[-2]:op[-1]], 'u')


if __name__ == "__main__":
    unittest.main()<|MERGE_RESOLUTION|>--- conflicted
+++ resolved
@@ -1957,7 +1957,6 @@
             return x
         self.check(test_impl, np.zeros((10, 10)), 3)
 
-<<<<<<< HEAD
     def test_prange_unknown_call1(self):
         @register_jitable
         def issue7854_proc(u, i, even, size):
@@ -2051,7 +2050,7 @@
         cptypes = (numba.float64[:], numba.float64[:], types.int64)
         self.assertEqual(countParfors(test_impl, cptypes), 2)
         self.check(test_impl, a, b, size)
-=======
+
     def test_untraced_value_tuple(self):
         # This is a test for issue #6478.
         def test_impl():
@@ -2095,7 +2094,6 @@
 
         arr = np.arange(10, dtype=np.int64)
         self.check(test_impl, arr)
->>>>>>> fa3630ed
 
 
 @skip_parfors_unsupported
