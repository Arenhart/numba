--- conflicted
+++ resolved
@@ -425,18 +425,6 @@
     else:
         return context.compile_internal(builder, impl_any_layout, sig, args,
                                         locals=dict(c=arrty.dtype))
-<<<<<<< HEAD
-=======
-
-
-@builtin
-@implement(numpy.sum, types.Kind(types.Array))
-def numpy_sum(context, builder, sig, args):
-    def impl(arr):
-        return arr.sum()
-
-    return context.compile_internal(builder, impl, sig, args)
->>>>>>> 0a7e111f
 
 
 @builtin
@@ -786,52 +774,4 @@
     arrcls = context.make_array(arrty)
     arr = arrcls(context, builder, value=builder.load(flatiter.array))
 
-<<<<<<< HEAD
-    ndim = arrty.ndim
-    shapes = cgutils.unpack_tuple(builder, arr.shape, ndim)
-    indptr = flatiter.iters
-
-    # Load indices and check if they are valid
-    indices = []
-    is_valid = cgutils.true_bit
-    zero = context.get_constant(types.intp, 0)
-    one = context.get_constant(types.intp, 1)
-    for ax in range(ndim):
-        axsize = shapes[ax]
-        idxptr = builder.gep(indptr, [context.get_constant(types.intp, ax)])
-        idx = builder.load(idxptr)
-        ax_valid = builder.icmp(lc.ICMP_SLT, idx, axsize)
-
-        indices.append(idx)
-        is_valid = builder.and_(is_valid, ax_valid)
-
-    result.set_valid(is_valid)
-
-    with cgutils.if_likely(builder, is_valid):
-        # Get yielded value
-        valptr = cgutils.get_item_pointer(builder, arrty, arr, indices)
-        yield_value = builder.load(valptr)
-        result.yield_(yield_value)
-
-        # Increment iterator indices
-        carry_flags = [cgutils.true_bit]
-        for ax, (idx, axsize) in reversed(list(enumerate(zip(indices,
-                                                             shapes)))):
-            idxptr = builder.gep(indptr, [context.get_constant(types.intp, ax)])
-            lastcarry = carry_flags[-1]
-            idxp1 = builder.add(idx, one)
-            carry = builder.icmp(lc.ICMP_SGE, idxp1, axsize)
-            idxfinal = builder.select(lastcarry,
-                                      builder.select(carry, zero, idxp1),
-                                      idx)
-            builder.store(idxfinal, idxptr)
-            carry_flags.append(builder.and_(carry, lastcarry))
-
-        with cgutils.if_unlikely(builder, carry_flags[-1]):
-            # If we have iterated all elements,
-            # Set first index to out-of-bound
-            idxptr = builder.gep(indptr, [context.get_constant(types.intp, 0)])
-            builder.store(shapes[0], idxptr)
-=======
-    flatiter.iternext_specific(context, builder, arrty, arr, result)
->>>>>>> 0a7e111f
+    flatiter.iternext_specific(context, builder, arrty, arr, result)