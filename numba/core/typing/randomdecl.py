--- conflicted
+++ resolved
@@ -178,65 +178,8 @@
             return self.array_typer(size)(loc, scale)
         return typer
 
-<<<<<<< HEAD
-@glue_typing(np.random.gamma, typing_key="np.random.gamma")
-class Numpy_gamma(ConcreteRandomTemplate):
-    cases = [signature(tp, tp, tp) for tp in _float_types]
-    cases += [signature(tp, tp) for tp in _float_types]
-
-    def generic(self):
-        def typer(shape, scale=None, size=None):
-            return self.array_typer(size)(shape, scale)
-        return typer
 
 @glue_typing(np.random.uniform, typing_key="np.random.uniform")
-class Numpy_uniform(ConcreteRandomTemplate):
-    cases = [signature(tp, tp, tp) for tp in _float_types]
-
-    def generic(self):
-        def typer(low, high, size=None):
-            return self.array_typer(size)(low, high)
-        return typer
-
-
-@glue_typing(np.random.gumbel, typing_key="np.random.gumbel")
-class Numpy_gumbel(ConcreteRandomTemplate):
-    cases = [signature(tp, tp, tp) for tp in _float_types]
-
-    def generic(self):
-        def typer(loc, scale, size=None):
-            return self.array_typer(size)(loc, scale)
-        return typer
-
-
-@glue_typing(np.random.wald, typing_key="np.random.wald")
-class Numpy_wald(ConcreteRandomTemplate):
-    cases = [signature(tp, tp, tp) for tp in _float_types]
-
-    def generic(self):
-        def typer(mean, scale, size=None):
-            return self.array_typer(size)(mean, scale)
-        return typer
-
-
-@glue_typing(np.random.triangular, typing_key="np.random.triangular")
-class Random_ternary_distribution(ConcreteRandomTemplate):
-    cases = [signature(tp, tp, tp, tp) for tp in _float_types]
-
-    def generic(self):
-        def typer(left, mode, right, size=None):
-            return self.array_typer(size)(left, mode, right)
-        return typer
-
-@glue_typing(np.random.beta, typing_key="np.random.beta")
-@glue_typing(np.random.f, typing_key="np.random.f")
-@glue_typing(np.random.vonmises, typing_key="np.random.vonmises")
-@glue_typing(random.betavariate, typing_key="random.betavariate")
-@glue_typing(random.gammavariate, typing_key="random.gammavariate")
-=======
-
-@glue_typing(np.random.uniform, typing_key="np.random.uniform")
->>>>>>> 64c06beb
 @glue_typing(random.gauss, typing_key="random.gauss")
 @glue_typing(random.normalvariate, typing_key="random.normalvariate")
 @glue_typing(random.uniform, typing_key="random.uniform")
@@ -248,28 +191,7 @@
             return self.array_typer(size)(a, b)
         return typer
 
-<<<<<<< HEAD
-@glue_typing(np.random.chisquare, typing_key="np.random.chisquare")
-@glue_typing(np.random.pareto, typing_key="np.random.pareto")
-@glue_typing(np.random.power, typing_key="np.random.power")
-@glue_typing(np.random.standard_gamma, typing_key="np.random.standard_gamma")
-@glue_typing(np.random.standard_t, typing_key="np.random.standard_t")
-@glue_typing(np.random.weibull, typing_key="np.random.weibull")
-@glue_typing(random.expovariate, typing_key="random.expovariate")
-@glue_typing(random.paretovariate, typing_key="random.paretovariate")
-class Random_unary_distribution(ConcreteRandomTemplate):
-    cases = [signature(tp, tp) for tp in _float_types]
-
-    def generic(self):
-        def typer(a, size=None):
-            return self.array_typer(size)(a)
-        return typer
-
-
-@glue_typing(np.random.standard_cauchy, typing_key="np.random.standard_cauchy")
-=======
-
->>>>>>> 64c06beb
+
 @glue_typing(np.random.standard_normal, typing_key="np.random.standard_normal")
 class Random_nullary_distribution(ConcreteRandomTemplate):
     cases = [signature(tp) for tp in _float_types]
