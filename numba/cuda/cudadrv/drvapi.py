--- conflicted
+++ resolved
@@ -133,217 +133,6 @@
     'cuMemcpyHtoDAsync': (c_int, cu_device_ptr, c_void_p, c_size_t,
                           cu_stream),
 
-<<<<<<< HEAD
-# CUresult cuStreamCreate(CUstream *phStream, unsigned int Flags);
-'cuStreamCreate':       (c_int, POINTER(cu_stream), c_uint),
-
-# CUresult cuStreamDestroy(CUstream hStream);
-'cuStreamDestroy':      (c_int, cu_stream),
-
-# CUresult cuStreamSynchronize(CUstream hStream);
-'cuStreamSynchronize':  (c_int, cu_stream),
-
-# CUresult cuLaunchKernel(CUfunction f, unsigned int gridDimX,
-#                        unsigned int gridDimY,
-#                        unsigned int gridDimZ,
-#                        unsigned int blockDimX,
-#                        unsigned int blockDimY,
-#                        unsigned int blockDimZ,
-#                        unsigned int sharedMemBytes,
-#                        CUstream hStream, void **kernelParams,
-#                        void ** extra)
-'cuLaunchKernel':       (c_int, cu_function, c_uint, c_uint, c_uint,
-                         c_uint, c_uint, c_uint, c_uint, cu_stream,
-                         POINTER(c_void_p), POINTER(c_void_p)),
-
-# CUresult cuLaunchCooperativeKernel(CUfunction f, unsigned int gridDimX,
-#                                   unsigned int gridDimY,
-#                                   unsigned int gridDimZ,
-#                                   unsigned int blockDimX,
-#                                   unsigned int blockDimY,
-#                                   unsigned int blockDimZ,
-#                                   unsigned int sharedMemBytes,
-#                                   CUstream hStream, void **kernelParams)
-'cuLaunchCooperativeKernel': (c_int, cu_function, c_uint, c_uint, c_uint,
-                             c_uint, c_uint, c_uint, c_uint, cu_stream,
-                             POINTER(c_void_p)),
-
-#  CUresult cuMemHostAlloc	(	void ** 	pp,
-#                               size_t 	bytesize,
-#                               unsigned int 	Flags
-#                           )
-'cuMemHostAlloc': (c_int, c_void_p, c_size_t, c_uint),
-
-#  CUresult cuMemFreeHost	(	void * 	p	 )
-'cuMemFreeHost': (c_int, c_void_p),
-
-# CUresult cuMemHostRegister(void * 	p,
-#                            size_t 	bytesize,
-#                            unsigned int 	Flags)
-'cuMemHostRegister':    (c_int, c_void_p, c_size_t, c_uint),
-
-# CUresult cuMemHostUnregister(void * 	p)
-'cuMemHostUnregister':  (c_int, c_void_p),
-
-# CUresult cuMemHostGetDevicePointer(CUdeviceptr * pdptr,
-#                                    void *        p,
-#                                    unsigned int  Flags)
-'cuMemHostGetDevicePointer': (c_int, POINTER(cu_device_ptr),
-                              c_void_p, c_uint),
-
-# CUresult cuMemGetInfo(size_t * free, size_t * total)
-'cuMemGetInfo' : (c_int, POINTER(c_size_t), POINTER(c_size_t)),
-
-# CUresult cuEventCreate	(	CUevent * 	phEvent,
-#                               unsigned int 	Flags )
-'cuEventCreate': (c_int, POINTER(cu_event), c_uint),
-
-# CUresult cuEventDestroy	(	CUevent 	hEvent	 )
-'cuEventDestroy': (c_int, cu_event),
-
-# CUresult cuEventElapsedTime	(	float * 	pMilliseconds,
-#                                   CUevent 	hStart,
-#                                   CUevent 	hEnd )
-'cuEventElapsedTime': (c_int, POINTER(c_float), cu_event, cu_event),
-
-# CUresult cuEventQuery	(	CUevent 	hEvent	 )
-'cuEventQuery': (c_int, cu_event),
-
-# CUresult cuEventRecord	(	CUevent 	hEvent,
-#                               CUstream 	hStream )
-'cuEventRecord': (c_int, cu_event, cu_stream),
-
-# CUresult cuEventSynchronize	(	CUevent 	hEvent	 )
-'cuEventSynchronize': (c_int, cu_event),
-
-
-# CUresult cuStreamWaitEvent	(	CUstream        hStream,
-#                                   CUevent         hEvent,
-#                                	unsigned int 	Flags )
-'cuStreamWaitEvent': (c_int, cu_stream, cu_event, c_uint),
-
-# CUresult 	cuPointerGetAttribute (void *data, CUpointer_attribute attribute, CUdeviceptr ptr)
-'cuPointerGetAttribute': (c_int, c_void_p, c_uint, cu_device_ptr),
-
-#    CUresult cuMemGetAddressRange	(	CUdeviceptr * 	pbase,
-#                                        size_t * 	psize,
-#                                        CUdeviceptr 	dptr
-#                                        )
-'cuMemGetAddressRange': (c_int,
-                         POINTER(cu_device_ptr),
-                         POINTER(c_size_t),
-                         cu_device_ptr),
-
-#    CUresult cuMemHostGetFlags	(	unsigned int * 	pFlags,
-#                                   void * 	p )
-'cuMemHostGetFlags': (c_int,
-                      POINTER(c_uint),
-                      c_void_p),
-
-#   CUresult cuCtxSynchronize ( void )
-'cuCtxSynchronize' : (c_int,),
-
-#    CUresult
-#    cuLinkCreate(unsigned int numOptions, CUjit_option *options,
-#                 void **optionValues, CUlinkState *stateOut);
-'cuLinkCreate': (c_int,
-                 c_uint, POINTER(cu_jit_option),
-                 POINTER(c_void_p), POINTER(cu_link_state)),
-
-#    CUresult
-#    cuLinkAddData(CUlinkState state, CUjitInputType type, void *data,
-#                  size_t size, const char *name, unsigned
-#                  int numOptions, CUjit_option *options,
-#                  void **optionValues);
-'cuLinkAddData': (c_int,
-                  cu_link_state, cu_jit_input_type, c_void_p,
-                  c_size_t, c_char_p, c_uint, POINTER(cu_jit_option),
-                  POINTER(c_void_p)),
-
-#    CUresult
-#    cuLinkAddFile(CUlinkState state, CUjitInputType type,
-#                  const char *path, unsigned int numOptions,
-#                  CUjit_option *options, void **optionValues);
-
-'cuLinkAddFile': (c_int,
-                  cu_link_state, cu_jit_input_type, c_char_p, c_uint,
-                  POINTER(cu_jit_option), POINTER(c_void_p)),
-
-#    CUresult CUDAAPI
-#    cuLinkComplete(CUlinkState state, void **cubinOut, size_t *sizeOut)
-'cuLinkComplete': (c_int,
-                   cu_link_state, POINTER(c_void_p), POINTER(c_size_t)),
-
-#    CUresult CUDAAPI
-#    cuLinkDestroy(CUlinkState state)
-'cuLinkDestroy': (c_int, cu_link_state),
-
-
-# cuProfilerInitialize ( const char* configFile, const char*
-# outputFile, CUoutput_mode outputMode )
-# 'cuProfilerInitialize': (c_int, c_char_p, c_char_p, cu_output_mode),
-
-# cuProfilerStart ( void )
-'cuProfilerStart': (c_int,),
-
-# cuProfilerStop ( void )
-'cuProfilerStop': (c_int,),
-
-# CUresult cuFuncGetAttribute ( int* pi, CUfunction_attribute attrib,
-#                              CUfunction hfunc )
-'cuFuncGetAttribute': (c_int,
-                       POINTER(c_int), cu_function_attribute, cu_function),
-
-# CUresult CUDAAPI cuOccupancyMaxActiveBlocksPerMultiprocessor(int *numBlocks,
-#                                                              CUfunction func,
-#                                                              int blockSize,
-#                                                              size_t dynamicSMemSize);
-'cuOccupancyMaxActiveBlocksPerMultiprocessor': (c_int,
-                                                POINTER(c_int), cu_function, c_size_t, c_uint),
-
-# CUresult CUDAAPI cuOccupancyMaxActiveBlocksPerMultiprocessorWithFlags(int *numBlocks,
-#                                                              CUfunction func,
-#                                                              int blockSize,
-#                                                              size_t dynamicSMemSize,
-#                                                              unsigned int flags);
-'cuOccupancyMaxActiveBlocksPerMultiprocessor': (c_int,
-                                                POINTER(c_int), cu_function, c_size_t, c_uint),
-
-# CUresult CUDAAPI cuOccupancyMaxPotentialBlockSize(int *minGridSize, int *blockSize,
-#                                                   CUfunction func, CUoccupancyB2DSize blockSizeToDynamicSMemSize,
-#                                                   size_t dynamicSMemSize, int blockSizeLimit);
-'cuOccupancyMaxPotentialBlockSize': (c_int,
-                                     POINTER(c_int), POINTER(c_int), cu_function, cu_occupancy_b2d_size, c_size_t, c_int),
-
-# CUresult CUDAAPI cuOccupancyMaxPotentialBlockSizeWithFlags(int *minGridSize, int *blockSize,
-#                                                            CUfunction func, CUoccupancyB2DSize blockSizeToDynamicSMemSize,
-#                                                            size_t dynamicSMemSize, int blockSizeLimit, unsigned int flags);
-'cuOccupancyMaxPotentialBlockSizeWithFlags': (c_int,
-                                              POINTER(c_int), POINTER(c_int), cu_function, cu_occupancy_b2d_size, c_size_t, c_int, c_uint),
-
-# CUresult cuIpcGetMemHandle ( CUipcMemHandle* pHandle, CUdeviceptr dptr )
-'cuIpcGetMemHandle': (c_int,
-                      POINTER(cu_ipc_mem_handle), cu_device_ptr),
-
-# CUresult cuIpcOpenMemHandle ( CUdeviceptr* pdptr, CUipcMemHandle handle, unsigned int  Flags )
-
-'cuIpcOpenMemHandle': (c_int,
-                       POINTER(cu_device_ptr), cu_ipc_mem_handle, c_uint),
-
-# CUresult cuIpcCloseMemHandle ( CUdeviceptr dptr )
-
-'cuIpcCloseMemHandle': (c_int,
-                        cu_device_ptr),
-
-# CUresult cuCtxEnablePeerAccess ( CUcontext peerContext, unsigned int  Flags )
-'cuCtxEnablePeerAccess': (c_int,
-                          cu_context, c_int),
-
-# CUresult cuDeviceCanAccessPeer ( int* canAccessPeer,
-#                                  CUdevice dev, CUdevice peerDev )
-'cuDeviceCanAccessPeer': (c_int,
-                          POINTER(c_int), cu_device, cu_device),
-=======
     # CUresult cuMemcpyDtoD(CUdeviceptr dstDevice, const void *srcDevice,
     #                       size_t ByteCount);
     'cuMemcpyDtoD': (c_int, cu_device_ptr, cu_device_ptr, c_size_t),
@@ -396,6 +185,18 @@
                        c_uint, c_uint, c_uint, c_uint, cu_stream,
                        POINTER(c_void_p), POINTER(c_void_p)),
 
+    # CUresult cuLaunchCooperativeKernel(CUfunction f, unsigned int gridDimX,
+    #                                   unsigned int gridDimY,
+    #                                   unsigned int gridDimZ,
+    #                                   unsigned int blockDimX,
+    #                                   unsigned int blockDimY,
+    #                                   unsigned int blockDimZ,
+    #                                   unsigned int sharedMemBytes,
+    #                                   CUstream hStream, void **kernelParams)
+    'cuLaunchCooperativeKernel': (c_int, cu_function, c_uint, c_uint, c_uint,
+                                  c_uint, c_uint, c_uint, c_uint, cu_stream,
+                                  POINTER(c_void_p)),
+
     #  CUresult cuMemHostAlloc (	void ** 	pp,
     #                               size_t 	bytesize,
     #                               unsigned int 	Flags
@@ -582,6 +383,5 @@
     #                                  CUdevice dev, CUdevice peerDev )
     'cuDeviceCanAccessPeer': (c_int,
                               POINTER(c_int), cu_device, cu_device),
->>>>>>> c448052c
 
 }