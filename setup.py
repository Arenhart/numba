from distutils.core import setup, Extension
import os
import numpy
import numpy.distutils.misc_util as np_misc
import versioneer

versioneer.versionfile_source = 'numba/_version.py'
versioneer.versionfile_build = 'numba/_version.py'
versioneer.tag_prefix = ''
versioneer.parentdir_prefix = 'numba-'

cmdclass = versioneer.get_cmdclass()

setup_args = {
    'long_description': open('README.md').read(),
}

GCCFLAGS = ["-std=c89", "-Wdeclaration-after-statement", "-Werror"]

if os.environ.get("NUMBA_GCC_FLAGS"):
    CFLAGS = GCCFLAGS
else:
    CFLAGS = []

npymath_info = np_misc.get_info('npymath')

ext_dynfunc = Extension(name='numba._dynfunc', sources=['numba/_dynfunc.c'],
                        extra_compile_args=CFLAGS,
                        depends=["numba/_pymodule.h"])

ext_numpyadapt = Extension(name='numba._numpyadapt',
                           sources=['numba/_numpyadapt.c'],
                           include_dirs=[numpy.get_include()],
                           extra_compile_args=CFLAGS,
                           depends=["numba/_pymodule.h"])

ext_npymath_exports = Extension(name='numba._npymath_exports',
                                sources=['numba/_npymath_exports.c'],
                                include_dirs=npymath_info['include_dirs'],
                                libraries=npymath_info['libraries'],
                                library_dirs=npymath_info['library_dirs'],
                                define_macros=npymath_info['define_macros'])


ext_dispatcher = Extension(name="numba._dispatcher",
                           include_dirs=[numpy.get_include()],
                           sources=['numba/_dispatcher.c',
                                    'numba/_dispatcherimpl.cpp',
                                    'numba/typeconv/typeconv.cpp'],
                           depends=["numba/_pymodule.h",
                                    "numba/_dispatcher.h"])

ext_helperlib = Extension(name="numba._helperlib",
                          sources=["numba/_helperlib.c", "numba/_math_c99.c"],
                          extra_compile_args=CFLAGS,
                          depends=["numba/_pymodule.h",
                                   "numba/_math_c99.h",
                                   "numba/mathnames.inc"])

ext_typeconv = Extension(name="numba.typeconv._typeconv",
                         sources=["numba/typeconv/typeconv.cpp",
                                  "numba/typeconv/_typeconv.cpp"],
                         depends=["numba/_pymodule.h"])

ext_npyufunc_ufunc = Extension(name="numba.npyufunc._internal",
                               sources=["numba/npyufunc/_internal.c"],
                               include_dirs=[numpy.get_include()],
                               depends=["numba/npyufunc/_internal.h",
                                        "numba/_pymodule.h"])

ext_mviewbuf = Extension(name='numba.mviewbuf',
                         sources=['numba/mviewbuf.c'])

ext_modules = [ext_dynfunc, ext_numpyadapt, ext_npymath_exports, ext_dispatcher,
               ext_helperlib, ext_typeconv, ext_npyufunc_ufunc, ext_mviewbuf]

packages = [
    "numba",
    "numba.targets",
    "numba.tests",
    "numba.typing",
    "numba.typeconv",
    "numba.npyufunc",
    "numba.pycc",
<<<<<<< HEAD
    "numba.ext"
=======
    "numba.servicelib",
    "numba.cuda",
    "numba.cuda.cudadrv",
    "numba.cuda.tests",
    "numba.cuda.tests.cudadrv",
    "numba.cuda.tests.cudapy",
    "numba.ext",
    "numba.ext.impala",
>>>>>>> 2f9e0969
]

setup(name='numba',
      description="compiling Python code using LLVM",
      version=versioneer.get_version(),

      classifiers=[
        "Development Status :: 2 - Pre-Alpha",
        "Intended Audience :: Developers",
        "Operating System :: OS Independent",
        "Programming Language :: Python",
        # "Programming Language :: Python :: 2.6",
        "Programming Language :: Python :: 2.7",
        # "Programming Language :: Python :: 3.3",
        "Topic :: Utilities",
      ],
      package_data={
        "numba": ["*.c", "*.h", "*.cpp", "*.inc"],
        "numba.npyufunc": ["*.c", "*.h"],
        "numba.typeconv": ["*.cpp", "*.hpp"],
      },
      scripts=["numba/pycc/pycc", "bin/numba"],
      author="Continuum Analytics, Inc.",
      author_email="numba-users@continuum.io",
      url="http://numba.github.com",
      ext_modules=ext_modules,
      packages=packages,
      license="BSD",
      cmdclass=cmdclass,
      **setup_args)<|MERGE_RESOLUTION|>--- conflicted
+++ resolved
@@ -82,9 +82,6 @@
     "numba.typeconv",
     "numba.npyufunc",
     "numba.pycc",
-<<<<<<< HEAD
-    "numba.ext"
-=======
     "numba.servicelib",
     "numba.cuda",
     "numba.cuda.cudadrv",
@@ -93,7 +90,6 @@
     "numba.cuda.tests.cudapy",
     "numba.ext",
     "numba.ext.impala",
->>>>>>> 2f9e0969
 ]
 
 setup(name='numba',
