"""
Implementation of operations on Array objects and objects supporting
the buffer protocol.
"""

import functools
import math
import operator

from llvmlite import ir
from llvmlite.ir import Constant

import numpy as np

from numba import pndindex, literal_unroll
from numba.core import types, typing, errors, cgutils, extending
from numba.np.numpy_support import (as_dtype, from_dtype, carray, farray,
                                    is_contiguous, is_fortran,
                                    check_is_integer, type_is_scalar)
from numba.np.numpy_support import type_can_asarray, is_nonelike, numpy_version
from numba.core.imputils import (lower_builtin, lower_getattr,
                                 lower_getattr_generic,
                                 lower_setattr_generic,
                                 lower_cast, lower_constant,
                                 iternext_impl, impl_ret_borrowed,
                                 impl_ret_new_ref, impl_ret_untracked,
                                 RefType)
from numba.core.typing import signature
from numba.core.types import StringLiteral
from numba.core.extending import (register_jitable, overload, overload_method,
                                  intrinsic, overload_attribute)
from numba.misc import quicksort, mergesort
from numba.cpython import slicing
from numba.cpython.unsafe.tuple import tuple_setitem, build_full_slice_tuple
from numba.core.extending import overload_classmethod
from numba.core.typing.npydecl import (parse_dtype as ty_parse_dtype,
                                       parse_shape as ty_parse_shape,
                                       _parse_nested_sequence,
                                       _sequence_of_arrays,
                                       _choose_concatenation_layout)


def set_range_metadata(builder, load, lower_bound, upper_bound):
    """
    Set the "range" metadata on a load instruction.
    Note the interval is in the form [lower_bound, upper_bound).
    """
    range_operands = [Constant(load.type, lower_bound),
                      Constant(load.type, upper_bound)]
    md = builder.module.add_metadata(range_operands)
    load.set_metadata("range", md)


def mark_positive(builder, load):
    """
    Mark the result of a load instruction as positive (or zero).
    """
    upper_bound = (1 << (load.type.width - 1)) - 1
    set_range_metadata(builder, load, 0, upper_bound)


def make_array(array_type):
    """
    Return the Structure representation of the given *array_type*
    (an instance of types.ArrayCompatible).

    Note this does not call __array_wrap__ in case a new array structure
    is being created (rather than populated).
    """
    real_array_type = array_type.as_array
    base = cgutils.create_struct_proxy(real_array_type)
    ndim = real_array_type.ndim

    class ArrayStruct(base):

        def _make_refs(self, ref):
            sig = signature(real_array_type, array_type)
            try:
                array_impl = self._context.get_function('__array__', sig)
            except NotImplementedError:
                return super(ArrayStruct, self)._make_refs(ref)

            # Return a wrapped structure and its unwrapped reference
            datamodel = self._context.data_model_manager[array_type]
            be_type = self._get_be_type(datamodel)
            if ref is None:
                outer_ref = cgutils.alloca_once(self._builder, be_type,
                                                zfill=True)
            else:
                outer_ref = ref
            # NOTE: __array__ is called with a pointer and expects a pointer
            # in return!
            ref = array_impl(self._builder, (outer_ref,))
            return outer_ref, ref

        @property
        def shape(self):
            """
            Override .shape to inform LLVM that its elements are all positive.
            """
            builder = self._builder
            if ndim == 0:
                return base.__getattr__(self, "shape")

            # Unfortunately, we can't use llvm.assume as its presence can
            # seriously pessimize performance,
            # *and* the range metadata currently isn't improving anything here,
            # see https://llvm.org/bugs/show_bug.cgi?id=23848 !
            ptr = self._get_ptr_by_name("shape")
            dims = []
            for i in range(ndim):
                dimptr = cgutils.gep_inbounds(builder, ptr, 0, i)
                load = builder.load(dimptr)
                dims.append(load)
                mark_positive(builder, load)

            return cgutils.pack_array(builder, dims)

    return ArrayStruct


def get_itemsize(context, array_type):
    """
    Return the item size for the given array or buffer type.
    """
    llty = context.get_data_type(array_type.dtype)
    return context.get_abi_sizeof(llty)


def load_item(context, builder, arrayty, ptr):
    """
    Load the item at the given array pointer.
    """
    align = None if arrayty.aligned else 1
    return context.unpack_value(builder, arrayty.dtype, ptr,
                                align=align)


def store_item(context, builder, arrayty, val, ptr):
    """
    Store the item at the given array pointer.
    """
    align = None if arrayty.aligned else 1
    return context.pack_value(builder, arrayty.dtype, val, ptr, align=align)


def fix_integer_index(context, builder, idxty, idx, size):
    """
    Fix the integer index' type and value for the given dimension size.
    """
    if idxty.signed:
        ind = context.cast(builder, idx, idxty, types.intp)
        ind = slicing.fix_index(builder, ind, size)
    else:
        ind = context.cast(builder, idx, idxty, types.uintp)
    return ind


def normalize_index(context, builder, idxty, idx):
    """
    Normalize the index type and value.  0-d arrays are converted to scalars.
    """
    if isinstance(idxty, types.Array) and idxty.ndim == 0:
        assert isinstance(idxty.dtype, types.Integer)
        idxary = make_array(idxty)(context, builder, idx)
        idxval = load_item(context, builder, idxty, idxary.data)
        return idxty.dtype, idxval
    else:
        return idxty, idx


def normalize_indices(context, builder, index_types, indices):
    """
    Same as normalize_index(), but operating on sequences of
    index types and values.
    """
    if len(indices):
        index_types, indices = zip(*[normalize_index(context, builder, idxty,
                                                     idx)
                                     for idxty, idx in zip(index_types, indices)
                                     ])
    return index_types, indices


def populate_array(array, data, shape, strides, itemsize, meminfo,
                   parent=None):
    """
    Helper function for populating array structures.
    This avoids forgetting to set fields.

    *shape* and *strides* can be Python tuples or LLVM arrays.
    """
    context = array._context
    builder = array._builder
    datamodel = array._datamodel
    # doesn't matter what this array type instance is, it's just to get the
    # fields for the datamodel of the standard array type in this context
    standard_array = types.Array(types.float64, 1, 'C')
    standard_array_type_datamodel = context.data_model_manager[standard_array]
    required_fields = set(standard_array_type_datamodel._fields)
    datamodel_fields = set(datamodel._fields)
    # Make sure that the presented array object has a data model that is close
    # enough to an array for this function to proceed.
    if (required_fields & datamodel_fields) != required_fields:
        missing = required_fields - datamodel_fields
        msg = (f"The datamodel for type {array._fe_type} is missing "
               f"field{'s' if len(missing) > 1 else ''} {missing}.")
        raise ValueError(msg)

    if meminfo is None:
        meminfo = Constant(context.get_value_type(
            datamodel.get_type('meminfo')), None)

    intp_t = context.get_value_type(types.intp)
    if isinstance(shape, (tuple, list)):
        shape = cgutils.pack_array(builder, shape, intp_t)
    if isinstance(strides, (tuple, list)):
        strides = cgutils.pack_array(builder, strides, intp_t)
    if isinstance(itemsize, int):
        itemsize = intp_t(itemsize)

    attrs = dict(shape=shape,
                 strides=strides,
                 data=data,
                 itemsize=itemsize,
                 meminfo=meminfo,)

    # Set `parent` attribute
    if parent is None:
        attrs['parent'] = Constant(context.get_value_type(
            datamodel.get_type('parent')), None)
    else:
        attrs['parent'] = parent
    # Calc num of items from shape
    nitems = context.get_constant(types.intp, 1)
    unpacked_shape = cgutils.unpack_tuple(builder, shape, shape.type.count)
    # (note empty shape => 0d array therefore nitems = 1)
    for axlen in unpacked_shape:
        nitems = builder.mul(nitems, axlen, flags=['nsw'])
    attrs['nitems'] = nitems

    # Make sure that we have all the fields
    got_fields = set(attrs.keys())
    if got_fields != required_fields:
        raise ValueError("missing {0}".format(required_fields - got_fields))

    # Set field value
    for k, v in attrs.items():
        setattr(array, k, v)

    return array


def update_array_info(aryty, array):
    """
    Update some auxiliary information in *array* after some of its fields
    were changed.  `itemsize` and `nitems` are updated.
    """
    context = array._context
    builder = array._builder

    # Calc num of items from shape
    nitems = context.get_constant(types.intp, 1)
    unpacked_shape = cgutils.unpack_tuple(builder, array.shape, aryty.ndim)
    for axlen in unpacked_shape:
        nitems = builder.mul(nitems, axlen, flags=['nsw'])
    array.nitems = nitems

    array.itemsize = context.get_constant(types.intp,
                                          get_itemsize(context, aryty))


def normalize_axis(func_name, arg_name, ndim, axis):
    """Constrain axis values to valid positive values."""
    raise NotImplementedError()


@overload(normalize_axis)
def normalize_axis_overloads(func_name, arg_name, ndim, axis):
    if not isinstance(func_name, StringLiteral):
        raise errors.TypingError("func_name must be a str literal.")
    if not isinstance(arg_name, StringLiteral):
        raise errors.TypingError("arg_name must be a str literal.")

    msg = (
        f"{func_name.literal_value}: Argument {arg_name.literal_value} "
        "out of bounds for dimensions of the array"
    )

    def impl(func_name, arg_name, ndim, axis):
        if axis < 0:
            axis += ndim
        if axis < 0 or axis >= ndim:
            raise ValueError(msg)

        return axis

    return impl


@lower_builtin('getiter', types.Buffer)
def getiter_array(context, builder, sig, args):
    [arrayty] = sig.args
    [array] = args

    iterobj = context.make_helper(builder, sig.return_type)

    zero = context.get_constant(types.intp, 0)
    indexptr = cgutils.alloca_once_value(builder, zero)

    iterobj.index = indexptr
    iterobj.array = array

    # Incref array
    if context.enable_nrt:
        context.nrt.incref(builder, arrayty, array)

    res = iterobj._getvalue()

    # Note: a decref on the iterator will dereference all internal MemInfo*
    out = impl_ret_new_ref(context, builder, sig.return_type, res)
    return out


def _getitem_array_single_int(context, builder, return_type, aryty, ary, idx):
    """ Evaluate `ary[idx]`, where idx is a single int. """
    # optimized form of _getitem_array_generic
    shapes = cgutils.unpack_tuple(builder, ary.shape, count=aryty.ndim)
    strides = cgutils.unpack_tuple(builder, ary.strides, count=aryty.ndim)
    offset = builder.mul(strides[0], idx)
    dataptr = cgutils.pointer_add(builder, ary.data, offset)
    view_shapes = shapes[1:]
    view_strides = strides[1:]

    if isinstance(return_type, types.Buffer):
        # Build array view
        retary = make_view(context, builder, aryty, ary, return_type,
                           dataptr, view_shapes, view_strides)
        return retary._getvalue()
    else:
        # Load scalar from 0-d result
        assert not view_shapes
        return load_item(context, builder, aryty, dataptr)


@lower_builtin('iternext', types.ArrayIterator)
@iternext_impl(RefType.BORROWED)
def iternext_array(context, builder, sig, args, result):
    [iterty] = sig.args
    [iter] = args
    arrayty = iterty.array_type

    iterobj = context.make_helper(builder, iterty, value=iter)
    ary = make_array(arrayty)(context, builder, value=iterobj.array)

    nitems, = cgutils.unpack_tuple(builder, ary.shape, count=1)

    index = builder.load(iterobj.index)
    is_valid = builder.icmp_signed('<', index, nitems)
    result.set_valid(is_valid)

    with builder.if_then(is_valid):
        value = _getitem_array_single_int(
            context, builder, iterty.yield_type, arrayty, ary, index
        )
        result.yield_(value)
        nindex = cgutils.increment_index(builder, index)
        builder.store(nindex, iterobj.index)


# ------------------------------------------------------------------------------
# Basic indexing (with integers and slices only)

def basic_indexing(context, builder, aryty, ary, index_types, indices,
                   boundscheck=None):
    """
    Perform basic indexing on the given array.
    A (data pointer, shapes, strides) tuple is returned describing
    the corresponding view.
    """
    zero = context.get_constant(types.intp, 0)
    one = context.get_constant(types.intp, 1)

    shapes = cgutils.unpack_tuple(builder, ary.shape, aryty.ndim)
    strides = cgutils.unpack_tuple(builder, ary.strides, aryty.ndim)

    output_indices = []
    output_shapes = []
    output_strides = []

    num_newaxes = len([idx for idx in index_types if is_nonelike(idx)])
    ax = 0
    for indexval, idxty in zip(indices, index_types):
        if idxty is types.ellipsis:
            # Fill up missing dimensions at the middle
            n_missing = aryty.ndim - len(indices) + 1 + num_newaxes
            for i in range(n_missing):
                output_indices.append(zero)
                output_shapes.append(shapes[ax])
                output_strides.append(strides[ax])
                ax += 1
            continue
        # Regular index value
        if isinstance(idxty, types.SliceType):
            slice = context.make_helper(builder, idxty, value=indexval)
            slicing.guard_invalid_slice(context, builder, idxty, slice)
            slicing.fix_slice(builder, slice, shapes[ax])
            output_indices.append(slice.start)
            sh = slicing.get_slice_length(builder, slice)
            st = slicing.fix_stride(builder, slice, strides[ax])
            output_shapes.append(sh)
            output_strides.append(st)
        elif isinstance(idxty, types.Integer):
            ind = fix_integer_index(context, builder, idxty, indexval,
                                    shapes[ax])
            if boundscheck:
                cgutils.do_boundscheck(context, builder, ind, shapes[ax], ax)
            output_indices.append(ind)
        elif is_nonelike(idxty):
            output_shapes.append(one)
            output_strides.append(zero)
            ax -= 1
        else:
            raise NotImplementedError("unexpected index type: %s" % (idxty,))
        ax += 1

    # Fill up missing dimensions at the end
    assert ax <= aryty.ndim
    while ax < aryty.ndim:
        output_shapes.append(shapes[ax])
        output_strides.append(strides[ax])
        ax += 1

    # No need to check wraparound, as negative indices were already
    # fixed in the loop above.
    dataptr = cgutils.get_item_pointer(context, builder, aryty, ary,
                                       output_indices,
                                       wraparound=False, boundscheck=False)
    return (dataptr, output_shapes, output_strides)


def make_view(context, builder, aryty, ary, return_type,
              data, shapes, strides):
    """
    Build a view over the given array with the given parameters.
    """
    retary = make_array(return_type)(context, builder)
    populate_array(retary,
                   data=data,
                   shape=shapes,
                   strides=strides,
                   itemsize=ary.itemsize,
                   meminfo=ary.meminfo,
                   parent=ary.parent)
    return retary


def _getitem_array_generic(context, builder, return_type, aryty, ary,
                           index_types, indices):
    """
    Return the result of indexing *ary* with the given *indices*,
    returning either a scalar or a view.
    """
    dataptr, view_shapes, view_strides = \
        basic_indexing(context, builder, aryty, ary, index_types, indices,
                       boundscheck=context.enable_boundscheck)

    if isinstance(return_type, types.Buffer):
        # Build array view
        retary = make_view(context, builder, aryty, ary, return_type,
                           dataptr, view_shapes, view_strides)
        return retary._getvalue()
    else:
        # Load scalar from 0-d result
        assert not view_shapes
        return load_item(context, builder, aryty, dataptr)


@lower_builtin(operator.getitem, types.Buffer, types.Integer)
@lower_builtin(operator.getitem, types.Buffer, types.SliceType)
def getitem_arraynd_intp(context, builder, sig, args):
    """
    Basic indexing with an integer or a slice.
    """
    aryty, idxty = sig.args
    ary, idx = args

    assert aryty.ndim >= 1
    ary = make_array(aryty)(context, builder, ary)

    res = _getitem_array_generic(context, builder, sig.return_type,
                                 aryty, ary, (idxty,), (idx,))
    return impl_ret_borrowed(context, builder, sig.return_type, res)


@lower_builtin(operator.getitem, types.Buffer, types.BaseTuple)
def getitem_array_tuple(context, builder, sig, args):
    """
    Basic or advanced indexing with a tuple.
    """
    aryty, tupty = sig.args
    ary, tup = args
    ary = make_array(aryty)(context, builder, ary)

    index_types = tupty.types
    indices = cgutils.unpack_tuple(builder, tup, count=len(tupty))

    index_types, indices = normalize_indices(context, builder,
                                             index_types, indices)

    if any(isinstance(ty, types.Array) for ty in index_types):
        # Advanced indexing
        return fancy_getitem(context, builder, sig, args,
                             aryty, ary, index_types, indices)

    res = _getitem_array_generic(context, builder, sig.return_type,
                                 aryty, ary, index_types, indices)
    return impl_ret_borrowed(context, builder, sig.return_type, res)


@lower_builtin(operator.setitem, types.Buffer, types.Any, types.Any)
def setitem_array(context, builder, sig, args):
    """
    array[a] = scalar_or_array
    array[a,..,b] = scalar_or_array
    """
    aryty, idxty, valty = sig.args
    ary, idx, val = args

    if isinstance(idxty, types.BaseTuple):
        index_types = idxty.types
        indices = cgutils.unpack_tuple(builder, idx, count=len(idxty))
    else:
        index_types = (idxty,)
        indices = (idx,)

    ary = make_array(aryty)(context, builder, ary)

    # First try basic indexing to see if a single array location is denoted.
    index_types, indices = normalize_indices(context, builder,
                                             index_types, indices)
    try:
        dataptr, shapes, strides = \
            basic_indexing(context, builder, aryty, ary, index_types, indices,
                           boundscheck=context.enable_boundscheck)
    except NotImplementedError:
        use_fancy_indexing = True
    else:
        use_fancy_indexing = bool(shapes)

    if use_fancy_indexing:
        # Index describes a non-trivial view => use generic slice assignment
        # (NOTE: this also handles scalar broadcasting)
        return fancy_setslice(context, builder, sig, args,
                              index_types, indices)

    # Store source value the given location
    val = context.cast(builder, val, valty, aryty.dtype)
    store_item(context, builder, aryty, val, dataptr)


@lower_builtin(len, types.Buffer)
def array_len(context, builder, sig, args):
    (aryty,) = sig.args
    (ary,) = args
    arystty = make_array(aryty)
    ary = arystty(context, builder, ary)
    shapeary = ary.shape
    res = builder.extract_value(shapeary, 0)
    return impl_ret_untracked(context, builder, sig.return_type, res)


@lower_builtin("array.item", types.Array)
def array_item(context, builder, sig, args):
    aryty, = sig.args
    ary, = args
    ary = make_array(aryty)(context, builder, ary)

    nitems = ary.nitems
    with builder.if_then(builder.icmp_signed('!=', nitems, nitems.type(1)),
                         likely=False):
        msg = "item(): can only convert an array of size 1 to a Python scalar"
        context.call_conv.return_user_exc(builder, ValueError, (msg,))

    return load_item(context, builder, aryty, ary.data)


@lower_builtin("array.itemset", types.Array, types.Any)
def array_itemset(context, builder, sig, args):
    aryty, valty = sig.args
    ary, val = args
    assert valty == aryty.dtype
    ary = make_array(aryty)(context, builder, ary)

    nitems = ary.nitems
    with builder.if_then(builder.icmp_signed('!=', nitems, nitems.type(1)),
                         likely=False):
        msg = "itemset(): can only write to an array of size 1"
        context.call_conv.return_user_exc(builder, ValueError, (msg,))

    store_item(context, builder, aryty, val, ary.data)
    return context.get_dummy_value()


# ------------------------------------------------------------------------------
# Advanced / fancy indexing


class Indexer(object):
    """
    Generic indexer interface, for generating indices over a fancy indexed
    array on a single dimension.
    """

    def prepare(self):
        """
        Prepare the indexer by initializing any required variables, basic
        blocks...
        """
        raise NotImplementedError

    def get_size(self):
        """
        Return this dimension's size as an integer.
        """
        raise NotImplementedError

    def get_shape(self):
        """
        Return this dimension's shape as a tuple.
        """
        raise NotImplementedError

    def get_index_bounds(self):
        """
        Return a half-open [lower, upper) range of indices this dimension
        is guaranteed not to step out of.
        """
        raise NotImplementedError

    def loop_head(self):
        """
        Start indexation loop.  Return a (index, count) tuple.
        *index* is an integer LLVM value representing the index over this
        dimension.
        *count* is either an integer LLVM value representing the current
        iteration count, or None if this dimension should be omitted from
        the indexation result.
        """
        raise NotImplementedError

    def loop_tail(self):
        """
        Finish indexation loop.
        """
        raise NotImplementedError


class EntireIndexer(Indexer):
    """
    Compute indices along an entire array dimension.
    """

    def __init__(self, context, builder, aryty, ary, dim):
        self.context = context
        self.builder = builder
        self.aryty = aryty
        self.ary = ary
        self.dim = dim
        self.ll_intp = self.context.get_value_type(types.intp)

    def prepare(self):
        builder = self.builder
        self.size = builder.extract_value(self.ary.shape, self.dim)
        self.index = cgutils.alloca_once(builder, self.ll_intp)
        self.bb_start = builder.append_basic_block()
        self.bb_end = builder.append_basic_block()

    def get_size(self):
        return self.size

    def get_shape(self):
        return (self.size,)

    def get_index_bounds(self):
        # [0, size)
        return (self.ll_intp(0), self.size)

    def loop_head(self):
        builder = self.builder
        # Initialize loop variable
        self.builder.store(Constant(self.ll_intp, 0), self.index)
        builder.branch(self.bb_start)
        builder.position_at_end(self.bb_start)
        cur_index = builder.load(self.index)
        with builder.if_then(builder.icmp_signed('>=', cur_index, self.size),
                             likely=False):
            builder.branch(self.bb_end)
        return cur_index, cur_index

    def loop_tail(self):
        builder = self.builder
        next_index = cgutils.increment_index(builder, builder.load(self.index))
        builder.store(next_index, self.index)
        builder.branch(self.bb_start)
        builder.position_at_end(self.bb_end)


class IntegerIndexer(Indexer):
    """
    Compute indices from a single integer.
    """

    def __init__(self, context, builder, idx):
        self.context = context
        self.builder = builder
        self.idx = idx
        self.ll_intp = self.context.get_value_type(types.intp)

    def prepare(self):
        pass

    def get_size(self):
        return Constant(self.ll_intp, 1)

    def get_shape(self):
        return ()

    def get_index_bounds(self):
        # [idx, idx+1)
        return (self.idx, self.builder.add(self.idx, self.get_size()))

    def loop_head(self):
        return self.idx, None

    def loop_tail(self):
        pass


class IntegerArrayIndexer(Indexer):
    """
    Compute indices from an array of integer indices.
    """

    def __init__(self, context, builder, idxty, idxary, size):
        self.context = context
        self.builder = builder
        self.idxty = idxty
        self.idxary = idxary
        self.size = size
        assert idxty.ndim == 1
        self.ll_intp = self.context.get_value_type(types.intp)

    def prepare(self):
        builder = self.builder
        self.idx_size = cgutils.unpack_tuple(builder, self.idxary.shape)[0]
        self.idx_index = cgutils.alloca_once(builder, self.ll_intp)
        self.bb_start = builder.append_basic_block()
        self.bb_end = builder.append_basic_block()

    def get_size(self):
        return self.idx_size

    def get_shape(self):
        return (self.idx_size,)

    def get_index_bounds(self):
        # Pessimal heuristic, as we don't want to scan for the min and max
        return (self.ll_intp(0), self.size)

    def loop_head(self):
        builder = self.builder
        # Initialize loop variable
        self.builder.store(Constant(self.ll_intp, 0), self.idx_index)
        builder.branch(self.bb_start)
        builder.position_at_end(self.bb_start)
        cur_index = builder.load(self.idx_index)
        with builder.if_then(
            builder.icmp_signed('>=', cur_index, self.idx_size),
            likely=False
        ):
            builder.branch(self.bb_end)
        # Load the actual index from the array of indices
        index = _getitem_array_single_int(
            self.context, builder, self.idxty.dtype, self.idxty, self.idxary,
            cur_index
        )
        index = fix_integer_index(self.context, builder,
                                  self.idxty.dtype, index, self.size)
        return index, cur_index

    def loop_tail(self):
        builder = self.builder
        next_index = cgutils.increment_index(builder,
                                             builder.load(self.idx_index))
        builder.store(next_index, self.idx_index)
        builder.branch(self.bb_start)
        builder.position_at_end(self.bb_end)


class BooleanArrayIndexer(Indexer):
    """
    Compute indices from an array of boolean predicates.
    """

    def __init__(self, context, builder, idxty, idxary):
        self.context = context
        self.builder = builder
        self.idxty = idxty
        self.idxary = idxary
        assert idxty.ndim == 1
        self.ll_intp = self.context.get_value_type(types.intp)
        self.zero = Constant(self.ll_intp, 0)

    def prepare(self):
        builder = self.builder
        self.size = cgutils.unpack_tuple(builder, self.idxary.shape)[0]
        self.idx_index = cgutils.alloca_once(builder, self.ll_intp)
        self.count = cgutils.alloca_once(builder, self.ll_intp)
        self.bb_start = builder.append_basic_block()
        self.bb_tail = builder.append_basic_block()
        self.bb_end = builder.append_basic_block()

    def get_size(self):
        builder = self.builder
        count = cgutils.alloca_once_value(builder, self.zero)
        # Sum all true values
        with cgutils.for_range(builder, self.size) as loop:
            c = builder.load(count)
            pred = _getitem_array_single_int(
                self.context, builder, self.idxty.dtype,
                self.idxty, self.idxary, loop.index
            )
            c = builder.add(c, builder.zext(pred, c.type))
            builder.store(c, count)

        return builder.load(count)

    def get_shape(self):
        return (self.get_size(),)

    def get_index_bounds(self):
        # Pessimal heuristic, as we don't want to scan for the
        # first and last true items
        return (self.ll_intp(0), self.size)

    def loop_head(self):
        builder = self.builder
        # Initialize loop variable
        self.builder.store(self.zero, self.idx_index)
        self.builder.store(self.zero, self.count)
        builder.branch(self.bb_start)
        builder.position_at_end(self.bb_start)
        cur_index = builder.load(self.idx_index)
        cur_count = builder.load(self.count)
        with builder.if_then(builder.icmp_signed('>=', cur_index, self.size),
                             likely=False):
            builder.branch(self.bb_end)
        # Load the predicate and branch if false
        pred = _getitem_array_single_int(
            self.context, builder, self.idxty.dtype, self.idxty, self.idxary,
            cur_index
        )
        with builder.if_then(builder.not_(pred)):
            builder.branch(self.bb_tail)
        # Increment the count for next iteration
        next_count = cgutils.increment_index(builder, cur_count)
        builder.store(next_count, self.count)
        return cur_index, cur_count

    def loop_tail(self):
        builder = self.builder
        builder.branch(self.bb_tail)
        builder.position_at_end(self.bb_tail)
        next_index = cgutils.increment_index(builder,
                                             builder.load(self.idx_index))
        builder.store(next_index, self.idx_index)
        builder.branch(self.bb_start)
        builder.position_at_end(self.bb_end)


class SliceIndexer(Indexer):
    """
    Compute indices along a slice.
    """

    def __init__(self, context, builder, aryty, ary, dim, idxty, slice):
        self.context = context
        self.builder = builder
        self.aryty = aryty
        self.ary = ary
        self.dim = dim
        self.idxty = idxty
        self.slice = slice
        self.ll_intp = self.context.get_value_type(types.intp)
        self.zero = Constant(self.ll_intp, 0)

    def prepare(self):
        builder = self.builder
        # Fix slice for the dimension's size
        self.dim_size = builder.extract_value(self.ary.shape, self.dim)
        slicing.guard_invalid_slice(self.context, builder, self.idxty,
                                    self.slice)
        slicing.fix_slice(builder, self.slice, self.dim_size)
        self.is_step_negative = cgutils.is_neg_int(builder, self.slice.step)
        # Create loop entities
        self.index = cgutils.alloca_once(builder, self.ll_intp)
        self.count = cgutils.alloca_once(builder, self.ll_intp)
        self.bb_start = builder.append_basic_block()
        self.bb_end = builder.append_basic_block()

    def get_size(self):
        return slicing.get_slice_length(self.builder, self.slice)

    def get_shape(self):
        return (self.get_size(),)

    def get_index_bounds(self):
        lower, upper = slicing.get_slice_bounds(self.builder, self.slice)
        return lower, upper

    def loop_head(self):
        builder = self.builder
        # Initialize loop variable
        self.builder.store(self.slice.start, self.index)
        self.builder.store(self.zero, self.count)
        builder.branch(self.bb_start)
        builder.position_at_end(self.bb_start)
        cur_index = builder.load(self.index)
        cur_count = builder.load(self.count)
        is_finished = builder.select(self.is_step_negative,
                                     builder.icmp_signed('<=', cur_index,
                                                         self.slice.stop),
                                     builder.icmp_signed('>=', cur_index,
                                                         self.slice.stop))
        with builder.if_then(is_finished, likely=False):
            builder.branch(self.bb_end)
        return cur_index, cur_count

    def loop_tail(self):
        builder = self.builder
        next_index = builder.add(builder.load(self.index), self.slice.step,
                                 flags=['nsw'])
        builder.store(next_index, self.index)
        next_count = cgutils.increment_index(builder, builder.load(self.count))
        builder.store(next_count, self.count)
        builder.branch(self.bb_start)
        builder.position_at_end(self.bb_end)


class FancyIndexer(object):
    """
    Perform fancy indexing on the given array.
    """

    def __init__(self, context, builder, aryty, ary, index_types, indices):
        self.context = context
        self.builder = builder
        self.aryty = aryty
        self.shapes = cgutils.unpack_tuple(builder, ary.shape, aryty.ndim)
        self.strides = cgutils.unpack_tuple(builder, ary.strides, aryty.ndim)
        self.ll_intp = self.context.get_value_type(types.intp)
        self.newaxes = []

        indexers = []
        num_newaxes = len([idx for idx in index_types if is_nonelike(idx)])

        ax = 0 # keeps track of position of original axes
        new_ax = 0 # keeps track of position for inserting new axes
        for indexval, idxty in zip(indices, index_types):
            if idxty is types.ellipsis:
                # Fill up missing dimensions at the middle
                n_missing = aryty.ndim - len(indices) + 1 + num_newaxes
                for i in range(n_missing):
                    indexer = EntireIndexer(context, builder, aryty, ary, ax)
                    indexers.append(indexer)
                    ax += 1
                    new_ax += 1
                continue

            # Regular index value
            if isinstance(idxty, types.SliceType):
                slice = context.make_helper(builder, idxty, indexval)
                indexer = SliceIndexer(context, builder, aryty, ary, ax,
                                       idxty, slice)
                indexers.append(indexer)
            elif isinstance(idxty, types.Integer):
                ind = fix_integer_index(context, builder, idxty, indexval,
                                        self.shapes[ax])
                indexer = IntegerIndexer(context, builder, ind)
                indexers.append(indexer)
            elif isinstance(idxty, types.Array):
                idxary = make_array(idxty)(context, builder, indexval)
                if isinstance(idxty.dtype, types.Integer):
                    indexer = IntegerArrayIndexer(context, builder,
                                                  idxty, idxary,
                                                  self.shapes[ax])
                elif isinstance(idxty.dtype, types.Boolean):
                    indexer = BooleanArrayIndexer(context, builder,
                                                  idxty, idxary)
                else:
                    assert 0
                indexers.append(indexer)
            elif is_nonelike(idxty):
                self.newaxes.append(new_ax)
                ax -= 1
            else:
                raise AssertionError("unexpected index type: %s" % (idxty,))
            ax += 1
            new_ax += 1

        # Fill up missing dimensions at the end
        assert ax <= aryty.ndim, (ax, aryty.ndim)
        while ax < aryty.ndim:
            indexer = EntireIndexer(context, builder, aryty, ary, ax)
            indexers.append(indexer)
            ax += 1

        assert len(indexers) == aryty.ndim, (len(indexers), aryty.ndim)
        self.indexers = indexers

    def prepare(self):
        for i in self.indexers:
            i.prepare()

        one = self.context.get_constant(types.intp, 1)

        # Compute the resulting shape given by the indices
        res_shape = [i.get_shape() for i in self.indexers]

        # At every position where newaxis/None is present insert
        # one as a constant shape in the resulting list of shapes.
        for i in self.newaxes:
            res_shape.insert(i, (one,))

        # Store the shape as a tuple, we can't do a simple
        # tuple(res_shape) here since res_shape is a list
        # of tuples which may be differently sized.
        self.indexers_shape = sum(res_shape, ())

    def get_shape(self):
        """
        Get the resulting data shape as Python tuple.
        """
        return self.indexers_shape

    def get_offset_bounds(self, strides, itemsize):
        """
        Get a half-open [lower, upper) range of byte offsets spanned by
        the indexer with the given strides and itemsize.  The indexer is
        guaranteed to not go past those bounds.
        """
        assert len(strides) == self.aryty.ndim
        builder = self.builder
        is_empty = cgutils.false_bit
        zero = self.ll_intp(0)
        one = self.ll_intp(1)
        lower = zero
        upper = zero
        for indexer, shape, stride in zip(self.indexers, self.indexers_shape,
                                          strides):
            is_empty = builder.or_(is_empty,
                                   builder.icmp_unsigned('==', shape, zero))
            # Compute [lower, upper) indices on this dimension
            lower_index, upper_index = indexer.get_index_bounds()
            lower_offset = builder.mul(stride, lower_index)
            upper_offset = builder.mul(stride, builder.sub(upper_index, one))
            # Adjust total interval
            is_downwards = builder.icmp_signed('<', stride, zero)
            lower = builder.add(lower,
                                builder.select(is_downwards,
                                               upper_offset,
                                               lower_offset))
            upper = builder.add(upper,
                                builder.select(is_downwards,
                                               lower_offset,
                                               upper_offset))
        # Make interval half-open
        upper = builder.add(upper, itemsize)
        # Adjust for empty shape
        lower = builder.select(is_empty, zero, lower)
        upper = builder.select(is_empty, zero, upper)
        return lower, upper

    def begin_loops(self):
        indices, counts = zip(*(i.loop_head() for i in self.indexers))
        return indices, counts

    def end_loops(self):
        for i in reversed(self.indexers):
            i.loop_tail()


def fancy_getitem(context, builder, sig, args,
                  aryty, ary, index_types, indices):

    shapes = cgutils.unpack_tuple(builder, ary.shape)
    strides = cgutils.unpack_tuple(builder, ary.strides)
    data = ary.data

    indexer = FancyIndexer(context, builder, aryty, ary,
                           index_types, indices)
    indexer.prepare()

    # Construct output array
    out_ty = sig.return_type
    out_shapes = indexer.get_shape()

    out = _empty_nd_impl(context, builder, out_ty, out_shapes)
    out_data = out.data
    out_idx = cgutils.alloca_once_value(builder,
                                        context.get_constant(types.intp, 0))

    # Loop on source and copy to destination
    indices, _ = indexer.begin_loops()

    # No need to check for wraparound, as the indexers all ensure
    # a positive index is returned.
    ptr = cgutils.get_item_pointer2(context, builder, data, shapes, strides,
                                    aryty.layout, indices, wraparound=False,
                                    boundscheck=context.enable_boundscheck)
    val = load_item(context, builder, aryty, ptr)

    # Since the destination is C-contiguous, no need for multi-dimensional
    # indexing.
    cur = builder.load(out_idx)
    ptr = builder.gep(out_data, [cur])
    store_item(context, builder, out_ty, val, ptr)
    next_idx = cgutils.increment_index(builder, cur)
    builder.store(next_idx, out_idx)

    indexer.end_loops()

    return impl_ret_new_ref(context, builder, out_ty, out._getvalue())


@lower_builtin(operator.getitem, types.Buffer, types.Array)
def fancy_getitem_array(context, builder, sig, args):
    """
    Advanced or basic indexing with an array.
    """
    aryty, idxty = sig.args
    ary, idx = args
    ary = make_array(aryty)(context, builder, ary)
    if idxty.ndim == 0:
        # 0-d array index acts as a basic integer index
        idxty, idx = normalize_index(context, builder, idxty, idx)
        res = _getitem_array_generic(context, builder, sig.return_type,
                                     aryty, ary, (idxty,), (idx,))
        return impl_ret_borrowed(context, builder, sig.return_type, res)
    else:
        # Advanced indexing
        return fancy_getitem(context, builder, sig, args,
                             aryty, ary, (idxty,), (idx,))


def offset_bounds_from_strides(context, builder, arrty, arr, shapes, strides):
    """
    Compute a half-open range [lower, upper) of byte offsets from the
    array's data pointer, that bound the in-memory extent of the array.

    This mimics offset_bounds_from_strides() from
    numpy/core/src/private/mem_overlap.c
    """
    itemsize = arr.itemsize
    zero = itemsize.type(0)
    one = zero.type(1)
    if arrty.layout in 'CF':
        # Array is contiguous: contents are laid out sequentially
        # starting from arr.data and upwards
        lower = zero
        upper = builder.mul(itemsize, arr.nitems)
    else:
        # Non-contiguous array: need to examine strides
        lower = zero
        upper = zero
        for i in range(arrty.ndim):
            # Compute the largest byte offset on this dimension
            #   max_axis_offset = strides[i] * (shapes[i] - 1)
            # (shapes[i] == 0 is catered for by the empty array case below)
            max_axis_offset = builder.mul(strides[i],
                                          builder.sub(shapes[i], one))
            is_upwards = builder.icmp_signed('>=', max_axis_offset, zero)
            # Expand either upwards or downwards depending on stride
            upper = builder.select(is_upwards,
                                   builder.add(upper, max_axis_offset), upper)
            lower = builder.select(is_upwards,
                                   lower, builder.add(lower, max_axis_offset))
        # Return a half-open range
        upper = builder.add(upper, itemsize)
        # Adjust for empty arrays
        is_empty = builder.icmp_signed('==', arr.nitems, zero)
        upper = builder.select(is_empty, zero, upper)
        lower = builder.select(is_empty, zero, lower)

    return lower, upper


def compute_memory_extents(context, builder, lower, upper, data):
    """
    Given [lower, upper) byte offsets and a base data pointer,
    compute the memory pointer bounds as pointer-sized integers.
    """
    data_ptr_as_int = builder.ptrtoint(data, lower.type)
    start = builder.add(data_ptr_as_int, lower)
    end = builder.add(data_ptr_as_int, upper)
    return start, end


def get_array_memory_extents(context, builder, arrty, arr, shapes, strides,
                             data):
    """
    Compute a half-open range [start, end) of pointer-sized integers
    which fully contain the array data.
    """
    lower, upper = offset_bounds_from_strides(context, builder, arrty, arr,
                                              shapes, strides)
    return compute_memory_extents(context, builder, lower, upper, data)


def extents_may_overlap(context, builder, a_start, a_end, b_start, b_end):
    """
    Whether two memory extents [a_start, a_end) and [b_start, b_end)
    may overlap.
    """
    # Comparisons are unsigned, since we are really comparing pointers
    may_overlap = builder.and_(
        builder.icmp_unsigned('<', a_start, b_end),
        builder.icmp_unsigned('<', b_start, a_end),
    )
    return may_overlap


def maybe_copy_source(context, builder, use_copy,
                      srcty, src, src_shapes, src_strides, src_data):
    ptrty = src_data.type

    copy_layout = 'C'
    copy_data = cgutils.alloca_once_value(builder, src_data)
    copy_shapes = src_shapes
    copy_strides = None  # unneeded for contiguous arrays

    with builder.if_then(use_copy, likely=False):
        # Allocate temporary scratchpad
        # XXX: should we use a stack-allocated array for very small
        # data sizes?
        allocsize = builder.mul(src.itemsize, src.nitems)
        data = context.nrt.allocate(builder, allocsize)
        voidptrty = data.type
        data = builder.bitcast(data, ptrty)
        builder.store(data, copy_data)

        # Copy source data into scratchpad
        intp_t = context.get_value_type(types.intp)

        with cgutils.loop_nest(builder, src_shapes, intp_t) as indices:
            src_ptr = cgutils.get_item_pointer2(context, builder, src_data,
                                                src_shapes, src_strides,
                                                srcty.layout, indices)
            dest_ptr = cgutils.get_item_pointer2(context, builder, data,
                                                 copy_shapes, copy_strides,
                                                 copy_layout, indices)
            builder.store(builder.load(src_ptr), dest_ptr)

    def src_getitem(source_indices):
        src_ptr = cgutils.alloca_once(builder, ptrty)
        with builder.if_else(use_copy, likely=False) as (if_copy, otherwise):
            with if_copy:
                builder.store(
                    cgutils.get_item_pointer2(context, builder,
                                              builder.load(copy_data),
                                              copy_shapes, copy_strides,
                                              copy_layout, source_indices,
                                              wraparound=False),
                    src_ptr)
            with otherwise:
                builder.store(
                    cgutils.get_item_pointer2(context, builder, src_data,
                                              src_shapes, src_strides,
                                              srcty.layout, source_indices,
                                              wraparound=False),
                    src_ptr)
        return load_item(context, builder, srcty, builder.load(src_ptr))

    def src_cleanup():
        # Deallocate memory
        with builder.if_then(use_copy, likely=False):
            data = builder.load(copy_data)
            data = builder.bitcast(data, voidptrty)
            context.nrt.free(builder, data)

    return src_getitem, src_cleanup


def _bc_adjust_dimension(context, builder, shapes, strides, target_shape):
    """
    Preprocess dimension for broadcasting.
    Returns (shapes, strides) such that the ndim match *target_shape*.
    When expanding to higher ndim, the returning shapes and strides are
    prepended with ones and zeros, respectively.
    When truncating to lower ndim, the shapes are checked (in runtime).
    All extra dimension must have size of 1.
    """
    zero = context.get_constant(types.uintp, 0)
    one = context.get_constant(types.uintp, 1)

    # Adjust for broadcasting to higher dimension
    if len(target_shape) > len(shapes):
        nd_diff = len(target_shape) - len(shapes)
        # Fill missing shapes with one, strides with zeros
        shapes = [one] * nd_diff + shapes
        strides = [zero] * nd_diff + strides
    # Adjust for broadcasting to lower dimension
    elif len(target_shape) < len(shapes):
        # Accepted if all extra dims has shape 1
        nd_diff = len(shapes) - len(target_shape)
        dim_is_one = [builder.icmp_unsigned('==', sh, one)
                      for sh in shapes[:nd_diff]]
        accepted = functools.reduce(builder.and_, dim_is_one,
                                    cgutils.true_bit)
        # Check error
        with builder.if_then(builder.not_(accepted), likely=False):
            msg = "cannot broadcast source array for assignment"
            context.call_conv.return_user_exc(builder, ValueError, (msg,))
        # Truncate extra shapes, strides
        shapes = shapes[nd_diff:]
        strides = strides[nd_diff:]

    return shapes, strides


def _bc_adjust_shape_strides(context, builder, shapes, strides, target_shape):
    """
    Broadcast shapes and strides to target_shape given that their ndim already
    matches.  For each location where the shape is 1 and does not match the
    dim for target, it is set to the value at the target and the stride is
    set to zero.
    """
    bc_shapes = []
    bc_strides = []
    zero = context.get_constant(types.uintp, 0)
    one = context.get_constant(types.uintp, 1)
    # Adjust all mismatching ones in shape
    mismatch = [builder.icmp_signed('!=', tar, old)
                for tar, old in zip(target_shape, shapes)]
    src_is_one = [builder.icmp_signed('==', old, one) for old in shapes]
    preds = [builder.and_(x, y) for x, y in zip(mismatch, src_is_one)]
    bc_shapes = [builder.select(p, tar, old)
                 for p, tar, old in zip(preds, target_shape, shapes)]
    bc_strides = [builder.select(p, zero, old)
                  for p, old in zip(preds, strides)]
    return bc_shapes, bc_strides


def _broadcast_to_shape(context, builder, arrtype, arr, target_shape):
    """
    Broadcast the given array to the target_shape.
    Returns (array_type, array)
    """
    # Compute broadcasted shape and strides
    shapes = cgutils.unpack_tuple(builder, arr.shape)
    strides = cgutils.unpack_tuple(builder, arr.strides)

    shapes, strides = _bc_adjust_dimension(context, builder, shapes, strides,
                                           target_shape)
    shapes, strides = _bc_adjust_shape_strides(context, builder, shapes,
                                               strides, target_shape)
    new_arrtype = arrtype.copy(ndim=len(target_shape), layout='A')
    # Create new view
    new_arr = make_array(new_arrtype)(context, builder)
    populate_array(new_arr,
                   data=arr.data,
                   shape=cgutils.pack_array(builder, shapes),
                   strides=cgutils.pack_array(builder, strides),
                   itemsize=arr.itemsize,
                   meminfo=arr.meminfo,
                   parent=arr.parent)
    return new_arrtype, new_arr


@intrinsic
def _numpy_broadcast_to(typingctx, array, shape):
    ret = array.copy(ndim=shape.count, layout='A', readonly=True)
    sig = ret(array, shape)

    def codegen(context, builder, sig, args):
        src, shape_ = args
        srcty = sig.args[0]

        src = make_array(srcty)(context, builder, src)
        shape_ = cgutils.unpack_tuple(builder, shape_)
        _, dest = _broadcast_to_shape(context, builder, srcty, src, shape_,)

        # Hack to get np.broadcast_to to return a read-only array
        setattr(dest, 'parent', Constant(
                context.get_value_type(dest._datamodel.get_type('parent')),
                None))

        res = dest._getvalue()
        return impl_ret_borrowed(context, builder, sig.return_type, res)
    return sig, codegen


@intrinsic
def get_readonly_array(typingctx, arr):
    # returns a copy of arr which is readonly
    ret = arr.copy(readonly=True)
    sig = ret(arr)

    def codegen(context, builder, sig, args):
        [src] = args
        srcty = sig.args[0]

        dest = make_array(srcty)(context, builder, src)
        # Hack to return a read-only array
        dest.parent = cgutils.get_null_value(dest.parent.type)
        res = dest._getvalue()
        return impl_ret_borrowed(context, builder, sig.return_type, res)
    return sig, codegen


@register_jitable
def _can_broadcast(array, dest_shape):
    src_shape = array.shape
    src_ndim = len(src_shape)
    dest_ndim = len(dest_shape)
    if src_ndim > dest_ndim:
        raise ValueError('input operand has more dimensions than allowed '
                         'by the axis remapping')
    for size in dest_shape:
        if size < 0:
            raise ValueError('all elements of broadcast shape must be '
                             'non-negative')

    # based on _broadcast_onto function in numba/np/npyimpl.py
    src_index = 0
    dest_index = dest_ndim - src_ndim
    while src_index < src_ndim:
        src_dim = src_shape[src_index]
        dest_dim = dest_shape[dest_index]
        # possible cases for (src_dim, dest_dim):
        #  * (1, 1)   -> Ok
        #  * (>1, 1)  -> Error!
        #  * (>1, >1) -> src_dim == dest_dim else error!
        #  * (1, >1)  -> Ok
        if src_dim == dest_dim or src_dim == 1:
            src_index += 1
            dest_index += 1
        else:
            raise ValueError('operands could not be broadcast together '
                             'with remapped shapes')


def _default_broadcast_to_impl(array, shape):
    array = np.asarray(array)
    _can_broadcast(array, shape)
    return _numpy_broadcast_to(array, shape)


@overload(np.broadcast_to)
def numpy_broadcast_to(array, shape):
    if not type_can_asarray(array):
        raise errors.TypingError('The first argument "array" must '
                                 'be array-like')

    if isinstance(shape, types.Integer):
        def impl(array, shape):
            return np.broadcast_to(array, (shape,))
        return impl

    elif isinstance(shape, types.UniTuple):
        if not isinstance(shape.dtype, types.Integer):
            msg = 'The second argument "shape" must be a tuple of integers'
            raise errors.TypingError(msg)
        return _default_broadcast_to_impl

    elif isinstance(shape, types.Tuple) and shape.count > 0:
        # check if all types are integers
        if not all([isinstance(typ, types.IntegerLiteral) for typ in shape]):
            msg = f'"{shape}" object cannot be interpreted as an integer'
            raise errors.TypingError(msg)
        return _default_broadcast_to_impl
    elif isinstance(shape, types.Tuple) and shape.count == 0:
        is_scalar_array = isinstance(array, types.Array) and array.ndim == 0
        if type_is_scalar(array) or is_scalar_array:

            def impl(array, shape):  # broadcast_to(array, ())
                # Array type must be supported by "type_can_asarray"
                # Quick note that unicode types are not supported!
                array = np.asarray(array)
                return get_readonly_array(array)
            return impl

        else:
            msg = 'Cannot broadcast a non-scalar to a scalar array'
            raise errors.TypingError(msg)
    else:
        msg = ('The argument "shape" must be a tuple or an integer. '
               'Got %s' % shape)
        raise errors.TypingError(msg)


@register_jitable
def numpy_broadcast_shapes_list(r, m, shape):
    for i in range(len(shape)):
        k = m - len(shape) + i
        tmp = shape[i]
        if tmp < 0:
            raise ValueError("negative dimensions are not allowed")
        if tmp == 1:
            continue
        if r[k] == 1:
            r[k] = tmp
        elif r[k] != tmp:
            raise ValueError("shape mismatch: objects"
                             " cannot be broadcast"
                             " to a single shape")


@overload(np.broadcast_shapes)
def ol_numpy_broadcast_shapes(*args):
    # Based on https://github.com/numpy/numpy/blob/f702b26fff3271ba6a6ba29a021fc19051d1f007/numpy/core/src/multiarray/iterators.c#L1129-L1212  # noqa
    for idx, arg in enumerate(args):
        is_int = isinstance(arg, types.Integer)
        is_int_tuple = isinstance(arg, types.UniTuple) and \
            isinstance(arg.dtype, types.Integer)
        is_empty_tuple = isinstance(arg, types.Tuple) and len(arg.types) == 0
        if not (is_int or is_int_tuple or is_empty_tuple):
            msg = (f'Argument {idx} must be either an int or tuple[int]. '
                   f'Got {arg}')
            raise errors.TypingError(msg)

    # discover the number of dimensions
    m = 0
    for arg in args:
        if isinstance(arg, types.Integer):
            m = max(m, 1)
        elif isinstance(arg, types.BaseTuple):
            m = max(m, len(arg))

    if m == 0:
        return lambda *args: ()
    else:
        tup_init = (1,) * m

        def impl(*args):
            # propagate args
            r = [1] * m
            tup = tup_init
            for arg in literal_unroll(args):
                if isinstance(arg, tuple) and len(arg) > 0:
                    numpy_broadcast_shapes_list(r, m, arg)
                elif isinstance(arg, int):
                    numpy_broadcast_shapes_list(r, m, (arg,))
            for idx, elem in enumerate(r):
                tup = tuple_setitem(tup, idx, elem)
            return tup
        return impl


@overload(np.broadcast_arrays)
def numpy_broadcast_arrays(*args):

    for idx, arg in enumerate(args):
        if not type_can_asarray(arg):
            raise errors.TypingError(f'Argument "{idx}" must '
                                     'be array-like')

    unified_dtype = None
    dt = None
    for arg in args:
        if isinstance(arg, (types.Array, types.BaseTuple)):
            dt = arg.dtype
        else:
            dt = arg

        if unified_dtype is None:
            unified_dtype = dt
        elif unified_dtype != dt:
            raise errors.TypingError('Mismatch of argument types. Numba cannot '
                                     'broadcast arrays with different types. '
                                     f'Got {args}')

    # number of dimensions
    m = 0
    for idx, arg in enumerate(args):
        if isinstance(arg, types.ArrayCompatible):
            m = max(m, arg.ndim)
        elif isinstance(arg, (types.Number, types.Boolean, types.BaseTuple)):
            m = max(m, 1)
        else:
            raise errors.TypingError(f'Unhandled type {arg}')

    tup_init = (0,) * m

    def impl(*args):
        # find out the output shape
        # we can't call np.broadcast_shapes here since args may have arrays
        # with different shapes and it is not possible to create a list
        # with those shapes dynamically
        shape = [1] * m
        for array in literal_unroll(args):
            numpy_broadcast_shapes_list(shape, m, np.asarray(array).shape)

        tup = tup_init

        for i in range(m):
            tup = tuple_setitem(tup, i, shape[i])

        # numpy checks if the input arrays have the same shape as `shape`
        outs = []
        for array in literal_unroll(args):
            outs.append(np.broadcast_to(np.asarray(array), tup))
        return outs

    return impl


def fancy_setslice(context, builder, sig, args, index_types, indices):
    """
    Implement slice assignment for arrays.  This implementation works for
    basic as well as fancy indexing, since there's no functional difference
    between the two for indexed assignment.
    """
    aryty, _, srcty = sig.args
    ary, _, src = args

    ary = make_array(aryty)(context, builder, ary)
    dest_shapes = cgutils.unpack_tuple(builder, ary.shape)
    dest_strides = cgutils.unpack_tuple(builder, ary.strides)
    dest_data = ary.data

    indexer = FancyIndexer(context, builder, aryty, ary,
                           index_types, indices)
    indexer.prepare()

    if isinstance(srcty, types.Buffer):
        # Source is an array
        src_dtype = srcty.dtype
        index_shape = indexer.get_shape()
        src = make_array(srcty)(context, builder, src)
        # Broadcast source array to shape
        srcty, src = _broadcast_to_shape(context, builder, srcty, src,
                                         index_shape)
        src_shapes = cgutils.unpack_tuple(builder, src.shape)
        src_strides = cgutils.unpack_tuple(builder, src.strides)
        src_data = src.data

        # Check shapes are equal
        shape_error = cgutils.false_bit
        assert len(index_shape) == len(src_shapes)

        for u, v in zip(src_shapes, index_shape):
            shape_error = builder.or_(shape_error,
                                      builder.icmp_signed('!=', u, v))

        with builder.if_then(shape_error, likely=False):
            msg = "cannot assign slice from input of different size"
            context.call_conv.return_user_exc(builder, ValueError, (msg,))

        # Check for array overlap
        src_start, src_end = get_array_memory_extents(context, builder, srcty,
                                                      src, src_shapes,
                                                      src_strides, src_data)

        dest_lower, dest_upper = indexer.get_offset_bounds(dest_strides,
                                                           ary.itemsize)
        dest_start, dest_end = compute_memory_extents(context, builder,
                                                      dest_lower, dest_upper,
                                                      dest_data)

        use_copy = extents_may_overlap(context, builder, src_start, src_end,
                                       dest_start, dest_end)

        src_getitem, src_cleanup = maybe_copy_source(context, builder, use_copy,
                                                     srcty, src, src_shapes,
                                                     src_strides, src_data)

    elif isinstance(srcty, types.Sequence):
        src_dtype = srcty.dtype

        # Check shape is equal to sequence length
        index_shape = indexer.get_shape()
        assert len(index_shape) == 1
        len_impl = context.get_function(len, signature(types.intp, srcty))
        seq_len = len_impl(builder, (src,))

        shape_error = builder.icmp_signed('!=', index_shape[0], seq_len)

        with builder.if_then(shape_error, likely=False):
            msg = "cannot assign slice from input of different size"
            context.call_conv.return_user_exc(builder, ValueError, (msg,))

        def src_getitem(source_indices):
            idx, = source_indices
            getitem_impl = context.get_function(
                operator.getitem,
                signature(src_dtype, srcty, types.intp),
            )
            return getitem_impl(builder, (src, idx))

        def src_cleanup():
            pass

    else:
        # Source is a scalar (broadcast or not, depending on destination
        # shape).
        src_dtype = srcty

        def src_getitem(source_indices):
            return src

        def src_cleanup():
            pass

    zero = context.get_constant(types.uintp, 0)
    # Loop on destination and copy from source to destination
    dest_indices, counts = indexer.begin_loops()

    # Source is iterated in natural order

    # Counts represent a counter for the number of times a specified axis
    # is being accessed, during setitem they are used as source
    # indices
    counts = list(counts)

    # We need to artifically introduce the index zero wherever a
    # newaxis is present within the indexer. These always remain
    # zero.
    for i in indexer.newaxes:
        counts.insert(i, zero)

    source_indices = [c for c in counts if c is not None]

    val = src_getitem(source_indices)

    # Cast to the destination dtype (cross-dtype slice assignment is allowed)
    val = context.cast(builder, val, src_dtype, aryty.dtype)

    # No need to check for wraparound, as the indexers all ensure
    # a positive index is returned.
    dest_ptr = cgutils.get_item_pointer2(context, builder, dest_data,
                                         dest_shapes, dest_strides,
                                         aryty.layout, dest_indices,
                                         wraparound=False,
                                         boundscheck=context.enable_boundscheck)
    store_item(context, builder, aryty, val, dest_ptr)

    indexer.end_loops()

    src_cleanup()

    return context.get_dummy_value()


# ------------------------------------------------------------------------------
# Shape / layout altering

def vararg_to_tuple(context, builder, sig, args):
    aryty = sig.args[0]
    dimtys = sig.args[1:]
    # values
    ary = args[0]
    dims = args[1:]
    # coerce all types to intp
    dims = [context.cast(builder, val, ty, types.intp)
            for ty, val in zip(dimtys, dims)]
    # make a tuple
    shape = cgutils.pack_array(builder, dims, dims[0].type)

    shapety = types.UniTuple(dtype=types.intp, count=len(dims))
    new_sig = typing.signature(sig.return_type, aryty, shapety)
    new_args = ary, shape

    return new_sig, new_args


@lower_builtin('array.transpose', types.Array)
def array_transpose(context, builder, sig, args):
    return array_T(context, builder, sig.args[0], args[0])


def permute_arrays(axis, shape, strides):
    if len(axis) != len(set(axis)):
        raise ValueError("repeated axis in transpose")
    dim = len(shape)
    for x in axis:
        if x >= dim or abs(x) > dim:
            raise ValueError("axis is out of bounds for array of "
                             "given dimension")

    shape[:] = shape[axis]
    strides[:] = strides[axis]


# Transposing an array involves permuting the shape and strides of the array
# based on the given axes.
@lower_builtin('array.transpose', types.Array, types.BaseTuple)
def array_transpose_tuple(context, builder, sig, args):
    aryty = sig.args[0]
    ary = make_array(aryty)(context, builder, args[0])

    axisty, axis = sig.args[1], args[1]
    num_axis, dtype = axisty.count, axisty.dtype

    ll_intp = context.get_value_type(types.intp)
    ll_ary_size = ir.ArrayType(ll_intp, num_axis)

    # Allocate memory for axes, shapes, and strides arrays.
    arys = [axis, ary.shape, ary.strides]
    ll_arys = [cgutils.alloca_once(builder, ll_ary_size) for _ in arys]

    # Store axes, shapes, and strides arrays to the allocated memory.
    for src, dst in zip(arys, ll_arys):
        builder.store(src, dst)

    np_ary_ty = types.Array(dtype=dtype, ndim=1, layout='C')
    np_itemsize = context.get_constant(types.intp,
                                       context.get_abi_sizeof(ll_intp))

    # Form NumPy arrays for axes, shapes, and strides arrays.
    np_arys = [make_array(np_ary_ty)(context, builder) for _ in arys]

    # Roughly, `np_ary = np.array(ll_ary)` for each of axes, shapes, and strides
    for np_ary, ll_ary in zip(np_arys, ll_arys):
        populate_array(np_ary,
                       data=builder.bitcast(ll_ary, ll_intp.as_pointer()),
                       shape=[context.get_constant(types.intp, num_axis)],
                       strides=[np_itemsize],
                       itemsize=np_itemsize,
                       meminfo=None)

    # Pass NumPy arrays formed above to permute_arrays function that permutes
    # shapes and strides based on axis contents.
    context.compile_internal(builder, permute_arrays,
                             typing.signature(types.void,
                                              np_ary_ty, np_ary_ty, np_ary_ty),
                             [a._getvalue() for a in np_arys])

    # Make a new array based on permuted shape and strides and return it.
    ret = make_array(sig.return_type)(context, builder)
    populate_array(ret,
                   data=ary.data,
                   shape=builder.load(ll_arys[1]),
                   strides=builder.load(ll_arys[2]),
                   itemsize=ary.itemsize,
                   meminfo=ary.meminfo,
                   parent=ary.parent)
    res = ret._getvalue()
    return impl_ret_borrowed(context, builder, sig.return_type, res)


@lower_builtin('array.transpose', types.Array, types.VarArg(types.Any))
def array_transpose_vararg(context, builder, sig, args):
    new_sig, new_args = vararg_to_tuple(context, builder, sig, args)
    return array_transpose_tuple(context, builder, new_sig, new_args)


@overload(np.transpose)
def numpy_transpose(a, axes=None):
    if isinstance(a, types.BaseTuple):
        raise errors.UnsupportedError("np.transpose does not accept tuples")

    if axes is None:
        def np_transpose_impl(a, axes=None):
            return a.transpose()
    else:
        def np_transpose_impl(a, axes=None):
            return a.transpose(axes)

    return np_transpose_impl


@lower_getattr(types.Array, 'T')
def array_T(context, builder, typ, value):
    if typ.ndim <= 1:
        res = value
    else:
        ary = make_array(typ)(context, builder, value)
        ret = make_array(typ)(context, builder)
        shapes = cgutils.unpack_tuple(builder, ary.shape, typ.ndim)
        strides = cgutils.unpack_tuple(builder, ary.strides, typ.ndim)
        populate_array(ret,
                       data=ary.data,
                       shape=cgutils.pack_array(builder, shapes[::-1]),
                       strides=cgutils.pack_array(builder, strides[::-1]),
                       itemsize=ary.itemsize,
                       meminfo=ary.meminfo,
                       parent=ary.parent)
        res = ret._getvalue()
    return impl_ret_borrowed(context, builder, typ, res)


@overload(np.logspace)
def numpy_logspace(start, stop, num=50):
    if not isinstance(start, types.Number):
        raise errors.TypingError('The first argument "start" must be a number')
    if not isinstance(stop, types.Number):
        raise errors.TypingError('The second argument "stop" must be a number')
    if not isinstance(num, (int, types.Integer)):
        raise errors.TypingError('The third argument "num" must be an integer')

    def impl(start, stop, num=50):
        y = np.linspace(start, stop, num)
        return np.power(10.0, y)

    return impl


@overload(np.geomspace)
def numpy_geomspace(start, stop, num=50):
    if not isinstance(start, types.Number):
        msg = 'The argument "start" must be a number'
        raise errors.TypingError(msg)

    if not isinstance(stop, types.Number):
        msg = 'The argument "stop" must be a number'
        raise errors.TypingError(msg)

    if not isinstance(num, (int, types.Integer)):
        msg = 'The argument "num" must be an integer'
        raise errors.TypingError(msg)

    if any(isinstance(arg, types.Complex) for arg in [start, stop]):
        result_dtype = from_dtype(np.result_type(as_dtype(start),
                                                 as_dtype(stop), None))

        def impl(start, stop, num=50):
            if start == 0 or stop == 0:
                raise ValueError('Geometric sequence cannot include zero')
            start = result_dtype(start)
            stop = result_dtype(stop)
            both_imaginary = (start.real == 0) & (stop.real == 0)
            both_negative = (np.sign(start) == -1) & (np.sign(stop) == -1)
            out_sign = 1
            if both_imaginary:
                start = start.imag
                stop = stop.imag
                out_sign = 1j
            if both_negative:
                start = -start
                stop = -stop
                out_sign = -out_sign
            logstart = np.log10(start)
            logstop = np.log10(stop)
            result = np.logspace(logstart, logstop, num)
            # Make sure the endpoints match the start and stop arguments.
            # This is necessary because np.exp(np.log(x)) is not necessarily
            # equal to x.
            if num > 0:
                result[0] = start
                if num > 1:
                    result[-1] = stop
            return out_sign * result

    else:
        def impl(start, stop, num=50):
            if start == 0 or stop == 0:
                raise ValueError('Geometric sequence cannot include zero')
            both_negative = (np.sign(start) == -1) & (np.sign(stop) == -1)
            out_sign = 1
            if both_negative:
                start = -start
                stop = -stop
                out_sign = -out_sign
            logstart = np.log10(start)
            logstop = np.log10(stop)
            result = np.logspace(logstart, logstop, num)
            # Make sure the endpoints match the start and stop arguments.
            # This is necessary because np.exp(np.log(x)) is not necessarily
            # equal to x.
            if num > 0:
                result[0] = start
                if num > 1:
                    result[-1] = stop
            return out_sign * result

    return impl


@overload(np.rot90)
def numpy_rot90(m, k=1):
    # supporting axes argument it needs to be included in np.flip
    if not isinstance(k, (int, types.Integer)):
        raise errors.TypingError('The second argument "k" must be an integer')
    if not isinstance(m, types.Array):
        raise errors.TypingError('The first argument "m" must be an array')

    if m.ndim < 2:
        raise errors.NumbaValueError('Input must be >= 2-d.')

    def impl(m, k=1):
        k = k % 4
        if k == 0:
            return m[:]
        elif k == 1:
            return np.swapaxes(np.fliplr(m), 0, 1)
        elif k == 2:
            return np.flipud(np.fliplr(m))
        elif k == 3:
            return np.fliplr(np.swapaxes(m, 0, 1))
        else:
            raise AssertionError  # unreachable

    return impl


def _attempt_nocopy_reshape(context, builder, aryty, ary,
                            newnd, newshape, newstrides):
    """
    Call into Numba_attempt_nocopy_reshape() for the given array type
    and instance, and the specified new shape.

    Return value is non-zero if successful, and the array pointed to
    by *newstrides* will be filled up with the computed results.
    """
    ll_intp = context.get_value_type(types.intp)
    ll_intp_star = ll_intp.as_pointer()
    ll_intc = context.get_value_type(types.intc)
    fnty = ir.FunctionType(ll_intc, [
        # nd, *dims, *strides
        ll_intp, ll_intp_star, ll_intp_star,
        # newnd, *newdims, *newstrides
        ll_intp, ll_intp_star, ll_intp_star,
        # itemsize, is_f_order
        ll_intp, ll_intc])
    fn = cgutils.get_or_insert_function(builder.module, fnty,
                                        "numba_attempt_nocopy_reshape")

    nd = ll_intp(aryty.ndim)
    shape = cgutils.gep_inbounds(builder, ary._get_ptr_by_name('shape'), 0, 0)
    strides = cgutils.gep_inbounds(builder, ary._get_ptr_by_name('strides'),
                                   0, 0)
    newnd = ll_intp(newnd)
    newshape = cgutils.gep_inbounds(builder, newshape, 0, 0)
    newstrides = cgutils.gep_inbounds(builder, newstrides, 0, 0)
    is_f_order = ll_intc(0)
    res = builder.call(fn, [nd, shape, strides,
                            newnd, newshape, newstrides,
                            ary.itemsize, is_f_order])
    return res


def normalize_reshape_value(origsize, shape):
    num_neg_value = 0
    known_size = 1
    for ax, s in enumerate(shape):
        if s < 0:
            num_neg_value += 1
            neg_ax = ax
        else:
            known_size *= s

    if num_neg_value == 0:
        if origsize != known_size:
            raise ValueError("total size of new array must be unchanged")

    elif num_neg_value == 1:
        # Infer negative dimension
        if known_size == 0:
            inferred = 0
            ok = origsize == 0
        else:
            inferred = origsize // known_size
            ok = origsize % known_size == 0
        if not ok:
            raise ValueError("total size of new array must be unchanged")
        shape[neg_ax] = inferred

    else:
        raise ValueError("multiple negative shape values")


@lower_builtin('array.reshape', types.Array, types.BaseTuple)
def array_reshape(context, builder, sig, args):
    aryty = sig.args[0]
    retty = sig.return_type

    shapety = sig.args[1]
    shape = args[1]

    ll_intp = context.get_value_type(types.intp)
    ll_shape = ir.ArrayType(ll_intp, shapety.count)

    ary = make_array(aryty)(context, builder, args[0])

    # We will change the target shape in this slot
    # (see normalize_reshape_value() below)
    newshape = cgutils.alloca_once(builder, ll_shape)
    builder.store(shape, newshape)

    # Create a shape array pointing to the value of newshape.
    # (roughly, `shape_ary = np.array(ary.shape)`)
    shape_ary_ty = types.Array(dtype=shapety.dtype, ndim=1, layout='C')
    shape_ary = make_array(shape_ary_ty)(context, builder)
    shape_itemsize = context.get_constant(types.intp,
                                          context.get_abi_sizeof(ll_intp))
    populate_array(shape_ary,
                   data=builder.bitcast(newshape, ll_intp.as_pointer()),
                   shape=[context.get_constant(types.intp, shapety.count)],
                   strides=[shape_itemsize],
                   itemsize=shape_itemsize,
                   meminfo=None)

    # Compute the original array size
    size = ary.nitems

    # Call our normalizer which will fix the shape array in case of negative
    # shape value
    context.compile_internal(builder, normalize_reshape_value,
                             typing.signature(types.void,
                                              types.uintp, shape_ary_ty),
                             [size, shape_ary._getvalue()])

    # Perform reshape (nocopy)
    newnd = shapety.count
    newstrides = cgutils.alloca_once(builder, ll_shape)

    ok = _attempt_nocopy_reshape(context, builder, aryty, ary, newnd,
                                 newshape, newstrides)
    fail = builder.icmp_unsigned('==', ok, ok.type(0))

    with builder.if_then(fail):
        msg = "incompatible shape for array"
        context.call_conv.return_user_exc(builder, NotImplementedError, (msg,))

    ret = make_array(retty)(context, builder)
    populate_array(ret,
                   data=ary.data,
                   shape=builder.load(newshape),
                   strides=builder.load(newstrides),
                   itemsize=ary.itemsize,
                   meminfo=ary.meminfo,
                   parent=ary.parent)
    res = ret._getvalue()
    return impl_ret_borrowed(context, builder, sig.return_type, res)


@lower_builtin('array.reshape', types.Array, types.VarArg(types.Any))
def array_reshape_vararg(context, builder, sig, args):
    new_sig, new_args = vararg_to_tuple(context, builder, sig, args)
    return array_reshape(context, builder, new_sig, new_args)


@overload(np.reshape)
def np_reshape(a, newshape):
    def np_reshape_impl(a, newshape):
        return a.reshape(newshape)
    return np_reshape_impl


@overload(np.resize)
def numpy_resize(a, new_shape):

    if not type_can_asarray(a):
        msg = 'The argument "a" must be array-like'
        raise errors.TypingError(msg)

    if not ((isinstance(new_shape, types.UniTuple)
             and
             isinstance(new_shape.dtype, types.Integer))
            or
            isinstance(new_shape, types.Integer)):
        msg = ('The argument "new_shape" must be an integer or '
               'a tuple of integers')
        raise errors.TypingError(msg)

    def impl(a, new_shape):
        a = np.asarray(a)
        a = np.ravel(a)

        if isinstance(new_shape, tuple):
            new_size = 1
            for dim_length in np.asarray(new_shape):
                new_size *= dim_length
                if dim_length < 0:
                    msg = 'All elements of `new_shape` must be non-negative'
                    raise ValueError(msg)
        else:
            if new_shape < 0:
                msg2 = 'All elements of `new_shape` must be non-negative'
                raise ValueError(msg2)
            new_size = new_shape

        if a.size == 0:
            return np.zeros(new_shape).astype(a.dtype)

        repeats = -(-new_size // a.size)  # ceil division
        res = a
        for i in range(repeats - 1):
            res = np.concatenate((res, a))
        res = res[:new_size]

        return np.reshape(res, new_shape)

    return impl


@overload(np.append)
def np_append(arr, values, axis=None):

    if not type_can_asarray(arr):
        raise errors.TypingError('The first argument "arr" must be array-like')

    if not type_can_asarray(values):
        raise errors.TypingError('The second argument "values" must be '
                                 'array-like')

    if is_nonelike(axis):
        def impl(arr, values, axis=None):
            arr = np.ravel(np.asarray(arr))
            values = np.ravel(np.asarray(values))
            return np.concatenate((arr, values))
    else:

        if not isinstance(axis, types.Integer):
            raise errors.TypingError('The third argument "axis" must be an '
                                     'integer')

        def impl(arr, values, axis=None):
            return np.concatenate((arr, values), axis=axis)
    return impl


@lower_builtin('array.ravel', types.Array)
def array_ravel(context, builder, sig, args):
    # Only support no argument version (default order='C')
    def imp_nocopy(ary):
        """No copy version"""
        return ary.reshape(ary.size)

    def imp_copy(ary):
        """Copy version"""
        return ary.flatten()

    # If the input array is C layout already, use the nocopy version
    if sig.args[0].layout == 'C':
        imp = imp_nocopy
    # otherwise, use flatten under-the-hood
    else:
        imp = imp_copy

    res = context.compile_internal(builder, imp, sig, args)
    res = impl_ret_new_ref(context, builder, sig.return_type, res)
    return res


@lower_builtin(np.ravel, types.Array)
def np_ravel(context, builder, sig, args):
    def np_ravel_impl(a):
        return a.ravel()

    return context.compile_internal(builder, np_ravel_impl, sig, args)


@lower_builtin('array.flatten', types.Array)
def array_flatten(context, builder, sig, args):
    # Only support flattening to C layout currently.
    def imp(ary):
        return ary.copy().reshape(ary.size)

    res = context.compile_internal(builder, imp, sig, args)
    res = impl_ret_new_ref(context, builder, sig.return_type, res)
    return res


@register_jitable
def _np_clip_impl(a, a_min, a_max, out):
    # Both a_min and a_max are numpy arrays
    ret = np.empty_like(a) if out is None else out
    a_b, a_min_b, a_max_b = np.broadcast_arrays(a, a_min, a_max)
    for index in np.ndindex(a_b.shape):
        val_a = a_b[index]
        val_a_min = a_min_b[index]
        val_a_max = a_max_b[index]
        ret[index] = min(max(val_a, val_a_min), val_a_max)

    return ret


@register_jitable
def _np_clip_impl_none(a, b, use_min, out):
    for index in np.ndindex(a.shape):
        val_a = a[index]
        val_b = b[index]
        if use_min:
            out[index] = min(val_a, val_b)
        else:
            out[index] = max(val_a, val_b)
    return out


@overload(np.clip)
def np_clip(a, a_min, a_max, out=None):
    if not type_can_asarray(a):
        raise errors.TypingError('The argument "a" must be array-like')

    if (not isinstance(a_min, types.NoneType) and
            not type_can_asarray(a_min)):
        raise errors.TypingError(('The argument "a_min" must be a number '
                                 'or an array-like'))

    if (not isinstance(a_max, types.NoneType) and
            not type_can_asarray(a_max)):
        raise errors.TypingError('The argument "a_max" must be a number '
                                 'or an array-like')

    if not (isinstance(out, types.Array) or is_nonelike(out)):
        msg = 'The argument "out" must be an array if it is provided'
        raise errors.TypingError(msg)

    # TODO: support scalar a (issue #3469)
    a_min_is_none = a_min is None or isinstance(a_min, types.NoneType)
    a_max_is_none = a_max is None or isinstance(a_max, types.NoneType)

    if a_min_is_none and a_max_is_none:
        # Raises value error when both a_min and a_max are None
        def np_clip_nn(a, a_min, a_max, out=None):
            raise ValueError("array_clip: must set either max or min")

        return np_clip_nn

    a_min_is_scalar = isinstance(a_min, types.Number)
    a_max_is_scalar = isinstance(a_max, types.Number)

    if a_min_is_scalar and a_max_is_scalar:
        def np_clip_ss(a, a_min, a_max, out=None):
            # a_min and a_max are scalars
            # since their shape will be empty
            # so broadcasting is not needed at all
            ret = np.empty_like(a) if out is None else out
            for index in np.ndindex(a.shape):
                val_a = a[index]
                ret[index] = min(max(val_a, a_min), a_max)

            return ret

        return np_clip_ss
    elif a_min_is_scalar and not a_max_is_scalar:
        if a_max_is_none:
            def np_clip_sn(a, a_min, a_max, out=None):
                # a_min is a scalar
                # since its shape will be empty
                # so broadcasting is not needed at all
                ret = np.empty_like(a) if out is None else out
                for index in np.ndindex(a.shape):
                    val_a = a[index]
                    ret[index] = max(val_a, a_min)

                return ret

            return np_clip_sn
        else:
            def np_clip_sa(a, a_min, a_max, out=None):
                # a_min is a scalar
                # since its shape will be empty
                # broadcast it to shape of a
                # by using np.full_like
                a_min_full = np.full_like(a, a_min)
                return _np_clip_impl(a, a_min_full, a_max, out)

            return np_clip_sa
    elif not a_min_is_scalar and a_max_is_scalar:
        if a_min_is_none:
            def np_clip_ns(a, a_min, a_max, out=None):
                # a_max is a scalar
                # since its shape will be empty
                # so broadcasting is not needed at all
                ret = np.empty_like(a) if out is None else out
                for index in np.ndindex(a.shape):
                    val_a = a[index]
                    ret[index] = min(val_a, a_max)

                return ret

            return np_clip_ns
        else:
            def np_clip_as(a, a_min, a_max, out=None):
                # a_max is a scalar
                # since its shape will be empty
                # broadcast it to shape of a
                # by using np.full_like
                a_max_full = np.full_like(a, a_max)
                return _np_clip_impl(a, a_min, a_max_full, out)

            return np_clip_as
    else:
        # Case where exactly one of a_min or a_max is None
        if a_min_is_none:
            def np_clip_na(a, a_min, a_max, out=None):
                # a_max is a numpy array but a_min is None
                ret = np.empty_like(a) if out is None else out
                a_b, a_max_b = np.broadcast_arrays(a, a_max)
                return _np_clip_impl_none(a_b, a_max_b, True, ret)

            return np_clip_na
        elif a_max_is_none:
            def np_clip_an(a, a_min, a_max, out=None):
                # a_min is a numpy array but a_max is None
                ret = np.empty_like(a) if out is None else out
                a_b, a_min_b = np.broadcast_arrays(a, a_min)
                return _np_clip_impl_none(a_b, a_min_b, False, ret)

            return np_clip_an
        else:
            def np_clip_aa(a, a_min, a_max, out=None):
                # Both a_min and a_max are clearly arrays
                # because none of the above branches
                # returned
                return _np_clip_impl(a, a_min, a_max, out)

            return np_clip_aa


@overload_method(types.Array, 'clip')
def array_clip(a, a_min=None, a_max=None, out=None):
    def impl(a, a_min=None, a_max=None, out=None):
        return np.clip(a, a_min, a_max, out)
    return impl


def _change_dtype(context, builder, oldty, newty, ary):
    """
    Attempt to fix up *ary* for switching from *oldty* to *newty*.

    See Numpy's array_descr_set()
    (np/core/src/multiarray/getset.c).
    Attempt to fix the array's shape and strides for a new dtype.
    False is returned on failure, True on success.
    """
    assert oldty.ndim == newty.ndim
    assert oldty.layout == newty.layout

    new_layout = ord(newty.layout)
    any_layout = ord('A')
    c_layout = ord('C')
    f_layout = ord('F')

    int8 = types.int8

    def imp(nd, dims, strides, old_itemsize, new_itemsize, layout):
        # Attempt to update the layout due to limitation of the numba
        # type system.
        if layout == any_layout:
            # Test rightmost stride to be contiguous
            if strides[-1] == old_itemsize:
                # Process this as if it is C contiguous
                layout = int8(c_layout)
            # Test leftmost stride to be F contiguous
            elif strides[0] == old_itemsize:
                # Process this as if it is F contiguous
                layout = int8(f_layout)

        if old_itemsize != new_itemsize and (layout == any_layout or nd == 0):
            return False

        if layout == c_layout:
            i = nd - 1
        else:
            i = 0

        if new_itemsize < old_itemsize:
            # If it is compatible, increase the size of the dimension
            # at the end (or at the front if F-contiguous)
            if (old_itemsize % new_itemsize) != 0:
                return False

            newdim = old_itemsize // new_itemsize
            dims[i] *= newdim
            strides[i] = new_itemsize

        elif new_itemsize > old_itemsize:
            # Determine if last (or first if F-contiguous) dimension
            # is compatible
            bytelength = dims[i] * old_itemsize
            if (bytelength % new_itemsize) != 0:
                return False

            dims[i] = bytelength // new_itemsize
            strides[i] = new_itemsize

        else:
            # Same item size: nothing to do (this also works for
            # non-contiguous arrays).
            pass

        return True

    old_itemsize = context.get_constant(types.intp,
                                        get_itemsize(context, oldty))
    new_itemsize = context.get_constant(types.intp,
                                        get_itemsize(context, newty))

    nd = context.get_constant(types.intp, newty.ndim)
    shape_data = cgutils.gep_inbounds(builder, ary._get_ptr_by_name('shape'),
                                      0, 0)
    strides_data = cgutils.gep_inbounds(builder,
                                        ary._get_ptr_by_name('strides'), 0, 0)

    shape_strides_array_type = types.Array(dtype=types.intp, ndim=1, layout='C')
    arycls = context.make_array(shape_strides_array_type)

    shape_constant = cgutils.pack_array(builder,
                                        [context.get_constant(types.intp,
                                                              newty.ndim)])

    sizeof_intp = context.get_abi_sizeof(context.get_data_type(types.intp))
    sizeof_intp = context.get_constant(types.intp, sizeof_intp)
    strides_constant = cgutils.pack_array(builder, [sizeof_intp])

    shape_ary = arycls(context, builder)

    populate_array(shape_ary,
                   data=shape_data,
                   shape=shape_constant,
                   strides=strides_constant,
                   itemsize=sizeof_intp,
                   meminfo=None)

    strides_ary = arycls(context, builder)
    populate_array(strides_ary,
                   data=strides_data,
                   shape=shape_constant,
                   strides=strides_constant,
                   itemsize=sizeof_intp,
                   meminfo=None)

    shape = shape_ary._getvalue()
    strides = strides_ary._getvalue()
    args = [nd, shape, strides, old_itemsize, new_itemsize,
            context.get_constant(types.int8, new_layout)]

    sig = signature(types.boolean,
                    types.intp,  # nd
                    shape_strides_array_type,  # dims
                    shape_strides_array_type,  # strides
                    types.intp,  # old_itemsize
                    types.intp,  # new_itemsize
                    types.int8,  # layout
                    )

    res = context.compile_internal(builder, imp, sig, args)
    update_array_info(newty, ary)
    res = impl_ret_borrowed(context, builder, sig.return_type, res)
    return res


@overload(np.shape)
def np_shape(a):
    if not type_can_asarray(a):
        raise errors.TypingError("The argument to np.shape must be array-like")

    def impl(a):
        return np.asarray(a).shape
    return impl

# ------------------------------------------------------------------------------


@overload(np.unique)
def np_unique(ar):
    def np_unique_impl(ar):
        b = np.sort(ar.ravel())
        head = list(b[:1])
        tail = [x for i, x in enumerate(b[1:]) if b[i] != x]
        return np.array(head + tail)
    return np_unique_impl


@overload(np.repeat)
def np_repeat(a, repeats):
    # Implementation for repeats being a scalar is a module global function
    # (see below) because it might be called from the implementation below.

    def np_repeat_impl_repeats_array_like(a, repeats):
        # implementation if repeats is an array like
        repeats_array = np.asarray(repeats, dtype=np.int64)
        # if it is a singleton array, invoke the scalar implementation
        if repeats_array.shape[0] == 1:
            return np_repeat_impl_repeats_scaler(a, repeats_array[0])
        if np.any(repeats_array < 0):
            raise ValueError("negative dimensions are not allowed")
        asa = np.asarray(a)
        aravel = asa.ravel()
        n = aravel.shape[0]
        if aravel.shape != repeats_array.shape:
            raise ValueError(
                "operands could not be broadcast together")
        to_return = np.empty(np.sum(repeats_array), dtype=asa.dtype)
        pos = 0
        for i in range(n):
            to_return[pos : pos + repeats_array[i]] = aravel[i]
            pos += repeats_array[i]
        return to_return

    # type checking
    if isinstance(a, (types.Array,
                      types.List,
                      types.BaseTuple,
                      types.Number,
                      types.Boolean,
                      )
                  ):
        if isinstance(repeats, types.Integer):
            return np_repeat_impl_repeats_scaler
        elif isinstance(repeats, (types.Array, types.List)):
            if isinstance(repeats.dtype, types.Integer):
                return np_repeat_impl_repeats_array_like

        raise errors.TypingError(
            "The repeats argument must be an integer "
            "or an array-like of integer dtype")


@register_jitable
def np_repeat_impl_repeats_scaler(a, repeats):
    if repeats < 0:
        raise ValueError("negative dimensions are not allowed")
    asa = np.asarray(a)
    aravel = asa.ravel()
    n = aravel.shape[0]
    if repeats == 0:
        return np.empty(0, dtype=asa.dtype)
    elif repeats == 1:
        return np.copy(aravel)
    else:
        to_return = np.empty(n * repeats, dtype=asa.dtype)
        for i in range(n):
            to_return[i * repeats : (i + 1) * repeats] = aravel[i]
        return to_return


@extending.overload_method(types.Array, 'repeat')
def array_repeat(a, repeats):
    def array_repeat_impl(a, repeats):
        return np.repeat(a, repeats)

    return array_repeat_impl


@intrinsic
def _intrin_get_itemsize(tyctx, dtype):
    """Computes the itemsize of the dtype"""
    sig = types.intp(dtype)

    def codegen(cgctx, builder, sig, llargs):
        llty = cgctx.get_data_type(sig.args[0].dtype)
        llintp = cgctx.get_data_type(sig.return_type)
        return llintp(cgctx.get_abi_sizeof(llty))
    return sig, codegen


def _compatible_view(a, dtype):
    pass


@overload(_compatible_view, target='generic')
def ol_compatible_view(a, dtype):
    """Determines if the array and dtype are compatible for forming a view."""
    # NOTE: NumPy 1.23+ uses this check.
    # Code based on:
    # https://github.com/numpy/numpy/blob/750ad21258cfc00663586d5a466e24f91b48edc7/numpy/core/src/multiarray/getset.c#L500-L555  # noqa: E501
    def impl(a, dtype):
        dtype_size = _intrin_get_itemsize(dtype)
        if dtype_size != a.itemsize:
            # catch forbidden cases
            if a.ndim == 0:
                msg1 = ("Changing the dtype of a 0d array is only supported "
                        "if the itemsize is unchanged")
                raise ValueError(msg1)
            else:
                # NumPy has a check here for subarray type conversion which
                # Numba doesn't support
                pass

            # Resize on last axis only
            axis = a.ndim - 1
            p1 = a.shape[axis] != 1
            p2 = a.size != 0
            p3 = a.strides[axis] != a.itemsize
            if (p1 and p2 and p3):
                msg2 = ("To change to a dtype of a different size, the last "
                        "axis must be contiguous")
                raise ValueError(msg2)

            if dtype_size < a.itemsize:
                if dtype_size == 0 or a.itemsize % dtype_size != 0:
                    msg3 = ("When changing to a smaller dtype, its size must "
                            "be a divisor of the size of original dtype")
                    raise ValueError(msg3)
            else:
                newdim = a.shape[axis] * a.itemsize
                if newdim % dtype_size != 0:
                    msg4 = ("When changing to a larger dtype, its size must be "
                            "a divisor of the total size in bytes of the last "
                            "axis of the array.")
                    raise ValueError(msg4)
    return impl


@lower_builtin('array.view', types.Array, types.DTypeSpec)
def array_view(context, builder, sig, args):
    aryty = sig.args[0]
    retty = sig.return_type

    ary = make_array(aryty)(context, builder, args[0])
    ret = make_array(retty)(context, builder)
    # Copy all fields, casting the "data" pointer appropriately
    fields = set(ret._datamodel._fields)
    for k in sorted(fields):
        val = getattr(ary, k)
        if k == 'data':
            ptrty = ret.data.type
            ret.data = builder.bitcast(val, ptrty)
        else:
            setattr(ret, k, val)

    if numpy_version >= (1, 23):
        # NumPy 1.23+ bans views using a dtype that is a different size to that
        # of the array when the last axis is not contiguous. For example, this
        # manifests at runtime when a dtype size altering view is requested
        # on a Fortran ordered array.

        tyctx = context.typing_context
        fnty = tyctx.resolve_value_type(_compatible_view)
        _compatible_view_sig = fnty.get_call_type(tyctx, (*sig.args,), {})
        impl = context.get_function(fnty, _compatible_view_sig)
        impl(builder, args)

    ok = _change_dtype(context, builder, aryty, retty, ret)
    fail = builder.icmp_unsigned('==', ok, Constant(ok.type, 0))

    with builder.if_then(fail):
        msg = "new type not compatible with array"
        context.call_conv.return_user_exc(builder, ValueError, (msg,))

    res = ret._getvalue()
    return impl_ret_borrowed(context, builder, sig.return_type, res)


# ------------------------------------------------------------------------------
# Array attributes

@lower_getattr(types.Array, "dtype")
def array_dtype(context, builder, typ, value):
    res = context.get_dummy_value()
    return impl_ret_untracked(context, builder, typ, res)


@lower_getattr(types.Array, "shape")
@lower_getattr(types.MemoryView, "shape")
def array_shape(context, builder, typ, value):
    arrayty = make_array(typ)
    array = arrayty(context, builder, value)
    res = array.shape
    return impl_ret_untracked(context, builder, typ, res)


@lower_getattr(types.Array, "strides")
@lower_getattr(types.MemoryView, "strides")
def array_strides(context, builder, typ, value):
    arrayty = make_array(typ)
    array = arrayty(context, builder, value)
    res = array.strides
    return impl_ret_untracked(context, builder, typ, res)


@lower_getattr(types.Array, "ndim")
@lower_getattr(types.MemoryView, "ndim")
def array_ndim(context, builder, typ, value):
    res = context.get_constant(types.intp, typ.ndim)
    return impl_ret_untracked(context, builder, typ, res)


@lower_getattr(types.Array, "size")
def array_size(context, builder, typ, value):
    arrayty = make_array(typ)
    array = arrayty(context, builder, value)
    res = array.nitems
    return impl_ret_untracked(context, builder, typ, res)


@lower_getattr(types.Array, "itemsize")
@lower_getattr(types.MemoryView, "itemsize")
def array_itemsize(context, builder, typ, value):
    arrayty = make_array(typ)
    array = arrayty(context, builder, value)
    res = array.itemsize
    return impl_ret_untracked(context, builder, typ, res)


@lower_getattr(types.Array, "nbytes")
@lower_getattr(types.MemoryView, "nbytes")
def array_nbytes(context, builder, typ, value):
    """
    nbytes = size * itemsize
    """
    arrayty = make_array(typ)
    array = arrayty(context, builder, value)
    res = builder.mul(array.nitems, array.itemsize)
    return impl_ret_untracked(context, builder, typ, res)


@lower_getattr(types.MemoryView, "contiguous")
def array_contiguous(context, builder, typ, value):
    res = context.get_constant(types.boolean, typ.is_contig)
    return impl_ret_untracked(context, builder, typ, res)


@lower_getattr(types.MemoryView, "c_contiguous")
def array_c_contiguous(context, builder, typ, value):
    res = context.get_constant(types.boolean, typ.is_c_contig)
    return impl_ret_untracked(context, builder, typ, res)


@lower_getattr(types.MemoryView, "f_contiguous")
def array_f_contiguous(context, builder, typ, value):
    res = context.get_constant(types.boolean, typ.is_f_contig)
    return impl_ret_untracked(context, builder, typ, res)


@lower_getattr(types.MemoryView, "readonly")
def array_readonly(context, builder, typ, value):
    res = context.get_constant(types.boolean, not typ.mutable)
    return impl_ret_untracked(context, builder, typ, res)


# array.ctypes

@lower_getattr(types.Array, "ctypes")
def array_ctypes(context, builder, typ, value):
    arrayty = make_array(typ)
    array = arrayty(context, builder, value)
    # Create new ArrayCType structure
    act = types.ArrayCTypes(typ)
    ctinfo = context.make_helper(builder, act)
    ctinfo.data = array.data
    ctinfo.meminfo = array.meminfo
    res = ctinfo._getvalue()
    return impl_ret_borrowed(context, builder, act, res)


@lower_getattr(types.ArrayCTypes, "data")
def array_ctypes_data(context, builder, typ, value):
    ctinfo = context.make_helper(builder, typ, value=value)
    res = ctinfo.data
    # Convert it to an integer
    res = builder.ptrtoint(res, context.get_value_type(types.intp))
    return impl_ret_untracked(context, builder, typ, res)


@lower_cast(types.ArrayCTypes, types.CPointer)
@lower_cast(types.ArrayCTypes, types.voidptr)
def array_ctypes_to_pointer(context, builder, fromty, toty, val):
    ctinfo = context.make_helper(builder, fromty, value=val)
    res = ctinfo.data
    res = builder.bitcast(res, context.get_value_type(toty))
    return impl_ret_untracked(context, builder, toty, res)


def _call_contiguous_check(checker, context, builder, aryty, ary):
    """Helper to invoke the contiguous checker function on an array

    Args
    ----
    checker :
        ``numba.numpy_supports.is_contiguous``, or
        ``numba.numpy_supports.is_fortran``.
    context : target context
    builder : llvm ir builder
    aryty : numba type
    ary : llvm value
    """
    ary = make_array(aryty)(context, builder, value=ary)
    tup_intp = types.UniTuple(types.intp, aryty.ndim)
    itemsize = context.get_abi_sizeof(context.get_value_type(aryty.dtype))
    check_sig = signature(types.bool_, tup_intp, tup_intp, types.intp)
    check_args = [ary.shape, ary.strides,
                  context.get_constant(types.intp, itemsize)]
    is_contig = context.compile_internal(builder, checker, check_sig,
                                         check_args)
    return is_contig


# array.flags

@lower_getattr(types.Array, "flags")
def array_flags(context, builder, typ, value):
    flagsobj = context.make_helper(builder, types.ArrayFlags(typ))
    flagsobj.parent = value
    res = flagsobj._getvalue()
    context.nrt.incref(builder, typ, value)
    return impl_ret_new_ref(context, builder, typ, res)


@lower_getattr(types.ArrayFlags, "contiguous")
@lower_getattr(types.ArrayFlags, "c_contiguous")
def array_flags_c_contiguous(context, builder, typ, value):
    if typ.array_type.layout != 'C':
        # any layout can still be contiguous
        flagsobj = context.make_helper(builder, typ, value=value)
        res = _call_contiguous_check(is_contiguous, context, builder,
                                     typ.array_type, flagsobj.parent)
    else:
        val = typ.array_type.layout == 'C'
        res = context.get_constant(types.boolean, val)
    return impl_ret_untracked(context, builder, typ, res)


@lower_getattr(types.ArrayFlags, "f_contiguous")
def array_flags_f_contiguous(context, builder, typ, value):
    if typ.array_type.layout != 'F':
        # any layout can still be contiguous
        flagsobj = context.make_helper(builder, typ, value=value)
        res = _call_contiguous_check(is_fortran, context, builder,
                                     typ.array_type, flagsobj.parent)
    else:
        layout = typ.array_type.layout
        val = layout == 'F' if typ.array_type.ndim > 1 else layout in 'CF'
        res = context.get_constant(types.boolean, val)
    return impl_ret_untracked(context, builder, typ, res)


# ------------------------------------------------------------------------------
# .real / .imag

@lower_getattr(types.Array, "real")
def array_real_part(context, builder, typ, value):
    if typ.dtype in types.complex_domain:
        return array_complex_attr(context, builder, typ, value, attr='real')
    elif typ.dtype in types.number_domain:
        # as an identity function
        return impl_ret_borrowed(context, builder, typ, value)
    else:
        raise NotImplementedError('unsupported .real for {}'.format(type.dtype))


@lower_getattr(types.Array, "imag")
def array_imag_part(context, builder, typ, value):
    if typ.dtype in types.complex_domain:
        return array_complex_attr(context, builder, typ, value, attr='imag')
    elif typ.dtype in types.number_domain:
        # return a readonly zero array
        sig = signature(typ.copy(readonly=True), typ)
        arrtype, shapes = _parse_empty_like_args(context, builder, sig, [value])
        ary = _empty_nd_impl(context, builder, arrtype, shapes)
        cgutils.memset(builder, ary.data, builder.mul(ary.itemsize,
                                                      ary.nitems), 0)
        return impl_ret_new_ref(context, builder, sig.return_type,
                                ary._getvalue())
    else:
        raise NotImplementedError('unsupported .imag for {}'.format(type.dtype))


def array_complex_attr(context, builder, typ, value, attr):
    """
    Given a complex array, it's memory layout is:

        R C R C R C
        ^   ^   ^

    (`R` indicates a float for the real part;
     `C` indicates a float for the imaginary part;
     the `^` indicates the start of each element)

    To get the real part, we can simply change the dtype and itemsize to that
    of the underlying float type.  The new layout is:

        R x R x R x
        ^   ^   ^

    (`x` indicates unused)

    A load operation will use the dtype to determine the number of bytes to
    load.

    To get the imaginary part, we shift the pointer by 1 float offset and
    change the dtype and itemsize.  The new layout is:

        x C x C x C
          ^   ^   ^
    """
    if attr not in ['real', 'imag'] or typ.dtype not in types.complex_domain:
        raise NotImplementedError("cannot get attribute `{}`".format(attr))

    arrayty = make_array(typ)
    array = arrayty(context, builder, value)

    # sizeof underlying float type
    flty = typ.dtype.underlying_float
    sizeof_flty = context.get_abi_sizeof(context.get_data_type(flty))
    itemsize = array.itemsize.type(sizeof_flty)

    # cast data pointer to float type
    llfltptrty = context.get_value_type(flty).as_pointer()
    dataptr = builder.bitcast(array.data, llfltptrty)

    # add offset
    if attr == 'imag':
        dataptr = builder.gep(dataptr, [ir.IntType(32)(1)])

    # make result
    resultty = typ.copy(dtype=flty, layout='A')
    result = make_array(resultty)(context, builder)
    repl = dict(data=dataptr, itemsize=itemsize)
    cgutils.copy_struct(result, array, repl)
    return impl_ret_borrowed(context, builder, resultty, result._getvalue())


@overload_method(types.Array, 'conj')
@overload_method(types.Array, 'conjugate')
def array_conj(arr):
    def impl(arr):
        return np.conj(arr)
    return impl

# ------------------------------------------------------------------------------
# DType attribute


def dtype_type(context, builder, dtypety, dtypeval):
    # Just return a dummy opaque value
    return context.get_dummy_value()


lower_getattr(types.DType, 'type')(dtype_type)
lower_getattr(types.DType, 'kind')(dtype_type)


# ------------------------------------------------------------------------------
# static_getitem on Numba numerical types to create "array" types


@lower_builtin('static_getitem', types.NumberClass, types.Any)
def static_getitem_number_clazz(context, builder, sig, args):
    """This handles the "static_getitem" when a Numba type is subscripted e.g:
    var = typed.List.empty_list(float64[::1, :])
    It only allows this on simple numerical types. Compound types, like
    records, are not supported.
    """
    retty = sig.return_type
    if isinstance(retty, types.Array):
        # This isn't used or practically accessible, but has to exist, so just
        # put in a NULL of the right type.
        res = context.get_value_type(retty)(None)
        return impl_ret_untracked(context, builder, retty, res)
    else:
        # This should be unreachable unless the implementation on the Type
        # metaclass is changed.
        msg = ("Unreachable; the definition of __getitem__ on the "
               "numba.types.abstract.Type metaclass should prevent access.")
        raise errors.LoweringError(msg)


# ------------------------------------------------------------------------------
# Structured / record lookup

@lower_getattr_generic(types.Array)
def array_record_getattr(context, builder, typ, value, attr):
    """
    Generic getattr() implementation for record arrays: fetch the given
    record member, i.e. a subarray.
    """
    arrayty = make_array(typ)
    array = arrayty(context, builder, value)

    rectype = typ.dtype
    if not isinstance(rectype, types.Record):
        raise NotImplementedError("attribute %r of %s not defined"
                                  % (attr, typ))
    dtype = rectype.typeof(attr)
    offset = rectype.offset(attr)

    if isinstance(dtype, types.NestedArray):
        resty = typ.copy(
            dtype=dtype.dtype, ndim=typ.ndim + dtype.ndim, layout='A')
    else:
        resty = typ.copy(dtype=dtype, layout='A')

    raryty = make_array(resty)

    rary = raryty(context, builder)

    constoffset = context.get_constant(types.intp, offset)

    newdataptr = cgutils.pointer_add(
        builder, array.data, constoffset,  return_type=rary.data.type,
    )
    if isinstance(dtype, types.NestedArray):
        # new shape = recarray shape + inner dimension from nestedarray
        shape = cgutils.unpack_tuple(builder, array.shape, typ.ndim)
        shape += [context.get_constant(types.intp, i) for i in dtype.shape]
        # new strides = recarray strides + strides of the inner nestedarray
        strides = cgutils.unpack_tuple(builder, array.strides, typ.ndim)
        strides += [context.get_constant(types.intp, i) for i in dtype.strides]
        # New datasize = size of elements of the nestedarray
        datasize = context.get_abi_sizeof(context.get_data_type(dtype.dtype))
    else:
        # New shape, strides, and datasize match the underlying array
        shape = array.shape
        strides = array.strides
        datasize = context.get_abi_sizeof(context.get_data_type(dtype))
    populate_array(rary,
                   data=newdataptr,
                   shape=shape,
                   strides=strides,
                   itemsize=context.get_constant(types.intp, datasize),
                   meminfo=array.meminfo,
                   parent=array.parent)
    res = rary._getvalue()
    return impl_ret_borrowed(context, builder, resty, res)


@lower_builtin('static_getitem', types.Array, types.StringLiteral)
def array_record_getitem(context, builder, sig, args):
    index = args[1]
    if not isinstance(index, str):
        # This will fallback to normal getitem
        raise NotImplementedError
    return array_record_getattr(context, builder, sig.args[0], args[0], index)


@lower_getattr_generic(types.Record)
def record_getattr(context, builder, typ, value, attr):
    """
    Generic getattr() implementation for records: get the given record member.
    """
    context.sentry_record_alignment(typ, attr)
    offset = typ.offset(attr)
    elemty = typ.typeof(attr)

    if isinstance(elemty, types.NestedArray):
        # Only a nested array's *data* is stored in a structured array,
        # so we create an array structure to point to that data.
        aryty = make_array(elemty)
        ary = aryty(context, builder)
        dtype = elemty.dtype
        newshape = [context.get_constant(types.intp, s) for s in
                    elemty.shape]
        newstrides = [context.get_constant(types.intp, s) for s in
                      elemty.strides]
        newdata = cgutils.get_record_member(builder, value, offset,
                                            context.get_data_type(dtype))
        populate_array(
            ary,
            data=newdata,
            shape=cgutils.pack_array(builder, newshape),
            strides=cgutils.pack_array(builder, newstrides),
            itemsize=context.get_constant(types.intp, elemty.size),
            meminfo=None,
            parent=None,
        )
        res = ary._getvalue()
        return impl_ret_borrowed(context, builder, typ, res)
    else:
        dptr = cgutils.get_record_member(builder, value, offset,
                                         context.get_data_type(elemty))
        align = None if typ.aligned else 1
        res = context.unpack_value(builder, elemty, dptr, align)
        return impl_ret_borrowed(context, builder, typ, res)


@lower_setattr_generic(types.Record)
def record_setattr(context, builder, sig, args, attr):
    """
    Generic setattr() implementation for records: set the given record member.
    """
    typ, valty = sig.args
    target, val = args

    context.sentry_record_alignment(typ, attr)
    offset = typ.offset(attr)
    elemty = typ.typeof(attr)

    if isinstance(elemty, types.NestedArray):
        # Copy the data from the RHS into the nested array
        val_struct = cgutils.create_struct_proxy(valty)(context, builder,
                                                        value=args[1])
        src = val_struct.data
        dest = cgutils.get_record_member(builder, target, offset,
                                         src.type.pointee)
        cgutils.memcpy(builder, dest, src,
                       context.get_constant(types.intp, elemty.nitems))
    else:
        # Set the given scalar record member
        dptr = cgutils.get_record_member(builder, target, offset,
                                         context.get_data_type(elemty))
        val = context.cast(builder, val, valty, elemty)
        align = None if typ.aligned else 1
        context.pack_value(builder, elemty, val, dptr, align=align)


@lower_builtin('static_getitem', types.Record, types.StringLiteral)
def record_static_getitem_str(context, builder, sig, args):
    """
    Record.__getitem__ redirects to getattr()
    """
    impl = context.get_getattr(sig.args[0], args[1])
    return impl(context, builder, sig.args[0], args[0], args[1])


@lower_builtin('static_getitem', types.Record, types.IntegerLiteral)
def record_static_getitem_int(context, builder, sig, args):
    """
    Record.__getitem__ redirects to getattr()
    """
    idx = sig.args[1].literal_value
    fields = list(sig.args[0].fields)
    ll_field = context.insert_const_string(builder.module, fields[idx])
    impl = context.get_getattr(sig.args[0], ll_field)
    return impl(context, builder, sig.args[0], args[0], fields[idx])


@lower_builtin('static_setitem', types.Record, types.StringLiteral, types.Any)
def record_static_setitem_str(context, builder, sig, args):
    """
    Record.__setitem__ redirects to setattr()
    """
    recty, _, valty = sig.args
    rec, idx, val = args
    getattr_sig = signature(sig.return_type, recty, valty)
    impl = context.get_setattr(idx, getattr_sig)
    assert impl is not None
    return impl(builder, (rec, val))


@lower_builtin('static_setitem', types.Record, types.IntegerLiteral, types.Any)
def record_static_setitem_int(context, builder, sig, args):
    """
    Record.__setitem__ redirects to setattr()
    """
    recty, _, valty = sig.args
    rec, idx, val = args
    getattr_sig = signature(sig.return_type, recty, valty)
    fields = list(sig.args[0].fields)
    impl = context.get_setattr(fields[idx], getattr_sig)
    assert impl is not None
    return impl(builder, (rec, val))


# ------------------------------------------------------------------------------
# Constant arrays and records


@lower_constant(types.Array)
def constant_array(context, builder, ty, pyval):
    """
    Create a constant array (mechanism is target-dependent).
    """
    return context.make_constant_array(builder, ty, pyval)


@lower_constant(types.Record)
def constant_record(context, builder, ty, pyval):
    """
    Create a record constant as a stack-allocated array of bytes.
    """
    lty = ir.ArrayType(ir.IntType(8), pyval.nbytes)
    val = lty(bytearray(pyval.tostring()))
    return cgutils.alloca_once_value(builder, val)


@lower_constant(types.Bytes)
def constant_bytes(context, builder, ty, pyval):
    """
    Create a constant array from bytes (mechanism is target-dependent).
    """
    buf = np.array(bytearray(pyval), dtype=np.uint8)
    return context.make_constant_array(builder, ty, buf)

# ------------------------------------------------------------------------------
# Comparisons


@lower_builtin(operator.is_, types.Array, types.Array)
def array_is(context, builder, sig, args):
    aty, bty = sig.args
    if aty != bty:
        return cgutils.false_bit

    def array_is_impl(a, b):
        return (a.shape == b.shape and
                a.strides == b.strides and
                a.ctypes.data == b.ctypes.data)

    return context.compile_internal(builder, array_is_impl, sig, args)

# ------------------------------------------------------------------------------
# Hash


@overload_attribute(types.Array, "__hash__")
def ol_array_hash(arr):
    return lambda arr: None


# ------------------------------------------------------------------------------
# builtin `np.flat` implementation

def make_array_flat_cls(flatiterty):
    """
    Return the Structure representation of the given *flatiterty* (an
    instance of types.NumpyFlatType).
    """
    return _make_flattening_iter_cls(flatiterty, 'flat')


def make_array_ndenumerate_cls(nditerty):
    """
    Return the Structure representation of the given *nditerty* (an
    instance of types.NumpyNdEnumerateType).
    """
    return _make_flattening_iter_cls(nditerty, 'ndenumerate')


def _increment_indices(context, builder, ndim, shape, indices, end_flag=None,
                       loop_continue=None, loop_break=None):
    zero = context.get_constant(types.intp, 0)

    bbend = builder.append_basic_block('end_increment')

    if end_flag is not None:
        builder.store(cgutils.false_byte, end_flag)

    for dim in reversed(range(ndim)):
        idxptr = cgutils.gep_inbounds(builder, indices, dim)
        idx = cgutils.increment_index(builder, builder.load(idxptr))

        count = shape[dim]
        in_bounds = builder.icmp_signed('<', idx, count)
        with cgutils.if_likely(builder, in_bounds):
            # New index is still in bounds
            builder.store(idx, idxptr)
            if loop_continue is not None:
                loop_continue(dim)
            builder.branch(bbend)
        # Index out of bounds => reset it and proceed it to outer index
        builder.store(zero, idxptr)
        if loop_break is not None:
            loop_break(dim)

    if end_flag is not None:
        builder.store(cgutils.true_byte, end_flag)
    builder.branch(bbend)

    builder.position_at_end(bbend)


def _increment_indices_array(context, builder, arrty, arr, indices,
                             end_flag=None):
    shape = cgutils.unpack_tuple(builder, arr.shape, arrty.ndim)
    _increment_indices(context, builder, arrty.ndim, shape, indices, end_flag)


def make_nditer_cls(nditerty):
    """
    Return the Structure representation of the given *nditerty* (an
    instance of types.NumpyNdIterType).
    """
    ndim = nditerty.ndim
    layout = nditerty.layout
    narrays = len(nditerty.arrays)
    nshapes = ndim if nditerty.need_shaped_indexing else 1

    class BaseSubIter(object):
        """
        Base class for sub-iterators of a nditer() instance.
        """

        def __init__(self, nditer, member_name, start_dim, end_dim):
            self.nditer = nditer
            self.member_name = member_name
            self.start_dim = start_dim
            self.end_dim = end_dim
            self.ndim = end_dim - start_dim

        def set_member_ptr(self, ptr):
            setattr(self.nditer, self.member_name, ptr)

        @functools.cached_property
        def member_ptr(self):
            return getattr(self.nditer, self.member_name)

        def init_specific(self, context, builder):
            pass

        def loop_continue(self, context, builder, logical_dim):
            pass

        def loop_break(self, context, builder, logical_dim):
            pass

    class FlatSubIter(BaseSubIter):
        """
        Sub-iterator walking a contiguous array in physical order, with
        support for broadcasting (the index is reset on the outer dimension).
        """

        def init_specific(self, context, builder):
            zero = context.get_constant(types.intp, 0)
            self.set_member_ptr(cgutils.alloca_once_value(builder, zero))

        def compute_pointer(self, context, builder, indices, arrty, arr):
            index = builder.load(self.member_ptr)
            return builder.gep(arr.data, [index])

        def loop_continue(self, context, builder, logical_dim):
            if logical_dim == self.ndim - 1:
                # Only increment index inside innermost logical dimension
                index = builder.load(self.member_ptr)
                index = cgutils.increment_index(builder, index)
                builder.store(index, self.member_ptr)

        def loop_break(self, context, builder, logical_dim):
            if logical_dim == 0:
                # At the exit of outermost logical dimension, reset index
                zero = context.get_constant(types.intp, 0)
                builder.store(zero, self.member_ptr)
            elif logical_dim == self.ndim - 1:
                # Inside innermost logical dimension, increment index
                index = builder.load(self.member_ptr)
                index = cgutils.increment_index(builder, index)
                builder.store(index, self.member_ptr)

    class TrivialFlatSubIter(BaseSubIter):
        """
        Sub-iterator walking a contiguous array in physical order,
        *without* support for broadcasting.
        """

        def init_specific(self, context, builder):
            assert not nditerty.need_shaped_indexing

        def compute_pointer(self, context, builder, indices, arrty, arr):
            assert len(indices) <= 1, len(indices)
            return builder.gep(arr.data, indices)

    class IndexedSubIter(BaseSubIter):
        """
        Sub-iterator walking an array in logical order.
        """

        def compute_pointer(self, context, builder, indices, arrty, arr):
            assert len(indices) == self.ndim
            return cgutils.get_item_pointer(context, builder, arrty, arr,
                                            indices, wraparound=False)

    class ZeroDimSubIter(BaseSubIter):
        """
        Sub-iterator "walking" a 0-d array.
        """

        def compute_pointer(self, context, builder, indices, arrty, arr):
            return arr.data

    class ScalarSubIter(BaseSubIter):
        """
        Sub-iterator "walking" a scalar value.
        """

        def compute_pointer(self, context, builder, indices, arrty, arr):
            return arr

    class NdIter(cgutils.create_struct_proxy(nditerty)):
        """
        .nditer() implementation.

        Note: 'F' layout means the shape is iterated in reverse logical order,
        so indices and shapes arrays have to be reversed as well.
        """

        @functools.cached_property
        def subiters(self):
            l = []
            factories = {'flat': FlatSubIter if nditerty.need_shaped_indexing
                         else TrivialFlatSubIter,
                         'indexed': IndexedSubIter,
                         '0d': ZeroDimSubIter,
                         'scalar': ScalarSubIter,
                         }
            for i, sub in enumerate(nditerty.indexers):
                kind, start_dim, end_dim, _ = sub
                member_name = 'index%d' % i
                factory = factories[kind]
                l.append(factory(self, member_name, start_dim, end_dim))
            return l

        def init_specific(self, context, builder, arrtys, arrays):
            """
            Initialize the nditer() instance for the specific array inputs.
            """
            zero = context.get_constant(types.intp, 0)

            # Store inputs
            self.arrays = context.make_tuple(builder, types.Tuple(arrtys),
                                             arrays)
            # Create slots for scalars
            for i, ty in enumerate(arrtys):
                if not isinstance(ty, types.Array):
                    member_name = 'scalar%d' % i
                    # XXX as_data()?
                    slot = cgutils.alloca_once_value(builder, arrays[i])
                    setattr(self, member_name, slot)

            arrays = self._arrays_or_scalars(context, builder, arrtys, arrays)

            # Extract iterator shape (the shape of the most-dimensional input)
            main_shape_ty = types.UniTuple(types.intp, ndim)
            main_shape = None
            main_nitems = None
            for i, arrty in enumerate(arrtys):
                if isinstance(arrty, types.Array) and arrty.ndim == ndim:
                    main_shape = arrays[i].shape
                    main_nitems = arrays[i].nitems
                    break
            else:
                # Only scalar inputs => synthesize a dummy shape
                assert ndim == 0
                main_shape = context.make_tuple(builder, main_shape_ty, ())
                main_nitems = context.get_constant(types.intp, 1)

            # Validate shapes of array inputs
            def check_shape(shape, main_shape):
                n = len(shape)
                for i in range(n):
                    if shape[i] != main_shape[len(main_shape) - n + i]:
                        raise ValueError("nditer(): operands could not be "
                                         "broadcast together")

            for arrty, arr in zip(arrtys, arrays):
                if isinstance(arrty, types.Array) and arrty.ndim > 0:
                    sig = signature(types.none,
                                    types.UniTuple(types.intp, arrty.ndim),
                                    main_shape_ty)
                    context.compile_internal(builder, check_shape,
                                             sig, (arr.shape, main_shape))

            # Compute shape and size
            shapes = cgutils.unpack_tuple(builder, main_shape)
            if layout == 'F':
                shapes = shapes[::-1]

            # If shape is empty, mark iterator exhausted
            shape_is_empty = builder.icmp_signed('==', main_nitems, zero)
            exhausted = builder.select(shape_is_empty, cgutils.true_byte,
                                       cgutils.false_byte)

            if not nditerty.need_shaped_indexing:
                # Flatten shape to make iteration faster on small innermost
                # dimensions (e.g. a (100000, 3) shape)
                shapes = (main_nitems,)
            assert len(shapes) == nshapes

            indices = cgutils.alloca_once(builder, zero.type, size=nshapes)
            for dim in range(nshapes):
                idxptr = cgutils.gep_inbounds(builder, indices, dim)
                builder.store(zero, idxptr)

            self.indices = indices
            self.shape = cgutils.pack_array(builder, shapes, zero.type)
            self.exhausted = cgutils.alloca_once_value(builder, exhausted)

            # Initialize subiterators
            for subiter in self.subiters:
                subiter.init_specific(context, builder)

        def iternext_specific(self, context, builder, result):
            """
            Compute next iteration of the nditer() instance.
            """
            bbend = builder.append_basic_block('end')

            # Branch early if exhausted
            exhausted = cgutils.as_bool_bit(builder,
                                            builder.load(self.exhausted))
            with cgutils.if_unlikely(builder, exhausted):
                result.set_valid(False)
                builder.branch(bbend)

            arrtys = nditerty.arrays
            arrays = cgutils.unpack_tuple(builder, self.arrays)
            arrays = self._arrays_or_scalars(context, builder, arrtys, arrays)
            indices = self.indices

            # Compute iterated results
            result.set_valid(True)
            views = self._make_views(context, builder, indices, arrtys, arrays)
            views = [v._getvalue() for v in views]
            if len(views) == 1:
                result.yield_(views[0])
            else:
                result.yield_(context.make_tuple(builder, nditerty.yield_type,
                                                 views))

            shape = cgutils.unpack_tuple(builder, self.shape)
            _increment_indices(context, builder, len(shape), shape,
                               indices, self.exhausted,
                               functools.partial(self._loop_continue,
                                                 context,
                                                 builder),
                               functools.partial(self._loop_break,
                                                 context,
                                                 builder),
                               )

            builder.branch(bbend)
            builder.position_at_end(bbend)

        def _loop_continue(self, context, builder, dim):
            for sub in self.subiters:
                if sub.start_dim <= dim < sub.end_dim:
                    sub.loop_continue(context, builder, dim - sub.start_dim)

        def _loop_break(self, context, builder, dim):
            for sub in self.subiters:
                if sub.start_dim <= dim < sub.end_dim:
                    sub.loop_break(context, builder, dim - sub.start_dim)

        def _make_views(self, context, builder, indices, arrtys, arrays):
            """
            Compute the views to be yielded.
            """
            views = [None] * narrays
            indexers = nditerty.indexers
            subiters = self.subiters
            rettys = nditerty.yield_type
            if isinstance(rettys, types.BaseTuple):
                rettys = list(rettys)
            else:
                rettys = [rettys]
            indices = [builder.load(cgutils.gep_inbounds(builder, indices, i))
                       for i in range(nshapes)]

            for sub, subiter in zip(indexers, subiters):
                _, _, _, array_indices = sub
                sub_indices = indices[subiter.start_dim:subiter.end_dim]
                if layout == 'F':
                    sub_indices = sub_indices[::-1]
                for i in array_indices:
                    assert views[i] is None
                    views[i] = self._make_view(context, builder, sub_indices,
                                               rettys[i],
                                               arrtys[i], arrays[i], subiter)
            assert all(v for v in views)
            return views

        def _make_view(self, context, builder, indices, retty, arrty, arr,
                       subiter):
            """
            Compute a 0d view for a given input array.
            """
            assert isinstance(retty, types.Array) and retty.ndim == 0

            ptr = subiter.compute_pointer(context, builder, indices, arrty, arr)
            view = context.make_array(retty)(context, builder)

            itemsize = get_itemsize(context, retty)
            shape = context.make_tuple(builder, types.UniTuple(types.intp, 0),
                                       ())
            strides = context.make_tuple(builder, types.UniTuple(types.intp, 0),
                                         ())
            # HACK: meminfo=None avoids expensive refcounting operations
            # on ephemeral views
            populate_array(view, ptr, shape, strides, itemsize, meminfo=None)
            return view

        def _arrays_or_scalars(self, context, builder, arrtys, arrays):
            # Return a list of either array structures or pointers to
            # scalar slots
            l = []
            for i, (arrty, arr) in enumerate(zip(arrtys, arrays)):
                if isinstance(arrty, types.Array):
                    l.append(context.make_array(arrty)(context,
                                                       builder,
                                                       value=arr))
                else:
                    l.append(getattr(self, "scalar%d" % i))
            return l

    return NdIter


def make_ndindex_cls(nditerty):
    """
    Return the Structure representation of the given *nditerty* (an
    instance of types.NumpyNdIndexType).
    """
    ndim = nditerty.ndim

    class NdIndexIter(cgutils.create_struct_proxy(nditerty)):
        """
        .ndindex() implementation.
        """

        def init_specific(self, context, builder, shapes):
            zero = context.get_constant(types.intp, 0)
            indices = cgutils.alloca_once(builder, zero.type,
                                          size=context.get_constant(types.intp,
                                                                    ndim))
            exhausted = cgutils.alloca_once_value(builder, cgutils.false_byte)

            for dim in range(ndim):
                idxptr = cgutils.gep_inbounds(builder, indices, dim)
                builder.store(zero, idxptr)
                # 0-sized dimensions really indicate an empty array,
                # but we have to catch that condition early to avoid
                # a bug inside the iteration logic.
                dim_size = shapes[dim]
                dim_is_empty = builder.icmp_unsigned('==', dim_size, zero)
                with cgutils.if_unlikely(builder, dim_is_empty):
                    builder.store(cgutils.true_byte, exhausted)

            self.indices = indices
            self.exhausted = exhausted
            self.shape = cgutils.pack_array(builder, shapes, zero.type)

        def iternext_specific(self, context, builder, result):
            zero = context.get_constant(types.intp, 0)

            bbend = builder.append_basic_block('end')

            exhausted = cgutils.as_bool_bit(builder,
                                            builder.load(self.exhausted))
            with cgutils.if_unlikely(builder, exhausted):
                result.set_valid(False)
                builder.branch(bbend)

            indices = [builder.load(cgutils.gep_inbounds(builder,
                                                         self.indices,
                                                         dim))
                       for dim in range(ndim)]
            for load in indices:
                mark_positive(builder, load)

            result.yield_(cgutils.pack_array(builder, indices, zero.type))
            result.set_valid(True)

            shape = cgutils.unpack_tuple(builder, self.shape, ndim)
            _increment_indices(context, builder, ndim, shape,
                               self.indices, self.exhausted)

            builder.branch(bbend)
            builder.position_at_end(bbend)

    return NdIndexIter


def _make_flattening_iter_cls(flatiterty, kind):
    assert kind in ('flat', 'ndenumerate')

    array_type = flatiterty.array_type

    if array_type.layout == 'C':
        class CContiguousFlatIter(cgutils.create_struct_proxy(flatiterty)):
            """
            .flat() / .ndenumerate() implementation for C-contiguous arrays.
            """

            def init_specific(self, context, builder, arrty, arr):
                zero = context.get_constant(types.intp, 0)
                self.index = cgutils.alloca_once_value(builder, zero)
                # We can't trust strides[-1] to always contain the right
                # step value, see
                # http://docs.scipy.org/doc/numpy-dev/release.html#npy-relaxed-strides-checking    # noqa: E501
                self.stride = arr.itemsize

                if kind == 'ndenumerate':
                    # Zero-initialize the indices array.
                    indices = cgutils.alloca_once(
                        builder, zero.type,
                        size=context.get_constant(types.intp, arrty.ndim))

                    for dim in range(arrty.ndim):
                        idxptr = cgutils.gep_inbounds(builder, indices, dim)
                        builder.store(zero, idxptr)

                    self.indices = indices

            # NOTE: Using gep() instead of explicit pointer addition helps
            # LLVM vectorize the loop (since the stride is known and
            # constant).  This is not possible in the non-contiguous case,
            # where the strides are unknown at compile-time.

            def iternext_specific(self, context, builder, arrty, arr, result):
                ndim = arrty.ndim
                nitems = arr.nitems

                index = builder.load(self.index)
                is_valid = builder.icmp_signed('<', index, nitems)
                result.set_valid(is_valid)

                with cgutils.if_likely(builder, is_valid):
                    ptr = builder.gep(arr.data, [index])
                    value = load_item(context, builder, arrty, ptr)
                    if kind == 'flat':
                        result.yield_(value)
                    else:
                        # ndenumerate(): fetch and increment indices
                        indices = self.indices
                        idxvals = [builder.load(cgutils.gep_inbounds(builder,
                                                                     indices,
                                                                     dim))
                                   for dim in range(ndim)]
                        idxtuple = cgutils.pack_array(builder, idxvals)
                        result.yield_(
                            cgutils.make_anonymous_struct(builder,
                                                          [idxtuple, value]))
                        _increment_indices_array(context, builder, arrty,
                                                 arr, indices)

                    index = cgutils.increment_index(builder, index)
                    builder.store(index, self.index)

            def getitem(self, context, builder, arrty, arr, index):
                ptr = builder.gep(arr.data, [index])
                return load_item(context, builder, arrty, ptr)

            def setitem(self, context, builder, arrty, arr, index, value):
                ptr = builder.gep(arr.data, [index])
                store_item(context, builder, arrty, value, ptr)

        return CContiguousFlatIter

    else:
        class FlatIter(cgutils.create_struct_proxy(flatiterty)):
            """
            Generic .flat() / .ndenumerate() implementation for
            non-contiguous arrays.
            It keeps track of pointers along each dimension in order to
            minimize computations.
            """

            def init_specific(self, context, builder, arrty, arr):
                zero = context.get_constant(types.intp, 0)
                data = arr.data
                ndim = arrty.ndim
                shapes = cgutils.unpack_tuple(builder, arr.shape, ndim)

                indices = cgutils.alloca_once(
                    builder, zero.type, size=context.get_constant(types.intp,
                                                                  arrty.ndim))
                pointers = cgutils.alloca_once(
                    builder, data.type, size=context.get_constant(types.intp,
                                                                  arrty.ndim))
                exhausted = cgutils.alloca_once_value(builder,
                                                      cgutils.false_byte)

                # Initialize indices and pointers with their start values.
                for dim in range(ndim):
                    idxptr = cgutils.gep_inbounds(builder, indices, dim)
                    ptrptr = cgutils.gep_inbounds(builder, pointers, dim)
                    builder.store(data, ptrptr)
                    builder.store(zero, idxptr)
                    # 0-sized dimensions really indicate an empty array,
                    # but we have to catch that condition early to avoid
                    # a bug inside the iteration logic (see issue #846).
                    dim_size = shapes[dim]
                    dim_is_empty = builder.icmp_unsigned('==', dim_size, zero)
                    with cgutils.if_unlikely(builder, dim_is_empty):
                        builder.store(cgutils.true_byte, exhausted)

                self.indices = indices
                self.pointers = pointers
                self.exhausted = exhausted

            def iternext_specific(self, context, builder, arrty, arr, result):
                ndim = arrty.ndim
                shapes = cgutils.unpack_tuple(builder, arr.shape, ndim)
                strides = cgutils.unpack_tuple(builder, arr.strides, ndim)
                indices = self.indices
                pointers = self.pointers

                zero = context.get_constant(types.intp, 0)

                bbend = builder.append_basic_block('end')

                # Catch already computed iterator exhaustion
                is_exhausted = cgutils.as_bool_bit(
                    builder, builder.load(self.exhausted))
                with cgutils.if_unlikely(builder, is_exhausted):
                    result.set_valid(False)
                    builder.branch(bbend)
                result.set_valid(True)

                # Current pointer inside last dimension
                last_ptr = cgutils.gep_inbounds(builder, pointers, ndim - 1)
                ptr = builder.load(last_ptr)
                value = load_item(context, builder, arrty, ptr)
                if kind == 'flat':
                    result.yield_(value)
                else:
                    # ndenumerate() => yield (indices, value)
                    idxvals = [builder.load(cgutils.gep_inbounds(builder,
                                                                 indices,
                                                                 dim))
                               for dim in range(ndim)]
                    idxtuple = cgutils.pack_array(builder, idxvals)
                    result.yield_(
                        cgutils.make_anonymous_struct(builder,
                                                      [idxtuple, value]))

                # Update indices and pointers by walking from inner
                # dimension to outer.
                for dim in reversed(range(ndim)):
                    idxptr = cgutils.gep_inbounds(builder, indices, dim)
                    idx = cgutils.increment_index(builder,
                                                  builder.load(idxptr))

                    count = shapes[dim]
                    stride = strides[dim]
                    in_bounds = builder.icmp_signed('<', idx, count)
                    with cgutils.if_likely(builder, in_bounds):
                        # Index is valid => pointer can simply be incremented.
                        builder.store(idx, idxptr)
                        ptrptr = cgutils.gep_inbounds(builder, pointers, dim)
                        ptr = builder.load(ptrptr)
                        ptr = cgutils.pointer_add(builder, ptr, stride)
                        builder.store(ptr, ptrptr)
                        # Reset pointers in inner dimensions
                        for inner_dim in range(dim + 1, ndim):
                            ptrptr = cgutils.gep_inbounds(builder,
                                                          pointers,
                                                          inner_dim)
                            builder.store(ptr, ptrptr)
                        builder.branch(bbend)
                    # Reset index and continue with next dimension
                    builder.store(zero, idxptr)

                # End of array
                builder.store(cgutils.true_byte, self.exhausted)
                builder.branch(bbend)

                builder.position_at_end(bbend)

            def _ptr_for_index(self, context, builder, arrty, arr, index):
                ndim = arrty.ndim
                shapes = cgutils.unpack_tuple(builder, arr.shape, count=ndim)
                strides = cgutils.unpack_tuple(builder, arr.strides, count=ndim)

                # First convert the flattened index into a regular n-dim index
                indices = []
                for dim in reversed(range(ndim)):
                    indices.append(builder.urem(index, shapes[dim]))
                    index = builder.udiv(index, shapes[dim])
                indices.reverse()

                ptr = cgutils.get_item_pointer2(context, builder, arr.data,
                                                shapes, strides, arrty.layout,
                                                indices)
                return ptr

            def getitem(self, context, builder, arrty, arr, index):
                ptr = self._ptr_for_index(context, builder, arrty, arr, index)
                return load_item(context, builder, arrty, ptr)

            def setitem(self, context, builder, arrty, arr, index, value):
                ptr = self._ptr_for_index(context, builder, arrty, arr, index)
                store_item(context, builder, arrty, value, ptr)

        return FlatIter


@lower_getattr(types.Array, "flat")
def make_array_flatiter(context, builder, arrty, arr):
    flatitercls = make_array_flat_cls(types.NumpyFlatType(arrty))
    flatiter = flatitercls(context, builder)

    flatiter.array = arr

    arrcls = context.make_array(arrty)
    arr = arrcls(context, builder, ref=flatiter._get_ptr_by_name('array'))

    flatiter.init_specific(context, builder, arrty, arr)

    res = flatiter._getvalue()
    return impl_ret_borrowed(context, builder, types.NumpyFlatType(arrty), res)


@lower_builtin('iternext', types.NumpyFlatType)
@iternext_impl(RefType.BORROWED)
def iternext_numpy_flatiter(context, builder, sig, args, result):
    [flatiterty] = sig.args
    [flatiter] = args

    flatitercls = make_array_flat_cls(flatiterty)
    flatiter = flatitercls(context, builder, value=flatiter)

    arrty = flatiterty.array_type
    arrcls = context.make_array(arrty)
    arr = arrcls(context, builder, value=flatiter.array)

    flatiter.iternext_specific(context, builder, arrty, arr, result)


@lower_builtin(operator.getitem, types.NumpyFlatType, types.Integer)
def iternext_numpy_getitem(context, builder, sig, args):
    flatiterty = sig.args[0]
    flatiter, index = args

    flatitercls = make_array_flat_cls(flatiterty)
    flatiter = flatitercls(context, builder, value=flatiter)

    arrty = flatiterty.array_type
    arrcls = context.make_array(arrty)
    arr = arrcls(context, builder, value=flatiter.array)

    res = flatiter.getitem(context, builder, arrty, arr, index)
    return impl_ret_borrowed(context, builder, sig.return_type, res)


@lower_builtin(operator.setitem, types.NumpyFlatType, types.Integer,
               types.Any)
def iternext_numpy_getitem_any(context, builder, sig, args):
    flatiterty = sig.args[0]
    flatiter, index, value = args

    flatitercls = make_array_flat_cls(flatiterty)
    flatiter = flatitercls(context, builder, value=flatiter)

    arrty = flatiterty.array_type
    arrcls = context.make_array(arrty)
    arr = arrcls(context, builder, value=flatiter.array)

    flatiter.setitem(context, builder, arrty, arr, index, value)
    return context.get_dummy_value()


@lower_builtin(len, types.NumpyFlatType)
def iternext_numpy_getitem_flat(context, builder, sig, args):
    flatiterty = sig.args[0]
    flatitercls = make_array_flat_cls(flatiterty)
    flatiter = flatitercls(context, builder, value=args[0])

    arrcls = context.make_array(flatiterty.array_type)
    arr = arrcls(context, builder, value=flatiter.array)
    return arr.nitems


@lower_builtin(np.ndenumerate, types.Array)
def make_array_ndenumerate(context, builder, sig, args):
    arrty, = sig.args
    arr, = args
    nditercls = make_array_ndenumerate_cls(types.NumpyNdEnumerateType(arrty))
    nditer = nditercls(context, builder)

    nditer.array = arr

    arrcls = context.make_array(arrty)
    arr = arrcls(context, builder, ref=nditer._get_ptr_by_name('array'))

    nditer.init_specific(context, builder, arrty, arr)

    res = nditer._getvalue()
    return impl_ret_borrowed(context, builder, sig.return_type, res)


@lower_builtin('iternext', types.NumpyNdEnumerateType)
@iternext_impl(RefType.BORROWED)
def iternext_numpy_nditer(context, builder, sig, args, result):
    [nditerty] = sig.args
    [nditer] = args

    nditercls = make_array_ndenumerate_cls(nditerty)
    nditer = nditercls(context, builder, value=nditer)

    arrty = nditerty.array_type
    arrcls = context.make_array(arrty)
    arr = arrcls(context, builder, value=nditer.array)

    nditer.iternext_specific(context, builder, arrty, arr, result)


@lower_builtin(pndindex, types.VarArg(types.Integer))
@lower_builtin(np.ndindex, types.VarArg(types.Integer))
def make_array_ndindex(context, builder, sig, args):
    """ndindex(*shape)"""
    shape = [context.cast(builder, arg, argty, types.intp)
             for argty, arg in zip(sig.args, args)]

    nditercls = make_ndindex_cls(types.NumpyNdIndexType(len(shape)))
    nditer = nditercls(context, builder)
    nditer.init_specific(context, builder, shape)

    res = nditer._getvalue()
    return impl_ret_borrowed(context, builder, sig.return_type, res)


@lower_builtin(pndindex, types.BaseTuple)
@lower_builtin(np.ndindex, types.BaseTuple)
def make_array_ndindex_tuple(context, builder, sig, args):
    """ndindex(shape)"""
    ndim = sig.return_type.ndim
    if ndim > 0:
        idxty = sig.args[0].dtype
        tup = args[0]

        shape = cgutils.unpack_tuple(builder, tup, ndim)
        shape = [context.cast(builder, idx, idxty, types.intp)
                 for idx in shape]
    else:
        shape = []

    nditercls = make_ndindex_cls(types.NumpyNdIndexType(len(shape)))
    nditer = nditercls(context, builder)
    nditer.init_specific(context, builder, shape)

    res = nditer._getvalue()
    return impl_ret_borrowed(context, builder, sig.return_type, res)


@lower_builtin('iternext', types.NumpyNdIndexType)
@iternext_impl(RefType.BORROWED)
def iternext_numpy_ndindex(context, builder, sig, args, result):
    [nditerty] = sig.args
    [nditer] = args

    nditercls = make_ndindex_cls(nditerty)
    nditer = nditercls(context, builder, value=nditer)

    nditer.iternext_specific(context, builder, result)


@lower_builtin(np.nditer, types.Any)
def make_array_nditer(context, builder, sig, args):
    """
    nditer(...)
    """
    nditerty = sig.return_type
    arrtys = nditerty.arrays

    if isinstance(sig.args[0], types.BaseTuple):
        arrays = cgutils.unpack_tuple(builder, args[0])
    else:
        arrays = [args[0]]

    nditer = make_nditer_cls(nditerty)(context, builder)
    nditer.init_specific(context, builder, arrtys, arrays)

    res = nditer._getvalue()
    return impl_ret_borrowed(context, builder, nditerty, res)


@lower_builtin('iternext', types.NumpyNdIterType)
@iternext_impl(RefType.BORROWED)
def iternext_numpy_nditer2(context, builder, sig, args, result):
    [nditerty] = sig.args
    [nditer] = args

    nditer = make_nditer_cls(nditerty)(context, builder, value=nditer)
    nditer.iternext_specific(context, builder, result)


# ------------------------------------------------------------------------------
# Numpy array constructors

def _empty_nd_impl(context, builder, arrtype, shapes):
    """Utility function used for allocating a new array during LLVM code
    generation (lowering).  Given a target context, builder, array
    type, and a tuple or list of lowered dimension sizes, returns a
    LLVM value pointing at a Numba runtime allocated array.
    """
    arycls = make_array(arrtype)
    ary = arycls(context, builder)

    datatype = context.get_data_type(arrtype.dtype)
    itemsize = context.get_constant(types.intp, get_itemsize(context, arrtype))

    # compute array length
    arrlen = context.get_constant(types.intp, 1)
    overflow = Constant(ir.IntType(1), 0)
    for s in shapes:
        arrlen_mult = builder.smul_with_overflow(arrlen, s)
        arrlen = builder.extract_value(arrlen_mult, 0)
        overflow = builder.or_(
            overflow, builder.extract_value(arrlen_mult, 1)
        )

    if arrtype.ndim == 0:
        strides = ()
    elif arrtype.layout == 'C':
        strides = [itemsize]
        for dimension_size in reversed(shapes[1:]):
            strides.append(builder.mul(strides[-1], dimension_size))
        strides = tuple(reversed(strides))
    elif arrtype.layout == 'F':
        strides = [itemsize]
        for dimension_size in shapes[:-1]:
            strides.append(builder.mul(strides[-1], dimension_size))
        strides = tuple(strides)
    else:
        raise NotImplementedError(
            "Don't know how to allocate array with layout '{0}'.".format(
                arrtype.layout))

    # Check overflow, numpy also does this after checking order
    allocsize_mult = builder.smul_with_overflow(arrlen, itemsize)
    allocsize = builder.extract_value(allocsize_mult, 0)
    overflow = builder.or_(overflow, builder.extract_value(allocsize_mult, 1))

    with builder.if_then(overflow, likely=False):
        # Raise same error as numpy, see:
        # https://github.com/numpy/numpy/blob/2a488fe76a0f732dc418d03b452caace161673da/numpy/core/src/multiarray/ctors.c#L1095-L1101    # noqa: E501
        context.call_conv.return_user_exc(
            builder, ValueError,
            ("array is too big; `arr.size * arr.dtype.itemsize` is larger than"
             " the maximum possible size.",)
        )

    dtype = arrtype.dtype
    align_val = context.get_preferred_array_alignment(dtype)
    align = context.get_constant(types.uint32, align_val)
    args = (context.get_dummy_value(), allocsize, align)

    mip = types.MemInfoPointer(types.voidptr)
    arytypeclass = types.TypeRef(type(arrtype))
    argtypes = signature(mip, arytypeclass, types.intp, types.uint32)

    meminfo = context.compile_internal(builder, _call_allocator, argtypes, args)
    data = context.nrt.meminfo_data(builder, meminfo)

    intp_t = context.get_value_type(types.intp)
    shape_array = cgutils.pack_array(builder, shapes, ty=intp_t)
    strides_array = cgutils.pack_array(builder, strides, ty=intp_t)

    populate_array(ary,
                   data=builder.bitcast(data, datatype.as_pointer()),
                   shape=shape_array,
                   strides=strides_array,
                   itemsize=itemsize,
                   meminfo=meminfo)

    return ary


@overload_classmethod(types.Array, "_allocate")
def _ol_array_allocate(cls, allocsize, align):
    """Implements a Numba-only default target (cpu) classmethod on the array
    type.
    """
    def impl(cls, allocsize, align):
        return intrin_alloc(allocsize, align)
    return impl


def _call_allocator(arrtype, size, align):
    """Trampoline to call the intrinsic used for allocation
    """
    return arrtype._allocate(size, align)


@intrinsic
def intrin_alloc(typingctx, allocsize, align):
    """Intrinsic to call into the allocator for Array
    """
    def codegen(context, builder, signature, args):
        [allocsize, align] = args
        meminfo = context.nrt.meminfo_alloc_aligned(builder, allocsize, align)
        return meminfo

    mip = types.MemInfoPointer(types.voidptr)    # return untyped pointer
    sig = signature(mip, allocsize, align)
    return sig, codegen


def _parse_shape(context, builder, ty, val):
    """
    Parse the shape argument to an array constructor.
    """
    def safecast_intp(context, builder, src_t, src):
        """Cast src to intp only if value can be maintained"""
        intp_t = context.get_value_type(types.intp)
        intp_width = intp_t.width
        intp_ir = ir.IntType(intp_width)
        maxval = Constant(intp_ir, ((1 << intp_width - 1) - 1))
        if src_t.width < intp_width:
            res = builder.sext(src, intp_ir)
        elif src_t.width >= intp_width:
            is_larger = builder.icmp_signed(">", src, maxval)
            with builder.if_then(is_larger, likely=False):
                context.call_conv.return_user_exc(
                    builder, ValueError,
                    ("Cannot safely convert value to intp",)
                )
            if src_t.width > intp_width:
                res = builder.trunc(src, intp_ir)
            else:
                res = src
        return res

    if isinstance(ty, types.Integer):
        ndim = 1
        passed_shapes = [context.cast(builder, val, ty, types.intp)]
    else:
        assert isinstance(ty, types.BaseTuple)
        ndim = ty.count
        passed_shapes = cgutils.unpack_tuple(builder, val, count=ndim)

    shapes = []
    for s in passed_shapes:
        shapes.append(safecast_intp(context, builder, s.type, s))

    zero = context.get_constant_generic(builder, types.intp, 0)
    for dim in range(ndim):
        is_neg = builder.icmp_signed('<', shapes[dim], zero)
        with cgutils.if_unlikely(builder, is_neg):
            context.call_conv.return_user_exc(
                builder, ValueError, ("negative dimensions not allowed",)
            )

    return shapes


def _parse_empty_args(context, builder, sig, args):
    """
    Parse the arguments of a np.empty(), np.zeros() or np.ones() call.
    """
    arrshapetype = sig.args[0]
    arrshape = args[0]
    arrtype = sig.return_type
    return arrtype, _parse_shape(context, builder, arrshapetype, arrshape)


def _parse_empty_like_args(context, builder, sig, args):
    """
    Parse the arguments of a np.empty_like(), np.zeros_like() or
    np.ones_like() call.
    """
    arytype = sig.args[0]
    if isinstance(arytype, types.Array):
        ary = make_array(arytype)(context, builder, value=args[0])
        shapes = cgutils.unpack_tuple(builder, ary.shape, count=arytype.ndim)
        return sig.return_type, shapes
    else:
        return sig.return_type, ()


def _check_const_str_dtype(fname, dtype):
    if isinstance(dtype, types.UnicodeType):
        msg = f"If np.{fname} dtype is a string it must be a string constant."
        raise errors.TypingError(msg)


@intrinsic
def numpy_empty_nd(tyctx, ty_shape, ty_dtype, ty_retty_ref):
    ty_retty = ty_retty_ref.instance_type
    sig = ty_retty(ty_shape, ty_dtype, ty_retty_ref)

    def codegen(cgctx, builder, sig, llargs):
        arrtype, shapes = _parse_empty_args(cgctx, builder, sig, llargs)
        ary = _empty_nd_impl(cgctx, builder, arrtype, shapes)
        return ary._getvalue()
    return sig, codegen


@overload(np.empty)
def ol_np_empty(shape, dtype=float):
    _check_const_str_dtype("empty", dtype)
    if (dtype is float or
        (isinstance(dtype, types.Function) and dtype.typing_key is float) or
            is_nonelike(dtype)): #default
        nb_dtype = types.double
    else:
        nb_dtype = ty_parse_dtype(dtype)

    ndim = ty_parse_shape(shape)
    if nb_dtype is not None and ndim is not None:
        retty = types.Array(dtype=nb_dtype, ndim=ndim, layout='C')

        def impl(shape, dtype=float):
            return numpy_empty_nd(shape, dtype, retty)
        return impl
    else:
        msg = f"Cannot parse input types to function np.empty({shape}, {dtype})"
        raise errors.TypingError(msg)


@intrinsic
def numpy_empty_like_nd(tyctx, ty_prototype, ty_dtype, ty_retty_ref):
    ty_retty = ty_retty_ref.instance_type
    sig = ty_retty(ty_prototype, ty_dtype, ty_retty_ref)

    def codegen(cgctx, builder, sig, llargs):
        arrtype, shapes = _parse_empty_like_args(cgctx, builder, sig, llargs)
        ary = _empty_nd_impl(cgctx, builder, arrtype, shapes)
        return ary._getvalue()
    return sig, codegen


@overload(np.empty_like)
def ol_np_empty_like(arr, dtype=None):
    _check_const_str_dtype("empty_like", dtype)
    if not is_nonelike(dtype):
        nb_dtype = ty_parse_dtype(dtype)
    elif isinstance(arr, types.Array):
        nb_dtype = arr.dtype
    else:
        nb_dtype = arr
    if nb_dtype is not None:
        if isinstance(arr, types.Array):
            layout = arr.layout if arr.layout != 'A' else 'C'
            retty = arr.copy(dtype=nb_dtype, layout=layout, readonly=False)
        else:
            retty = types.Array(nb_dtype, 0, 'C')
    else:
        msg = ("Cannot parse input types to function "
               f"np.empty_like({arr}, {dtype})")
        raise errors.TypingError(msg)

    def impl(arr, dtype=None):
        return numpy_empty_like_nd(arr, dtype, retty)
    return impl


@intrinsic
def _zero_fill_array_method(tyctx, self):
    sig = types.none(self)

    def codegen(cgctx, builder, sig, llargs):
        ary = make_array(sig.args[0])(cgctx, builder, llargs[0])
        cgutils.memset(builder, ary.data, builder.mul(ary.itemsize, ary.nitems),
                       0)
    return sig, codegen


@overload_method(types.Array, '_zero_fill')
def ol_array_zero_fill(self):
    """Adds a `._zero_fill` method to zero fill an array using memset."""
    def impl(self):
        _zero_fill_array_method(self)
    return impl


@overload(np.zeros)
def ol_np_zeros(shape, dtype=float):
    _check_const_str_dtype("zeros", dtype)

    def impl(shape, dtype=float):
        arr = np.empty(shape, dtype=dtype)
        arr._zero_fill()
        return arr
    return impl


@overload(np.zeros_like)
def ol_np_zeros_like(a, dtype=None):
    _check_const_str_dtype("zeros_like", dtype)

    # NumPy uses 'a' as the arg name for the array-like
    def impl(a, dtype=None):
        arr = np.empty_like(a, dtype=dtype)
        arr._zero_fill()
        return arr
    return impl


@overload(np.ones_like)
def ol_np_ones_like(a, dtype=None):
    _check_const_str_dtype("ones_like", dtype)

    # NumPy uses 'a' as the arg name for the array-like
    def impl(a, dtype=None):
        arr = np.empty_like(a, dtype=dtype)
        arr_flat = arr.flat
        for idx in range(len(arr_flat)):
            arr_flat[idx] = 1
        return arr
    return impl


@overload(np.full)
def impl_np_full(shape, fill_value, dtype=None):
    _check_const_str_dtype("full", dtype)
    if not is_nonelike(dtype):
        nb_dtype = ty_parse_dtype(dtype)
    else:
        nb_dtype = fill_value

    def full(shape, fill_value, dtype=None):
        arr = np.empty(shape, nb_dtype)
        arr_flat = arr.flat
        for idx in range(len(arr_flat)):
            arr_flat[idx] = fill_value
        return arr
    return full


@overload(np.full_like)
def impl_np_full_like(a, fill_value, dtype=None):
    _check_const_str_dtype("full_like", dtype)

    def full_like(a, fill_value, dtype=None):
        arr = np.empty_like(a, dtype)
        arr_flat = arr.flat
        for idx in range(len(arr_flat)):
            arr_flat[idx] = fill_value
        return arr

    return full_like


@overload(np.ones)
def ol_np_ones(shape, dtype=None):
    # for some reason the NumPy default for dtype is None in the source but
    # ends up as np.float64 by definition.
    _check_const_str_dtype("ones", dtype)

    def impl(shape, dtype=None):
        arr = np.empty(shape, dtype=dtype)
        arr_flat = arr.flat
        for idx in range(len(arr_flat)):
            arr_flat[idx] = 1
        return arr
    return impl


@overload(np.identity)
def impl_np_identity(n, dtype=None):
    _check_const_str_dtype("identity", dtype)
    if not is_nonelike(dtype):
        nb_dtype = ty_parse_dtype(dtype)
    else:
        nb_dtype = types.double

    def identity(n, dtype=None):
        arr = np.zeros((n, n), nb_dtype)
        for i in range(n):
            arr[i, i] = 1
        return arr
    return identity


def _eye_none_handler(N, M):
    pass


@extending.overload(_eye_none_handler)
def _eye_none_handler_impl(N, M):
    if isinstance(M, types.NoneType):
        def impl(N, M):
            return N
    else:
        def impl(N, M):
            return M
    return impl


@extending.overload(np.eye)
def numpy_eye(N, M=None, k=0, dtype=float):

    if dtype is None or isinstance(dtype, types.NoneType):
        dt = np.dtype(float)
    elif isinstance(dtype, (types.DTypeSpec, types.Number)):
        # dtype or instance of dtype
        dt = as_dtype(getattr(dtype, 'dtype', dtype))
    else:
        dt = np.dtype(dtype)

    def impl(N, M=None, k=0, dtype=float):
        _M = _eye_none_handler(N, M)
        arr = np.zeros((N, _M), dt)
        if k >= 0:
            d = min(N, _M - k)
            for i in range(d):
                arr[i, i + k] = 1
        else:
            d = min(N + k, _M)
            for i in range(d):
                arr[i - k, i] = 1
        return arr
    return impl


@overload(np.diag)
def impl_np_diag(v, k=0):
    if not type_can_asarray(v):
        raise errors.TypingError('The argument "v" must be array-like')

    if isinstance(v, types.Array):
        if v.ndim not in (1, 2):
            raise errors.NumbaTypeError("Input must be 1- or 2-d.")

        def diag_impl(v, k=0):
            if v.ndim == 1:
                s = v.shape
                n = s[0] + abs(k)
                ret = np.zeros((n, n), v.dtype)
                if k >= 0:
                    for i in range(n - k):
                        ret[i, k + i] = v[i]
                else:
                    for i in range(n + k):
                        ret[i - k, i] = v[i]
                return ret
            else:  # 2-d
                rows, cols = v.shape
                if k < 0:
                    rows = rows + k
                if k > 0:
                    cols = cols - k
                n = max(min(rows, cols), 0)
                ret = np.empty(n, v.dtype)
                if k >= 0:
                    for i in range(n):
                        ret[i] = v[i, k + i]
                else:
                    for i in range(n):
                        ret[i] = v[i - k, i]
                return ret
        return diag_impl


<<<<<<< HEAD
@overload(np.indices)
def numpy_indices(dimensions):
    if not isinstance(dimensions, types.UniTuple):
        msg = 'The argument "dimensions" must be a tuple of integers'
        raise errors.TypingError(msg)

    if not isinstance(dimensions.dtype, types.Integer):
        msg = 'The argument "dimensions" must be a tuple of integers'
        raise errors.TypingError(msg)

    N = len(dimensions)
    shape = (1,) * N

    def impl(dimensions):
        res = np.empty((N,) + dimensions, dtype=np.int64)
        i = 0
        for dim in dimensions:
            idx = np.arange(dim, dtype=np.int64).reshape(
                tuple_setitem(shape, i, dim)
            )
            res[i] = idx
            i += 1
=======
@overload(np.diagflat)
def numpy_diagflat(v, k=0):
    if not type_can_asarray(v):
        msg = 'The argument "v" must be array-like'
        raise errors.TypingError(msg)

    if not isinstance(k, (int, types.Integer)):
        msg = 'The argument "k" must be an integer'
        raise errors.TypingError(msg)

    def impl(v, k=0):
        v = np.asarray(v)
        v = v.ravel()
        s = len(v)
        abs_k = abs(k)
        n = s + abs_k
        res = np.zeros((n, n), v.dtype)
        i = np.maximum(0, -k)
        j = np.maximum(0, k)
        for t in range(s):
            res[i + t, j + t] = v[t]
>>>>>>> de4aba2d
        return res

    return impl


@overload(np.take)
@overload_method(types.Array, 'take')
def numpy_take(a, indices):

    if isinstance(a, types.Array) and isinstance(indices, types.Integer):
        def take_impl(a, indices):
            if indices > (a.size - 1) or indices < -a.size:
                raise IndexError("Index out of bounds")
            return a.ravel()[indices]
        return take_impl

    if all(isinstance(arg, types.Array) for arg in [a, indices]):
        F_order = indices.layout == 'F'

        def take_impl(a, indices):
            ret = np.empty(indices.size, dtype=a.dtype)
            if F_order:
                walker = indices.copy()  # get C order
            else:
                walker = indices
            it = np.nditer(walker)
            i = 0
            flat = a.ravel()
            for x in it:
                if x > (a.size - 1) or x < -a.size:
                    raise IndexError("Index out of bounds")
                ret[i] = flat[x]
                i = i + 1
            return ret.reshape(indices.shape)
        return take_impl

    if isinstance(a, types.Array) and \
            isinstance(indices, (types.List, types.BaseTuple)):
        def take_impl(a, indices):
            convert = np.array(indices)
            ret = np.empty(convert.size, dtype=a.dtype)
            it = np.nditer(convert)
            i = 0
            flat = a.ravel()
            for x in it:
                if x > (a.size - 1) or x < -a.size:
                    raise IndexError("Index out of bounds")
                ret[i] = flat[x]
                i = i + 1
            return ret.reshape(convert.shape)
        return take_impl


def _arange_dtype(*args):
    bounds = [a for a in args if not isinstance(a, types.NoneType)]

    if any(isinstance(a, types.Complex) for a in bounds):
        dtype = types.complex128
    elif any(isinstance(a, types.Float) for a in bounds):
        dtype = types.float64
    else:
        # `np.arange(10).dtype` is always `np.dtype(int)`, aka `np.int_`, which
        # in all released versions of numpy corresponds to the C `long` type.
        # Windows 64 is broken by default here because Numba (as of 0.47) does
        # not differentiate between Python and NumPy integers, so a `typeof(1)`
        # on w64 is `int64`, i.e. `intp`. This means an arange(<some int>) will
        # be typed as arange(int64) and the following will yield int64 opposed
        # to int32. Example: without a load of analysis to work out of the args
        # were wrapped in NumPy int*() calls it's not possible to detect the
        # difference between `np.arange(10)` and `np.arange(np.int64(10)`.
        NPY_TY = getattr(types, "int%s" % (8 * np.dtype(int).itemsize))

        # unliteral these types such that `max` works.
        unliteral_bounds = [types.unliteral(x) for x in bounds]
        dtype = max(unliteral_bounds + [NPY_TY,])

    return dtype


@overload(np.arange)
def np_arange(start, stop=None, step=None, dtype=None):
    if isinstance(stop, types.Optional):
        stop = stop.type
    if isinstance(step, types.Optional):
        step = step.type
    if isinstance(dtype, types.Optional):
        dtype = dtype.type

    if stop is None:
        stop = types.none
    if step is None:
        step = types.none
    if dtype is None:
        dtype = types.none

    if (not isinstance(start, types.Number) or
        not isinstance(stop, (types.NoneType, types.Number)) or
        not isinstance(step, (types.NoneType, types.Number)) or
            not isinstance(dtype, (types.NoneType, types.DTypeSpec))):

        return

    if isinstance(dtype, types.NoneType):
        true_dtype = _arange_dtype(start, stop, step)
    else:
        true_dtype = dtype.dtype

    use_complex = any([isinstance(x, types.Complex)
                       for x in (start, stop, step)])

    start_value = getattr(start, "literal_value", None)
    stop_value = getattr(stop, "literal_value", None)
    step_value = getattr(step, "literal_value", None)

    def impl(start, stop=None, step=None, dtype=None):
        # Allow for improved performance if given literal arguments.
        lit_start = start_value if start_value is not None else start
        lit_stop = stop_value if stop_value is not None else stop
        lit_step = step_value if step_value is not None else step

        _step = lit_step if lit_step is not None else 1
        if lit_stop is None:
            _start, _stop = 0, lit_start
        else:
            _start, _stop = lit_start, lit_stop

        if _step == 0:
            raise ValueError("Maximum allowed size exceeded")

        nitems_c = (_stop - _start) / _step
        nitems_r = int(math.ceil(nitems_c.real))

        # Binary operator needed for compiler branch pruning.
        if use_complex is True:
            nitems_i = int(math.ceil(nitems_c.imag))
            nitems = max(min(nitems_i, nitems_r), 0)
        else:
            nitems = max(nitems_r, 0)
        arr = np.empty(nitems, true_dtype)
        val = _start
        for i in range(nitems):
            arr[i] = val + (i * _step)
        return arr

    return impl


@overload(np.linspace)
def numpy_linspace(start, stop, num=50):
    if not all(isinstance(arg, types.Number) for arg in [start, stop]):
        return

    if not isinstance(num, (int, types.Integer)):
        msg = 'The argument "num" must be an integer'
        raise errors.TypingError(msg)

    if any(isinstance(arg, types.Complex) for arg in [start, stop]):
        dtype = types.complex128
    else:
        dtype = types.float64

    # Implementation based on https://github.com/numpy/numpy/blob/v1.20.0/numpy/core/function_base.py#L24 # noqa: E501
    def linspace(start, stop, num=50):
        arr = np.empty(num, dtype)
        # The multiply by 1.0 mirrors
        # https://github.com/numpy/numpy/blob/v1.20.0/numpy/core/function_base.py#L125-L128  # noqa: E501
        # the side effect of this is important... start and stop become the same
        # type as `dtype` i.e. 64/128 bits wide (float/complex). This is
        # important later when used in the `np.divide`.
        start = start * 1.0
        stop = stop * 1.0
        if num == 0:
            return arr
        div = num - 1
        if div > 0:
            delta = stop - start
            step = np.divide(delta, div)
            for i in range(0, num):
                arr[i] = start + (i * step)
        else:
            arr[0] = start
        if num > 1:
            arr[-1] = stop
        return arr
    return linspace


def _array_copy(context, builder, sig, args):
    """
    Array copy.
    """
    arytype = sig.args[0]
    ary = make_array(arytype)(context, builder, value=args[0])
    shapes = cgutils.unpack_tuple(builder, ary.shape)

    rettype = sig.return_type
    ret = _empty_nd_impl(context, builder, rettype, shapes)

    src_data = ary.data
    dest_data = ret.data

    assert rettype.layout in "CF"
    if arytype.layout == rettype.layout:
        # Fast path: memcpy
        cgutils.raw_memcpy(builder, dest_data, src_data, ary.nitems,
                           ary.itemsize, align=1)

    else:
        src_strides = cgutils.unpack_tuple(builder, ary.strides)
        dest_strides = cgutils.unpack_tuple(builder, ret.strides)
        intp_t = context.get_value_type(types.intp)

        with cgutils.loop_nest(builder, shapes, intp_t) as indices:
            src_ptr = cgutils.get_item_pointer2(context, builder, src_data,
                                                shapes, src_strides,
                                                arytype.layout, indices)
            dest_ptr = cgutils.get_item_pointer2(context, builder, dest_data,
                                                 shapes, dest_strides,
                                                 rettype.layout, indices)
            builder.store(builder.load(src_ptr), dest_ptr)

    return impl_ret_new_ref(context, builder, sig.return_type, ret._getvalue())


@intrinsic
def _array_copy_intrinsic(typingctx, a):
    assert isinstance(a, types.Array)
    layout = 'F' if a.layout == 'F' else 'C'
    ret = a.copy(layout=layout, readonly=False)
    sig = ret(a)
    return sig, _array_copy


@lower_builtin("array.copy", types.Array)
def array_copy(context, builder, sig, args):
    return _array_copy(context, builder, sig, args)


@overload(np.copy)
def impl_numpy_copy(a):
    if isinstance(a, types.Array):
        def numpy_copy(a):
            return _array_copy_intrinsic(a)
    return numpy_copy


def _as_layout_array(context, builder, sig, args, output_layout):
    """
    Common logic for layout conversion function;
    e.g. ascontiguousarray and asfortranarray
    """
    retty = sig.return_type
    aryty = sig.args[0]
    assert retty.layout == output_layout, 'return-type has incorrect layout'

    if aryty.ndim == 0:
        # 0-dim input => asfortranarray() returns a 1-dim array
        assert retty.ndim == 1
        ary = make_array(aryty)(context, builder, value=args[0])
        ret = make_array(retty)(context, builder)

        shape = context.get_constant_generic(
            builder, types.UniTuple(types.intp, 1), (1,),
        )
        strides = context.make_tuple(builder,
                                     types.UniTuple(types.intp, 1),
                                     (ary.itemsize,))
        populate_array(ret, ary.data, shape, strides, ary.itemsize,
                       ary.meminfo, ary.parent)
        return impl_ret_borrowed(context, builder, retty, ret._getvalue())

    elif (retty.layout == aryty.layout
            or (aryty.ndim == 1 and aryty.layout in 'CF')):
        # 1-dim contiguous input => return the same array
        return impl_ret_borrowed(context, builder, retty, args[0])

    else:
        if aryty.layout == 'A':
            # There's still chance the array is in contiguous layout,
            # just that we don't know at compile time.
            # We can do a runtime check.

            # Prepare and call is_contiguous or is_fortran
            assert output_layout in 'CF'
            check_func = is_contiguous if output_layout == 'C' else is_fortran
            is_contig = _call_contiguous_check(check_func,
                                               context,
                                               builder,
                                               aryty,
                                               args[0])
            with builder.if_else(is_contig) as (then, orelse):
                # If the array is already contiguous, just return it
                with then:
                    out_then = impl_ret_borrowed(context, builder, retty,
                                                 args[0])
                    then_blk = builder.block
                # Otherwise, copy to a new contiguous region
                with orelse:
                    out_orelse = _array_copy(context, builder, sig, args)
                    orelse_blk = builder.block
            # Phi node for the return value
            ret_phi = builder.phi(out_then.type)
            ret_phi.add_incoming(out_then, then_blk)
            ret_phi.add_incoming(out_orelse, orelse_blk)
            return ret_phi

        else:
            # Return a copy with the right layout
            return _array_copy(context, builder, sig, args)


@intrinsic
def _as_layout_array_intrinsic(typingctx, a, output_layout):
    if not isinstance(output_layout, types.StringLiteral):
        raise errors.RequireLiteralValue(output_layout)

    ret = a.copy(layout=output_layout.literal_value, ndim=max(a.ndim, 1))
    sig = ret(a, output_layout)

    return sig, lambda c, b, s, a: _as_layout_array(
        c, b, s, a, output_layout=output_layout.literal_value)


@overload(np.ascontiguousarray)
def array_ascontiguousarray(a):
    if not type_can_asarray(a):
        raise errors.TypingError('The argument "a" must be array-like')

    if isinstance(a, (types.Number, types.Boolean,)):
        def impl(a):
            return np.ascontiguousarray(np.array(a))
    elif isinstance(a, types.Array):
        def impl(a):
            return _as_layout_array_intrinsic(a, 'C')
    return impl


@overload(np.asfortranarray)
def array_asfortranarray(a):
    if not type_can_asarray(a):
        raise errors.TypingError('The argument "a" must be array-like')

    if isinstance(a, (types.Number, types.Boolean,)):
        def impl(a):
            return np.asfortranarray(np.array(a))
        return impl
    elif isinstance(a, types.Array):
        def impl(a):
            return _as_layout_array_intrinsic(a, 'F')
        return impl


@lower_builtin("array.astype", types.Array, types.DTypeSpec)
@lower_builtin("array.astype", types.Array, types.StringLiteral)
def array_astype(context, builder, sig, args):
    arytype = sig.args[0]
    ary = make_array(arytype)(context, builder, value=args[0])
    shapes = cgutils.unpack_tuple(builder, ary.shape)

    rettype = sig.return_type
    ret = _empty_nd_impl(context, builder, rettype, shapes)

    src_data = ary.data
    dest_data = ret.data

    src_strides = cgutils.unpack_tuple(builder, ary.strides)
    dest_strides = cgutils.unpack_tuple(builder, ret.strides)
    intp_t = context.get_value_type(types.intp)

    with cgutils.loop_nest(builder, shapes, intp_t) as indices:
        src_ptr = cgutils.get_item_pointer2(context, builder, src_data,
                                            shapes, src_strides,
                                            arytype.layout, indices)
        dest_ptr = cgutils.get_item_pointer2(context, builder, dest_data,
                                             shapes, dest_strides,
                                             rettype.layout, indices)
        item = load_item(context, builder, arytype, src_ptr)
        item = context.cast(builder, item, arytype.dtype, rettype.dtype)
        store_item(context, builder, rettype, item, dest_ptr)

    return impl_ret_new_ref(context, builder, sig.return_type, ret._getvalue())


@intrinsic
def np_frombuffer(typingctx, buffer, dtype, retty):
    ty = retty.instance_type
    sig = ty(buffer, dtype, retty)

    def codegen(context, builder, sig, args):
        bufty = sig.args[0]
        aryty = sig.return_type

        buf = make_array(bufty)(context, builder, value=args[0])
        out_ary_ty = make_array(aryty)
        out_ary = out_ary_ty(context, builder)
        out_datamodel = out_ary._datamodel

        itemsize = get_itemsize(context, aryty)
        ll_itemsize = Constant(buf.itemsize.type, itemsize)
        nbytes = builder.mul(buf.nitems, buf.itemsize)

        # Check that the buffer size is compatible
        rem = builder.srem(nbytes, ll_itemsize)
        is_incompatible = cgutils.is_not_null(builder, rem)
        with builder.if_then(is_incompatible, likely=False):
            msg = "buffer size must be a multiple of element size"
            context.call_conv.return_user_exc(builder, ValueError, (msg,))

        shape = cgutils.pack_array(builder, [builder.sdiv(nbytes, ll_itemsize)])
        strides = cgutils.pack_array(builder, [ll_itemsize])
        data = builder.bitcast(
            buf.data, context.get_value_type(out_datamodel.get_type('data'))
        )

        populate_array(out_ary,
                       data=data,
                       shape=shape,
                       strides=strides,
                       itemsize=ll_itemsize,
                       meminfo=buf.meminfo,
                       parent=buf.parent,)

        res = out_ary._getvalue()
        return impl_ret_borrowed(context, builder, sig.return_type, res)
    return sig, codegen


@overload(np.frombuffer)
def impl_np_frombuffer(buffer, dtype=float):
    _check_const_str_dtype("frombuffer", dtype)

    if not isinstance(buffer, types.Buffer) or buffer.layout != 'C':
        msg = f'Argument "buffer" must be buffer-like. Got {buffer}'
        raise errors.TypingError(msg)

    if (dtype is float or
        (isinstance(dtype, types.Function) and dtype.typing_key is float) or
            is_nonelike(dtype)): #default
        nb_dtype = types.double
    else:
        nb_dtype = ty_parse_dtype(dtype)

    if nb_dtype is not None:
        retty = types.Array(dtype=nb_dtype, ndim=1, layout='C',
                            readonly=not buffer.mutable)
    else:
        msg = ("Cannot parse input types to function "
               f"np.frombuffer({buffer}, {dtype})")
        raise errors.TypingError(msg)

    def impl(buffer, dtype=float):
        return np_frombuffer(buffer, dtype, retty)
    return impl


@overload(carray)
def impl_carray(ptr, shape, dtype=None):
    if is_nonelike(dtype):
        intrinsic_cfarray = get_cfarray_intrinsic('C', None)

        def impl(ptr, shape, dtype=None):
            return intrinsic_cfarray(ptr, shape)
        return impl
    elif isinstance(dtype, types.DTypeSpec):
        intrinsic_cfarray = get_cfarray_intrinsic('C', dtype)

        def impl(ptr, shape, dtype=None):
            return intrinsic_cfarray(ptr, shape)
        return impl


@overload(farray)
def impl_farray(ptr, shape, dtype=None):
    if is_nonelike(dtype):
        intrinsic_cfarray = get_cfarray_intrinsic('F', None)

        def impl(ptr, shape, dtype=None):
            return intrinsic_cfarray(ptr, shape)
        return impl
    elif isinstance(dtype, types.DTypeSpec):
        intrinsic_cfarray = get_cfarray_intrinsic('F', dtype)

        def impl(ptr, shape, dtype=None):
            return intrinsic_cfarray(ptr, shape)
        return impl


def get_cfarray_intrinsic(layout, dtype_):
    @intrinsic
    def intrinsic_cfarray(typingctx, ptr, shape):
        if ptr is types.voidptr:
            ptr_dtype = None
        elif isinstance(ptr, types.CPointer):
            ptr_dtype = ptr.dtype
        else:
            msg = f"pointer argument expected, got '{ptr}'"
            raise errors.NumbaTypeError(msg)

        if dtype_ is None:
            if ptr_dtype is None:
                msg = "explicit dtype required for void* argument"
                raise errors.NumbaTypeError(msg)
            dtype = ptr_dtype
        elif isinstance(dtype_, types.DTypeSpec):
            dtype = dtype_.dtype
            if ptr_dtype is not None and dtype != ptr_dtype:
                msg = f"mismatching dtype '{dtype}' for pointer type '{ptr}'"
                raise errors.NumbaTypeError(msg)
        else:
            msg = f"invalid dtype spec '{dtype_}'"
            raise errors.NumbaTypeError(msg)

        ndim = ty_parse_shape(shape)
        if ndim is None:
            msg = f"invalid shape '{shape}'"
            raise errors.NumbaTypeError(msg)

        retty = types.Array(dtype, ndim, layout)
        sig = signature(retty, ptr, shape)
        return sig, np_cfarray
    return intrinsic_cfarray


def np_cfarray(context, builder, sig, args):
    """
    numba.numpy_support.carray(...) and
    numba.numpy_support.farray(...).
    """
    ptrty, shapety = sig.args[:2]
    ptr, shape = args[:2]

    aryty = sig.return_type
    assert aryty.layout in 'CF'

    out_ary = make_array(aryty)(context, builder)

    itemsize = get_itemsize(context, aryty)
    ll_itemsize = cgutils.intp_t(itemsize)

    if isinstance(shapety, types.BaseTuple):
        shapes = cgutils.unpack_tuple(builder, shape)
    else:
        shapety = (shapety,)
        shapes = (shape,)
    shapes = [context.cast(builder, value, fromty, types.intp)
              for fromty, value in zip(shapety, shapes)]

    off = ll_itemsize
    strides = []
    if aryty.layout == 'F':
        for s in shapes:
            strides.append(off)
            off = builder.mul(off, s)
    else:
        for s in reversed(shapes):
            strides.append(off)
            off = builder.mul(off, s)
        strides.reverse()

    data = builder.bitcast(ptr,
                           context.get_data_type(aryty.dtype).as_pointer())

    populate_array(out_ary,
                   data=data,
                   shape=shapes,
                   strides=strides,
                   itemsize=ll_itemsize,
                   # Array is not memory-managed
                   meminfo=None,
                   )

    res = out_ary._getvalue()
    return impl_ret_new_ref(context, builder, sig.return_type, res)


def _get_seq_size(context, builder, seqty, seq):
    if isinstance(seqty, types.BaseTuple):
        return context.get_constant(types.intp, len(seqty))
    elif isinstance(seqty, types.Sequence):
        len_impl = context.get_function(len, signature(types.intp, seqty,))
        return len_impl(builder, (seq,))
    else:
        assert 0


def _get_borrowing_getitem(context, seqty):
    """
    Return a getitem() implementation that doesn't incref its result.
    """
    retty = seqty.dtype
    getitem_impl = context.get_function(operator.getitem,
                                        signature(retty, seqty, types.intp))

    def wrap(builder, args):
        ret = getitem_impl(builder, args)
        if context.enable_nrt:
            context.nrt.decref(builder, retty, ret)
        return ret

    return wrap


def compute_sequence_shape(context, builder, ndim, seqty, seq):
    """
    Compute the likely shape of a nested sequence (possibly 0d).
    """
    intp_t = context.get_value_type(types.intp)
    zero = Constant(intp_t, 0)

    def get_first_item(seqty, seq):
        if isinstance(seqty, types.BaseTuple):
            if len(seqty) == 0:
                return None, None
            else:
                return seqty[0], builder.extract_value(seq, 0)
        else:
            getitem_impl = _get_borrowing_getitem(context, seqty)
            return seqty.dtype, getitem_impl(builder, (seq, zero))

    # Compute shape by traversing the first element of each nested
    # sequence
    shapes = []
    innerty, inner = seqty, seq

    for i in range(ndim):
        if i > 0:
            innerty, inner = get_first_item(innerty, inner)
        shapes.append(_get_seq_size(context, builder, innerty, inner))

    return tuple(shapes)


def check_sequence_shape(context, builder, seqty, seq, shapes):
    """
    Check the nested sequence matches the given *shapes*.
    """

    def _fail():
        context.call_conv.return_user_exc(builder, ValueError,
                                          ("incompatible sequence shape",))

    def check_seq_size(seqty, seq, shapes):
        if len(shapes) == 0:
            return

        size = _get_seq_size(context, builder, seqty, seq)
        expected = shapes[0]
        mismatch = builder.icmp_signed('!=', size, expected)
        with builder.if_then(mismatch, likely=False):
            _fail()

        if len(shapes) == 1:
            return

        if isinstance(seqty, types.Sequence):
            getitem_impl = _get_borrowing_getitem(context, seqty)
            with cgutils.for_range(builder, size) as loop:
                innerty = seqty.dtype
                inner = getitem_impl(builder, (seq, loop.index))
                check_seq_size(innerty, inner, shapes[1:])

        elif isinstance(seqty, types.BaseTuple):
            for i in range(len(seqty)):
                innerty = seqty[i]
                inner = builder.extract_value(seq, i)
                check_seq_size(innerty, inner, shapes[1:])

        else:
            assert 0, seqty

    check_seq_size(seqty, seq, shapes)


def assign_sequence_to_array(context, builder, data, shapes, strides,
                             arrty, seqty, seq):
    """
    Assign a nested sequence contents to an array.  The shape must match
    the sequence's structure.
    """

    def assign_item(indices, valty, val):
        ptr = cgutils.get_item_pointer2(context, builder, data, shapes, strides,
                                        arrty.layout, indices, wraparound=False)
        val = context.cast(builder, val, valty, arrty.dtype)
        store_item(context, builder, arrty, val, ptr)

    def assign(seqty, seq, shapes, indices):
        if len(shapes) == 0:
            assert not isinstance(seqty, (types.Sequence, types.BaseTuple))
            assign_item(indices, seqty, seq)
            return

        size = shapes[0]

        if isinstance(seqty, types.Sequence):
            getitem_impl = _get_borrowing_getitem(context, seqty)
            with cgutils.for_range(builder, size) as loop:
                innerty = seqty.dtype
                inner = getitem_impl(builder, (seq, loop.index))
                assign(innerty, inner, shapes[1:], indices + (loop.index,))

        elif isinstance(seqty, types.BaseTuple):
            for i in range(len(seqty)):
                innerty = seqty[i]
                inner = builder.extract_value(seq, i)
                index = context.get_constant(types.intp, i)
                assign(innerty, inner, shapes[1:], indices + (index,))

        else:
            assert 0, seqty

    assign(seqty, seq, shapes, ())


def np_array_typer(typingctx, object, dtype):
    ndim, seq_dtype = _parse_nested_sequence(typingctx, object)
    if is_nonelike(dtype):
        dtype = seq_dtype
    else:
        dtype = ty_parse_dtype(dtype)
        if dtype is None:
            return
    return types.Array(dtype, ndim, 'C')


@intrinsic
def np_array(typingctx, obj, dtype):
    _check_const_str_dtype("array", dtype)
    ret = np_array_typer(typingctx, obj, dtype)
    sig = ret(obj, dtype)

    def codegen(context, builder, sig, args):
        arrty = sig.return_type
        ndim = arrty.ndim
        seqty = sig.args[0]
        seq = args[0]

        shapes = compute_sequence_shape(context, builder, ndim, seqty, seq)
        assert len(shapes) == ndim

        check_sequence_shape(context, builder, seqty, seq, shapes)
        arr = _empty_nd_impl(context, builder, arrty, shapes)
        assign_sequence_to_array(context, builder, arr.data, shapes,
                                 arr.strides, arrty, seqty, seq)

        return impl_ret_new_ref(context, builder, sig.return_type,
                                arr._getvalue())

    return sig, codegen


@overload(np.array)
def impl_np_array(object, dtype=None):
    _check_const_str_dtype("array", dtype)
    if not type_can_asarray(object):
        raise errors.TypingError('The argument "object" must '
                                 'be array-like')
    if not is_nonelike(dtype) and ty_parse_dtype(dtype) is None:
        msg = 'The argument "dtype" must be a data-type if it is provided'
        raise errors.TypingError(msg)

    def impl(object, dtype=None):
        return np_array(object, dtype)
    return impl


def _normalize_axis(context, builder, func_name, ndim, axis):
    zero = axis.type(0)
    ll_ndim = axis.type(ndim)

    # Normalize negative axis
    is_neg_axis = builder.icmp_signed('<', axis, zero)
    axis = builder.select(is_neg_axis, builder.add(axis, ll_ndim), axis)

    # Check axis for bounds
    axis_out_of_bounds = builder.or_(
        builder.icmp_signed('<', axis, zero),
        builder.icmp_signed('>=', axis, ll_ndim))
    with builder.if_then(axis_out_of_bounds, likely=False):
        msg = "%s(): axis out of bounds" % func_name
        context.call_conv.return_user_exc(builder, IndexError, (msg,))

    return axis


def _insert_axis_in_shape(context, builder, orig_shape, ndim, axis):
    """
    Compute shape with the new axis inserted
    e.g. given original shape (2, 3, 4) and axis=2,
    the returned new shape is (2, 3, 1, 4).
    """
    assert len(orig_shape) == ndim - 1

    ll_shty = ir.ArrayType(cgutils.intp_t, ndim)
    shapes = cgutils.alloca_once(builder, ll_shty)

    one = cgutils.intp_t(1)

    # 1. copy original sizes at appropriate places
    for dim in range(ndim - 1):
        ll_dim = cgutils.intp_t(dim)
        after_axis = builder.icmp_signed('>=', ll_dim, axis)
        sh = orig_shape[dim]
        idx = builder.select(after_axis,
                             builder.add(ll_dim, one),
                             ll_dim)
        builder.store(sh, cgutils.gep_inbounds(builder, shapes, 0, idx))

    # 2. insert new size (1) at axis dimension
    builder.store(one, cgutils.gep_inbounds(builder, shapes, 0, axis))

    return cgutils.unpack_tuple(builder, builder.load(shapes))


def _insert_axis_in_strides(context, builder, orig_strides, ndim, axis):
    """
    Same as _insert_axis_in_shape(), but with a strides array.
    """
    assert len(orig_strides) == ndim - 1

    ll_shty = ir.ArrayType(cgutils.intp_t, ndim)
    strides = cgutils.alloca_once(builder, ll_shty)

    one = cgutils.intp_t(1)
    zero = cgutils.intp_t(0)

    # 1. copy original strides at appropriate places
    for dim in range(ndim - 1):
        ll_dim = cgutils.intp_t(dim)
        after_axis = builder.icmp_signed('>=', ll_dim, axis)
        idx = builder.select(after_axis,
                             builder.add(ll_dim, one),
                             ll_dim)
        builder.store(orig_strides[dim],
                      cgutils.gep_inbounds(builder, strides, 0, idx))

    # 2. insert new stride at axis dimension
    # (the value is indifferent for a 1-sized dimension, we use 0)
    builder.store(zero, cgutils.gep_inbounds(builder, strides, 0, axis))

    return cgutils.unpack_tuple(builder, builder.load(strides))


def expand_dims(context, builder, sig, args, axis):
    """
    np.expand_dims() with the given axis.
    """
    retty = sig.return_type
    ndim = retty.ndim
    arrty = sig.args[0]

    arr = make_array(arrty)(context, builder, value=args[0])
    ret = make_array(retty)(context, builder)

    shapes = cgutils.unpack_tuple(builder, arr.shape)
    strides = cgutils.unpack_tuple(builder, arr.strides)

    new_shapes = _insert_axis_in_shape(context, builder, shapes, ndim, axis)
    new_strides = _insert_axis_in_strides(context, builder, strides, ndim, axis)

    populate_array(ret,
                   data=arr.data,
                   shape=new_shapes,
                   strides=new_strides,
                   itemsize=arr.itemsize,
                   meminfo=arr.meminfo,
                   parent=arr.parent)

    return ret._getvalue()


@intrinsic
def np_expand_dims(typingctx, a, axis):
    layout = a.layout if a.ndim <= 1 else 'A'
    ret = a.copy(ndim=a.ndim + 1, layout=layout)
    sig = ret(a, axis)

    def codegen(context, builder, sig, args):
        axis = context.cast(builder, args[1], sig.args[1], types.intp)
        axis = _normalize_axis(context, builder, "np.expand_dims",
                               sig.return_type.ndim, axis)

        ret = expand_dims(context, builder, sig, args, axis)
        return impl_ret_borrowed(context, builder, sig.return_type, ret)

    return sig, codegen


@overload(np.expand_dims)
def impl_np_expand_dims(a, axis):
    if not isinstance(a, types.Array):
        msg = f'First argument "a" must be an array. Got {a}'
        raise errors.TypingError(msg)

    if not isinstance(axis, types.Integer):
        msg = f'Argument "axis" must be an integer. Got {axis}'
        raise errors.TypingError(msg)

    def impl(a, axis):
        return np_expand_dims(a, axis)
    return impl


def _atleast_nd(minimum, axes):
    @intrinsic
    def impl(typingcontext, *args):
        arrtys = args
        rettys = [arg.copy(ndim=max(arg.ndim, minimum)) for arg in args]

        def codegen(context, builder, sig, args):
            transform = _atleast_nd_transform(minimum, axes)
            arrs = cgutils.unpack_tuple(builder, args[0])

            rets = [transform(context, builder, arr, arrty, retty)
                    for arr, arrty, retty in zip(arrs, arrtys, rettys)]

            if len(rets) > 1:
                ret = context.make_tuple(builder, sig.return_type, rets)
            else:
                ret = rets[0]
            return impl_ret_borrowed(context, builder, sig.return_type, ret)

        return signature(types.Tuple(rettys) if len(rettys) > 1 else rettys[0],
                         types.StarArgTuple.from_types(args)), codegen

    return lambda *args: impl(*args)


def _atleast_nd_transform(min_ndim, axes):
    """
    Return a callback successively inserting 1-sized dimensions at the
    following axes.
    """
    assert min_ndim == len(axes)

    def transform(context, builder, arr, arrty, retty):
        for i in range(min_ndim):
            ndim = i + 1
            if arrty.ndim < ndim:
                axis = cgutils.intp_t(axes[i])
                newarrty = arrty.copy(ndim=arrty.ndim + 1)
                arr = expand_dims(context, builder,
                                  typing.signature(newarrty, arrty), (arr,),
                                  axis)
                arrty = newarrty

        return arr

    return transform


@overload(np.atleast_1d)
def np_atleast_1d(*args):
    if all(isinstance(arg, types.Array) for arg in args):
        return _atleast_nd(1, [0])


@overload(np.atleast_2d)
def np_atleast_2d(*args):
    if all(isinstance(arg, types.Array) for arg in args):
        return _atleast_nd(2, [0, 0])


@overload(np.atleast_3d)
def np_atleast_3d(*args):
    if all(isinstance(arg, types.Array) for arg in args):
        return _atleast_nd(3, [0, 0, 2])


def _do_concatenate(context, builder, axis,
                    arrtys, arrs, arr_shapes, arr_strides,
                    retty, ret_shapes):
    """
    Concatenate arrays along the given axis.
    """
    assert len(arrtys) == len(arrs) == len(arr_shapes) == len(arr_strides)

    zero = cgutils.intp_t(0)

    # Allocate return array
    ret = _empty_nd_impl(context, builder, retty, ret_shapes)
    ret_strides = cgutils.unpack_tuple(builder, ret.strides)

    # Compute the offset by which to bump the destination pointer
    # after copying each input array.
    # Morally, we need to copy each input array at different start indices
    # into the destination array; bumping the destination pointer
    # is simply easier than offsetting all destination indices.
    copy_offsets = []

    for arr_sh in arr_shapes:
        # offset = ret_strides[axis] * input_shape[axis]
        offset = zero
        for dim, (size, stride) in enumerate(zip(arr_sh, ret_strides)):
            is_axis = builder.icmp_signed('==', axis.type(dim), axis)
            addend = builder.mul(size, stride)
            offset = builder.select(is_axis,
                                    builder.add(offset, addend),
                                    offset)
        copy_offsets.append(offset)

    # Copy input arrays into the return array
    ret_data = ret.data

    for arrty, arr, arr_sh, arr_st, offset in zip(arrtys, arrs, arr_shapes,
                                                  arr_strides, copy_offsets):
        arr_data = arr.data

        # Do the copy loop
        # Note the loop nesting is optimized for the destination layout
        loop_nest = cgutils.loop_nest(builder, arr_sh, cgutils.intp_t,
                                      order=retty.layout)

        with loop_nest as indices:
            src_ptr = cgutils.get_item_pointer2(context, builder, arr_data,
                                                arr_sh, arr_st,
                                                arrty.layout, indices)
            val = load_item(context, builder, arrty, src_ptr)
            val = context.cast(builder, val, arrty.dtype, retty.dtype)
            dest_ptr = cgutils.get_item_pointer2(context, builder, ret_data,
                                                 ret_shapes, ret_strides,
                                                 retty.layout, indices)
            store_item(context, builder, retty, val, dest_ptr)

        # Bump destination pointer
        ret_data = cgutils.pointer_add(builder, ret_data, offset)

    return ret


def _np_concatenate(context, builder, arrtys, arrs, retty, axis):
    ndim = retty.ndim

    arrs = [make_array(aty)(context, builder, value=a)
            for aty, a in zip(arrtys, arrs)]

    axis = _normalize_axis(context, builder, "np.concatenate", ndim, axis)

    # Get input shapes
    arr_shapes = [cgutils.unpack_tuple(builder, arr.shape) for arr in arrs]
    arr_strides = [cgutils.unpack_tuple(builder, arr.strides) for arr in arrs]

    # Compute return shape:
    # - the dimension for the concatenation axis is summed over all inputs
    # - other dimensions must match exactly for each input
    ret_shapes = [cgutils.alloca_once_value(builder, sh)
                  for sh in arr_shapes[0]]

    for dim in range(ndim):
        is_axis = builder.icmp_signed('==', axis.type(dim), axis)
        ret_shape_ptr = ret_shapes[dim]
        ret_sh = builder.load(ret_shape_ptr)
        other_shapes = [sh[dim] for sh in arr_shapes[1:]]

        with builder.if_else(is_axis) as (on_axis, on_other_dim):
            with on_axis:
                sh = functools.reduce(
                    builder.add,
                    other_shapes + [ret_sh])
                builder.store(sh, ret_shape_ptr)

            with on_other_dim:
                is_ok = cgutils.true_bit
                for sh in other_shapes:
                    is_ok = builder.and_(is_ok,
                                         builder.icmp_signed('==', sh, ret_sh))
                with builder.if_then(builder.not_(is_ok), likely=False):
                    context.call_conv.return_user_exc(
                        builder, ValueError,
                        ("np.concatenate(): input sizes over "
                         "dimension %d do not match" % dim,))

    ret_shapes = [builder.load(sh) for sh in ret_shapes]

    ret = _do_concatenate(context, builder, axis,
                          arrtys, arrs, arr_shapes, arr_strides,
                          retty, ret_shapes)
    return impl_ret_new_ref(context, builder, retty, ret._getvalue())


def _np_stack(context, builder, arrtys, arrs, retty, axis):
    ndim = retty.ndim

    zero = cgutils.intp_t(0)
    one = cgutils.intp_t(1)
    ll_narrays = cgutils.intp_t(len(arrs))

    arrs = [make_array(aty)(context, builder, value=a)
            for aty, a in zip(arrtys, arrs)]

    axis = _normalize_axis(context, builder, "np.stack", ndim, axis)

    # Check input arrays have the same shape
    orig_shape = cgutils.unpack_tuple(builder, arrs[0].shape)

    for arr in arrs[1:]:
        is_ok = cgutils.true_bit
        for sh, orig_sh in zip(cgutils.unpack_tuple(builder, arr.shape),
                               orig_shape):
            is_ok = builder.and_(is_ok, builder.icmp_signed('==', sh, orig_sh))
            with builder.if_then(builder.not_(is_ok), likely=False):
                context.call_conv.return_user_exc(
                    builder, ValueError,
                    ("np.stack(): all input arrays must have the same shape",))

    orig_strides = [cgutils.unpack_tuple(builder, arr.strides) for arr in arrs]

    # Compute input shapes and return shape with the new axis inserted
    # e.g. given 5 input arrays of shape (2, 3, 4) and axis=1,
    # corrected input shape is (2, 1, 3, 4) and return shape is (2, 5, 3, 4).
    ll_shty = ir.ArrayType(cgutils.intp_t, ndim)

    input_shapes = cgutils.alloca_once(builder, ll_shty)
    ret_shapes = cgutils.alloca_once(builder, ll_shty)

    # 1. copy original sizes at appropriate places
    for dim in range(ndim - 1):
        ll_dim = cgutils.intp_t(dim)
        after_axis = builder.icmp_signed('>=', ll_dim, axis)
        sh = orig_shape[dim]
        idx = builder.select(after_axis,
                             builder.add(ll_dim, one),
                             ll_dim)
        builder.store(sh, cgutils.gep_inbounds(builder, input_shapes, 0, idx))
        builder.store(sh, cgutils.gep_inbounds(builder, ret_shapes, 0, idx))

    # 2. insert new size at axis dimension
    builder.store(one, cgutils.gep_inbounds(builder, input_shapes, 0, axis))
    builder.store(ll_narrays, cgutils.gep_inbounds(builder,
                                                   ret_shapes,
                                                   0,
                                                   axis))

    input_shapes = cgutils.unpack_tuple(builder, builder.load(input_shapes))
    input_shapes = [input_shapes] * len(arrs)
    ret_shapes = cgutils.unpack_tuple(builder, builder.load(ret_shapes))

    # Compute input strides for each array with the new axis inserted
    input_strides = [cgutils.alloca_once(builder, ll_shty)
                     for i in range(len(arrs))]

    # 1. copy original strides at appropriate places
    for dim in range(ndim - 1):
        ll_dim = cgutils.intp_t(dim)
        after_axis = builder.icmp_signed('>=', ll_dim, axis)
        idx = builder.select(after_axis,
                             builder.add(ll_dim, one),
                             ll_dim)
        for i in range(len(arrs)):
            builder.store(orig_strides[i][dim],
                          cgutils.gep_inbounds(builder, input_strides[i], 0,
                                               idx))

    # 2. insert new stride at axis dimension
    # (the value is indifferent for a 1-sized dimension, we put 0)
    for i in range(len(arrs)):
        builder.store(zero, cgutils.gep_inbounds(builder, input_strides[i], 0,
                                                 axis))

    input_strides = [cgutils.unpack_tuple(builder, builder.load(st))
                     for st in input_strides]

    # Create concatenated array
    ret = _do_concatenate(context, builder, axis,
                          arrtys, arrs, input_shapes, input_strides,
                          retty, ret_shapes)
    return impl_ret_new_ref(context, builder, retty, ret._getvalue())


def np_concatenate_typer(typingctx, arrays, axis):
    if axis is not None and not isinstance(axis, types.Integer):
        # Note Numpy allows axis=None, but it isn't documented:
        # https://github.com/numpy/numpy/issues/7968
        return

    # does type checking
    dtype, ndim = _sequence_of_arrays(typingctx,
                                      "np.concatenate", arrays)
    if ndim == 0:
        raise TypeError("zero-dimensional arrays cannot be concatenated")

    layout = _choose_concatenation_layout(arrays)

    return types.Array(dtype, ndim, layout)


@intrinsic
def np_concatenate(typingctx, arrays, axis):
    ret = np_concatenate_typer(typingctx, arrays, axis)
    assert isinstance(ret, types.Array)
    sig = ret(arrays, axis)

    def codegen(context, builder, sig, args):
        axis = context.cast(builder, args[1], sig.args[1], types.intp)
        return _np_concatenate(context, builder,
                               list(sig.args[0]),
                               cgutils.unpack_tuple(builder, args[0]),
                               sig.return_type,
                               axis)

    return sig, codegen


@overload(np.concatenate)
def impl_np_concatenate(arrays, axis=0):
    if isinstance(arrays, types.BaseTuple):
        def impl(arrays, axis=0):
            return np_concatenate(arrays, axis)
        return impl


def _column_stack_dims(context, func_name, arrays):
    # column_stack() allows stacking 1-d and 2-d arrays together
    for a in arrays:
        if a.ndim < 1 or a.ndim > 2:
            raise TypeError("np.column_stack() is only defined on "
                            "1-d and 2-d arrays")
    return 2


@intrinsic
def np_column_stack(typingctx, tup):
    dtype, ndim = _sequence_of_arrays(typingctx,
                                      "np.column_stack", tup,
                                      dim_chooser=_column_stack_dims)
    layout = _choose_concatenation_layout(tup)
    ret = types.Array(dtype, ndim, layout)
    sig = ret(tup)

    def codegen(context, builder, sig, args):
        orig_arrtys = list(sig.args[0])
        orig_arrs = cgutils.unpack_tuple(builder, args[0])

        arrtys = []
        arrs = []

        axis = context.get_constant(types.intp, 1)

        for arrty, arr in zip(orig_arrtys, orig_arrs):
            if arrty.ndim == 2:
                arrtys.append(arrty)
                arrs.append(arr)
            else:
                # Convert 1d array to 2d column array: np.expand_dims(a, 1)
                assert arrty.ndim == 1
                newty = arrty.copy(ndim=2)
                expand_sig = typing.signature(newty, arrty)
                newarr = expand_dims(context, builder, expand_sig, (arr,), axis)

                arrtys.append(newty)
                arrs.append(newarr)

        return _np_concatenate(context, builder, arrtys, arrs,
                               sig.return_type, axis)

    return sig, codegen


@overload(np.column_stack)
def impl_column_stack(tup):
    if isinstance(tup, types.BaseTuple):
        def impl(tup):
            return np_column_stack(tup)
        return impl


def _np_stack_common(context, builder, sig, args, axis):
    """
    np.stack() with the given axis value.
    """
    return _np_stack(context, builder,
                     list(sig.args[0]),
                     cgutils.unpack_tuple(builder, args[0]),
                     sig.return_type,
                     axis)


@intrinsic
def np_stack_common(typingctx, arrays, axis):
    # does type checking
    dtype, ndim = _sequence_of_arrays(typingctx,
                                      "np.stack", arrays)
    layout = 'F' if all(a.layout == 'F' for a in arrays) else 'C'
    ret = types.Array(dtype, ndim + 1, layout)
    sig = ret(arrays, axis)

    def codegen(context, builder, sig, args):
        axis = context.cast(builder, args[1], sig.args[1], types.intp)
        return _np_stack_common(context, builder, sig, args, axis)

    return sig, codegen


@overload(np.stack)
def impl_np_stack(arrays, axis=0):
    if isinstance(arrays, types.BaseTuple):
        def impl(arrays, axis=0):
            return np_stack_common(arrays, axis)
        return impl


def NdStack_typer(typingctx, func_name, arrays, ndim_min):
    # does type checking
    dtype, ndim = _sequence_of_arrays(typingctx, func_name, arrays)
    ndim = max(ndim, ndim_min)
    layout = _choose_concatenation_layout(arrays)
    ret = types.Array(dtype, ndim, layout)
    return ret


@intrinsic
def _np_hstack(typingctx, tup):
    ret = NdStack_typer(typingctx, "np.hstack", tup, 1)
    sig = ret(tup)

    def codegen(context, builder, sig, args):
        tupty = sig.args[0]
        ndim = tupty[0].ndim

        if ndim == 0:
            # hstack() on 0-d arrays returns a 1-d array
            axis = context.get_constant(types.intp, 0)
            return _np_stack_common(context, builder, sig, args, axis)

        else:
            # As a special case, dimension 0 of 1-dimensional arrays
            # is "horizontal"
            axis = 0 if ndim == 1 else 1

            def np_hstack_impl(arrays):
                return np.concatenate(arrays, axis=axis)

            return context.compile_internal(builder, np_hstack_impl, sig, args)

    return sig, codegen


@overload(np.hstack)
def impl_np_hstack(tup):
    if isinstance(tup, types.BaseTuple):
        def impl(tup):
            return _np_hstack(tup)
        return impl


@intrinsic
def _np_vstack(typingctx, tup):
    ret = NdStack_typer(typingctx, "np.vstack", tup, 2)
    sig = ret(tup)

    def codegen(context, builder, sig, args):
        tupty = sig.args[0]
        ndim = tupty[0].ndim

        if ndim == 0:
            def np_vstack_impl(arrays):
                return np.expand_dims(np.hstack(arrays), 1)

        elif ndim == 1:
            # np.stack(arrays, axis=0)
            axis = context.get_constant(types.intp, 0)
            return _np_stack_common(context, builder, sig, args, axis)

        else:
            def np_vstack_impl(arrays):
                return np.concatenate(arrays, axis=0)

        return context.compile_internal(builder, np_vstack_impl, sig, args)

    return sig, codegen


@overload(np.vstack)
def impl_np_vstack(tup):
    if isinstance(tup, types.BaseTuple):
        def impl(tup):
            return _np_vstack(tup)
        return impl


@intrinsic
def _np_dstack(typingctx, tup):
    ret = NdStack_typer(typingctx, "np.dstack", tup, 3)
    sig = ret(tup)

    def codegen(context, builder, sig, args):
        tupty = sig.args[0]
        retty = sig.return_type
        ndim = tupty[0].ndim

        if ndim == 0:
            def np_vstack_impl(arrays):
                return np.hstack(arrays).reshape(1, 1, -1)

            return context.compile_internal(builder, np_vstack_impl, sig, args)

        elif ndim == 1:
            # np.expand_dims(np.stack(arrays, axis=1), axis=0)
            axis = context.get_constant(types.intp, 1)
            stack_retty = retty.copy(ndim=retty.ndim - 1)
            stack_sig = typing.signature(stack_retty, *sig.args)
            stack_ret = _np_stack_common(context, builder, stack_sig, args,
                                         axis)

            axis = context.get_constant(types.intp, 0)
            expand_sig = typing.signature(retty, stack_retty)
            return expand_dims(context, builder, expand_sig, (stack_ret,), axis)

        elif ndim == 2:
            # np.stack(arrays, axis=2)
            axis = context.get_constant(types.intp, 2)
            return _np_stack_common(context, builder, sig, args, axis)

        else:
            def np_vstack_impl(arrays):
                return np.concatenate(arrays, axis=2)

            return context.compile_internal(builder, np_vstack_impl, sig, args)

    return sig, codegen


@overload(np.dstack)
def impl_np_dstack(tup):
    if isinstance(tup, types.BaseTuple):
        def impl(tup):
            return _np_dstack(tup)
        return impl


@extending.overload_method(types.Array, 'fill')
def arr_fill(arr, val):

    def fill_impl(arr, val):
        arr[:] = val
        return None

    return fill_impl


@extending.overload_method(types.Array, 'dot')
def array_dot(arr, other):
    def dot_impl(arr, other):
        return np.dot(arr, other)

    return dot_impl


@overload(np.fliplr)
def np_flip_lr(m):

    if not type_can_asarray(m):
        raise errors.TypingError("Cannot np.fliplr on %s type" % m)

    def impl(m):
        A = np.asarray(m)
        # this handling is superfluous/dead as < 2d array cannot be indexed as
        # present below and so typing fails. If the typing doesn't fail due to
        # some future change, this will catch it.
        if A.ndim < 2:
            raise ValueError('Input must be >= 2-d.')
        return A[::, ::-1, ...]
    return impl


@overload(np.flipud)
def np_flip_ud(m):

    if not type_can_asarray(m):
        raise errors.TypingError("Cannot np.flipud on %s type" % m)

    def impl(m):
        A = np.asarray(m)
        # this handling is superfluous/dead as a 0d array cannot be indexed as
        # present below and so typing fails. If the typing doesn't fail due to
        # some future change, this will catch it.
        if A.ndim < 1:
            raise ValueError('Input must be >= 1-d.')
        return A[::-1, ...]
    return impl


@intrinsic
def _build_flip_slice_tuple(tyctx, sz):
    """ Creates a tuple of slices for np.flip indexing like
    `(slice(None, None, -1),) * sz` """
    if not isinstance(sz, types.IntegerLiteral):
        raise errors.RequireLiteralValue(sz)
    size = int(sz.literal_value)
    tuple_type = types.UniTuple(dtype=types.slice3_type, count=size)
    sig = tuple_type(sz)

    def codegen(context, builder, signature, args):
        def impl(length, empty_tuple):
            out = empty_tuple
            for i in range(length):
                out = tuple_setitem(out, i, slice(None, None, -1))
            return out

        inner_argtypes = [types.intp, tuple_type]
        inner_sig = typing.signature(tuple_type, *inner_argtypes)
        ll_idx_type = context.get_value_type(types.intp)
        # Allocate an empty tuple
        empty_tuple = context.get_constant_undef(tuple_type)
        inner_args = [ll_idx_type(size), empty_tuple]

        res = context.compile_internal(builder, impl, inner_sig, inner_args)
        return res

    return sig, codegen


@overload(np.flip)
def np_flip(m):
    # a constant value is needed for the tuple slice, types.Array.ndim can
    # provide this and so at presnet only type.Array is support
    if not isinstance(m, types.Array):
        raise errors.TypingError("Cannot np.flip on %s type" % m)

    def impl(m):
        sl = _build_flip_slice_tuple(m.ndim)
        return m[sl]

    return impl


@overload(np.array_split)
def np_array_split(ary, indices_or_sections, axis=0):
    if isinstance(ary, (types.UniTuple, types.ListType, types.List)):
        def impl(ary, indices_or_sections, axis=0):
            return np.array_split(
                np.asarray(ary),
                indices_or_sections,
                axis=axis
            )

        return impl

    if isinstance(indices_or_sections, types.Integer):
        def impl(ary, indices_or_sections, axis=0):
            l, rem = divmod(ary.shape[axis], indices_or_sections)
            indices = np.cumsum(np.array(
                [l + 1] * rem +
                [l] * (indices_or_sections - rem - 1)
            ))
            return np.array_split(ary, indices, axis=axis)

        return impl

    elif (
        isinstance(indices_or_sections, types.IterableType)
        and isinstance(
            indices_or_sections.iterator_type.yield_type,
            types.Integer
        )
    ):
        def impl(ary, indices_or_sections, axis=0):
            slice_tup = build_full_slice_tuple(ary.ndim)
            axis = normalize_axis("np.split", "axis", ary.ndim, axis)
            out = []
            prev = 0
            for cur in indices_or_sections:
                idx = tuple_setitem(slice_tup, axis, slice(prev, cur))
                out.append(ary[idx])
                prev = cur
            out.append(ary[tuple_setitem(slice_tup, axis, slice(cur, None))])
            return out

        return impl

    elif (
        isinstance(indices_or_sections, types.Tuple)
        and all(isinstance(t, types.Integer) for t in indices_or_sections.types)
    ):
        def impl(ary, indices_or_sections, axis=0):
            slice_tup = build_full_slice_tuple(ary.ndim)
            axis = normalize_axis("np.split", "axis", ary.ndim, axis)
            out = []
            prev = 0
            for cur in literal_unroll(indices_or_sections):
                idx = tuple_setitem(slice_tup, axis, slice(prev, cur))
                out.append(ary[idx])
                prev = cur
            out.append(ary[tuple_setitem(slice_tup, axis, slice(cur, None))])
            return out

        return impl


@overload(np.split)
def np_split(ary, indices_or_sections, axis=0):
    # This is just a wrapper of array_split, but with an extra error if
    # indices is an int.
    if isinstance(ary, (types.UniTuple, types.ListType, types.List)):
        def impl(ary, indices_or_sections, axis=0):
            return np.split(np.asarray(ary), indices_or_sections, axis=axis)

        return impl

    if isinstance(indices_or_sections, types.Integer):
        def impl(ary, indices_or_sections, axis=0):
            _, rem = divmod(ary.shape[axis], indices_or_sections)
            if rem != 0:
                raise ValueError(
                    "array split does not result in an equal division"
                )
            return np.array_split(
                ary, indices_or_sections, axis=axis
            )

        return impl

    else:
        return np_array_split(ary, indices_or_sections, axis=axis)


@overload(np.vsplit)
def numpy_vsplit(ary, indices_or_sections):
    if not isinstance(ary, types.Array):
        msg = 'The argument "ary" must be an array'
        raise errors.TypingError(msg)

    if not isinstance(indices_or_sections, (types.Integer, types.Array,
                                            types.List, types.UniTuple)):
        msg = ('The argument "indices_or_sections" must be int or 1d-array')
        raise errors.TypingError(msg)

    def impl(ary, indices_or_sections):
        if ary.ndim < 2:
            raise ValueError(('vsplit only works on '
                              'arrays of 2 or more dimensions'))
        return np.split(ary, indices_or_sections, axis=0)

    return impl


@overload(np.hsplit)
def numpy_hsplit(ary, indices_or_sections):
    if not isinstance(ary, types.Array):
        msg = 'The argument "ary" must be an array'
        raise errors.TypingError(msg)

    if not isinstance(indices_or_sections, (types.Integer, types.Array,
                                            types.List, types.UniTuple)):
        msg = ('The argument "indices_or_sections" must be int or 1d-array')
        raise errors.TypingError(msg)

    def impl(ary, indices_or_sections):
        if ary.ndim == 0:
            raise ValueError(('hsplit only works on '
                              'arrays of 1 or more dimensions'))
        if ary.ndim > 1:
            return np.split(ary, indices_or_sections, axis=1)
        return np.split(ary, indices_or_sections, axis=0)

    return impl


@overload(np.dsplit)
def numpy_dsplit(ary, indices_or_sections):
    if not isinstance(ary, types.Array):
        msg = 'The argument "ary" must be an array'
        raise errors.TypingError(msg)

    if not isinstance(indices_or_sections, (types.Integer, types.Array,
                                            types.List, types.UniTuple)):
        msg = ('The argument "indices_or_sections" must be int or 1d-array')
        raise errors.TypingError(msg)

    def impl(ary, indices_or_sections):
        if ary.ndim < 3:
            raise ValueError('dsplit only works on arrays of 3 or more '
                             'dimensions')
        return np.split(ary, indices_or_sections, axis=2)

    return impl


# -----------------------------------------------------------------------------
# Sorting

_sorts = {}


def lt_floats(a, b):
    # Adapted from NumPy commit 717c7acf which introduced the behavior of
    # putting NaNs at the end.
    # The code is later moved to numpy/core/src/npysort/npysort_common.h
    # This info is gathered as of NumPy commit d8c09c50
    return a < b or (np.isnan(b) and not np.isnan(a))


def get_sort_func(kind, is_float, is_argsort=False):
    """
    Get a sort implementation of the given kind.
    """
    key = kind, is_float, is_argsort
    try:
        return _sorts[key]
    except KeyError:
        if kind == 'quicksort':
            sort = quicksort.make_jit_quicksort(
                lt=lt_floats if is_float else None,
                is_argsort=is_argsort,
                is_np_array=True)
            func = sort.run_quicksort
        elif kind == 'mergesort':
            sort = mergesort.make_jit_mergesort(
                lt=lt_floats if is_float else None,
                is_argsort=is_argsort)
            func = sort.run_mergesort
        _sorts[key] = func
        return func


@lower_builtin("array.sort", types.Array)
def array_sort(context, builder, sig, args):
    arytype = sig.args[0]
    sort_func = get_sort_func(kind='quicksort',
                              is_float=isinstance(arytype.dtype, types.Float))

    def array_sort_impl(arr):
        # Note we clobber the return value
        sort_func(arr)

    return context.compile_internal(builder, array_sort_impl, sig, args)


@overload(np.sort)
def impl_np_sort(a):
    if not type_can_asarray(a):
        raise errors.TypingError('Argument "a" must '
                                 'be array-like')

    def np_sort_impl(a):
        res = a.copy()
        res.sort()
        return res
    return np_sort_impl


@lower_builtin("array.argsort", types.Array, types.StringLiteral)
@lower_builtin(np.argsort, types.Array, types.StringLiteral)
def array_argsort(context, builder, sig, args):
    arytype, kind = sig.args
    sort_func = get_sort_func(kind=kind.literal_value,
                              is_float=isinstance(arytype.dtype, types.Float),
                              is_argsort=True)

    def array_argsort_impl(arr):
        return sort_func(arr)

    innersig = sig.replace(args=sig.args[:1])
    innerargs = args[:1]
    return context.compile_internal(builder, array_argsort_impl,
                                    innersig, innerargs)


# ------------------------------------------------------------------------------
# Implicit cast

@lower_cast(types.Array, types.Array)
def array_to_array(context, builder, fromty, toty, val):
    # Type inference should have prevented illegal array casting.
    assert fromty.mutable != toty.mutable or toty.layout == 'A'
    return val


@lower_cast(types.Array, types.UnicodeCharSeq)
@lower_cast(types.Array, types.Float)
@lower_cast(types.Array, types.Integer)
@lower_cast(types.Array, types.Complex)
@lower_cast(types.Array, types.Boolean)
@lower_cast(types.Array, types.NPTimedelta)
@lower_cast(types.Array, types.NPDatetime)
def array0d_to_scalar(context, builder, fromty, toty, val):
    def impl(a):
        # a is an array(T, 0d, O), T is type, O is order
        return a.take(0)

    sig = signature(toty, fromty)
    res = context.compile_internal(builder, impl, sig, [val])
    return impl_ret_untracked(context, builder, sig.return_type, res)


@lower_cast(types.Array, types.UnicodeCharSeq)
def array_to_unichrseq(context, builder, fromty, toty, val):
    def impl(a):
        return str(a[()])

    sig = signature(toty, fromty)
    res = context.compile_internal(builder, impl, sig, [val])
    return impl_ret_borrowed(context, builder, sig.return_type, res)


# ------------------------------------------------------------------------------
# Stride tricks

def reshape_unchecked(a, shape, strides):
    """
    An intrinsic returning a derived array with the given shape and strides.
    """
    raise NotImplementedError


@extending.type_callable(reshape_unchecked)
def type_reshape_unchecked(context):
    def check_shape(shape):
        return (isinstance(shape, types.BaseTuple) and
                all(isinstance(v, types.Integer) for v in shape))

    def typer(a, shape, strides):
        if not isinstance(a, types.Array):
            return
        if not check_shape(shape) or not check_shape(strides):
            return
        if len(shape) != len(strides):
            return
        return a.copy(ndim=len(shape), layout='A')

    return typer


@lower_builtin(reshape_unchecked, types.Array, types.BaseTuple, types.BaseTuple)
def impl_shape_unchecked(context, builder, sig, args):
    aryty = sig.args[0]
    retty = sig.return_type

    ary = make_array(aryty)(context, builder, args[0])
    out = make_array(retty)(context, builder)
    shape = cgutils.unpack_tuple(builder, args[1])
    strides = cgutils.unpack_tuple(builder, args[2])

    populate_array(out,
                   data=ary.data,
                   shape=shape,
                   strides=strides,
                   itemsize=ary.itemsize,
                   meminfo=ary.meminfo,
                   )

    res = out._getvalue()
    return impl_ret_borrowed(context, builder, retty, res)


@extending.overload(np.lib.stride_tricks.as_strided)
def as_strided(x, shape=None, strides=None):
    if shape in (None, types.none):
        @register_jitable
        def get_shape(x, shape):
            return x.shape
    else:
        @register_jitable
        def get_shape(x, shape):
            return shape

    if strides in (None, types.none):
        # When *strides* is not passed, as_strided() does a non-size-checking
        # reshape(), possibly changing the original strides.  This is too
        # cumbersome to support right now, and a Web search shows all example
        # use cases of as_strided() pass explicit *strides*.
        raise NotImplementedError("as_strided() strides argument is mandatory")
    else:
        @register_jitable
        def get_strides(x, strides):
            return strides

    def as_strided_impl(x, shape=None, strides=None):
        x = reshape_unchecked(x, get_shape(x, shape), get_strides(x, strides))
        return x

    return as_strided_impl


@extending.overload(np.lib.stride_tricks.sliding_window_view)
def sliding_window_view(x, window_shape, axis=None):

    # Window shape must be given as either an integer or tuple of integers.
    # We also need to generate buffer tuples we can modify to contain the
    # final shape and strides (reshape_unchecked does not accept lists).
    if isinstance(window_shape, types.Integer):
        shape_buffer = tuple(range(x.ndim + 1))
        stride_buffer = tuple(range(x.ndim + 1))

        @register_jitable
        def get_window_shape(window_shape):
            return (window_shape,)

    elif (isinstance(window_shape, types.UniTuple) and
            isinstance(window_shape.dtype, types.Integer)):
        shape_buffer = tuple(range(x.ndim + len(window_shape)))
        stride_buffer = tuple(range(x.ndim + len(window_shape)))

        @register_jitable
        def get_window_shape(window_shape):
            return window_shape

    else:
        raise errors.TypingError(
            "window_shape must be an integer or tuple of integers"
        )

    # Axis must be integer, tuple of integers, or None for all axes.
    if is_nonelike(axis):
        @register_jitable
        def get_axis(window_shape, axis, ndim):
            return list(range(ndim))

    elif isinstance(axis, types.Integer):
        @register_jitable
        def get_axis(window_shape, axis, ndim):
            return [
                normalize_axis("sliding_window_view", "axis", ndim, axis)
            ]

    elif (isinstance(axis, types.UniTuple) and
            isinstance(axis.dtype, types.Integer)):
        @register_jitable
        def get_axis(window_shape, axis, ndim):
            return [normalize_axis("sliding_window_view", "axis", ndim, a)
                    for a in axis]

    else:
        raise errors.TypingError(
            "axis must be None, an integer or tuple of integers"
        )

    def sliding_window_view_impl(x, window_shape, axis=None):
        window_shape = get_window_shape(window_shape)
        axis = get_axis(window_shape, axis, x.ndim)
        if len(window_shape) != len(axis):
            raise ValueError(
                "Must provide matching length window_shape and axis"
            )

        # Initialise view details with shape and strides of x.
        out_shape = shape_buffer
        out_strides = stride_buffer
        for i in range(x.ndim):
            out_shape = tuple_setitem(out_shape, i, x.shape[i])
            out_strides = tuple_setitem(out_strides, i, x.strides[i])

        # Trim the dimensions being windowed and set the window shape and
        # strides. Note: the same axis can be windowed repeatedly.
        i = x.ndim
        for ax, dim in zip(axis, window_shape):
            if dim < 0:
                raise ValueError(
                    "`window_shape` cannot contain negative values"
                )
            if out_shape[ax] < dim:
                raise ValueError(
                    "window_shape cannot be larger than input array shape"
                )

            trimmed = out_shape[ax] - dim + 1
            out_shape = tuple_setitem(out_shape, ax, trimmed)
            out_shape = tuple_setitem(out_shape, i, dim)
            out_strides = tuple_setitem(out_strides, i, x.strides[ax])
            i += 1

        # The NumPy version calls as_strided, but our implementation of
        # as_strided is effectively a wrapper for reshape_unchecked.
        view = reshape_unchecked(x, out_shape, out_strides)
        return view

    return sliding_window_view_impl


@overload(bool)
def ol_bool(arr):
    if isinstance(arr, types.Array):
        def impl(arr):
            if arr.size == 0:
                return False # this is deprecated
            elif arr.size == 1:
                return bool(arr.take(0))
            else:
                msg = ("The truth value of an array with more than one element "
                       "is ambiguous. Use a.any() or a.all()")
                raise ValueError(msg)
        return impl


@overload(np.swapaxes)
def numpy_swapaxes(a, axis1, axis2):
    if not isinstance(axis1, (int, types.Integer)):
        raise errors.TypingError('The second argument "axis1" must be an '
                                 'integer')
    if not isinstance(axis2, (int, types.Integer)):
        raise errors.TypingError('The third argument "axis2" must be an '
                                 'integer')
    if not isinstance(a, types.Array):
        raise errors.TypingError('The first argument "a" must be an array')

    # create tuple list for transpose
    ndim = a.ndim
    axes_list = tuple(range(ndim))

    def impl(a, axis1, axis2):
        axis1 = normalize_axis("np.swapaxes", "axis1", ndim, axis1)
        axis2 = normalize_axis("np.swapaxes", "axis2", ndim, axis2)

        # to ensure tuple_setitem support of negative values
        if axis1 < 0:
            axis1 += ndim
        if axis2 < 0:
            axis2 += ndim

        axes_tuple = tuple_setitem(axes_list, axis1, axis2)
        axes_tuple = tuple_setitem(axes_tuple, axis2, axis1)
        return np.transpose(a, axes_tuple)

    return impl


@register_jitable
def _take_along_axis_impl(
        arr, indices, axis, Ni_orig, Nk_orig, indices_broadcast_shape
):
    # Based on example code in
    # https://github.com/numpy/numpy/blob/623bc1fae1d47df24e7f1e29321d0c0ba2771ce0/numpy/lib/shape_base.py#L90-L103
    # With addition of pre-broadcasting:
    # https://github.com/numpy/numpy/issues/19704

    # Wrap axis, it's used in tuple_setitem so must be (axis >= 0) to ensure
    # the GEP is in bounds.
    axis = normalize_axis("np.take_along_axis", "axis", arr.ndim, axis)

    # Broadcast the two arrays to matching shapes:
    arr_shape = list(arr.shape)
    arr_shape[axis] = 1
    for i, (d1, d2) in enumerate(zip(arr_shape, indices.shape)):
        if d1 == 1:
            new_val = d2
        elif d2 == 1:
            new_val = d1
        else:
            if d1 != d2:
                raise ValueError(
                    "`arr` and `indices` dimensions don't match"
                )
            new_val = d1
        indices_broadcast_shape = tuple_setitem(
            indices_broadcast_shape, i, new_val
        )
    arr_broadcast_shape = tuple_setitem(
        indices_broadcast_shape, axis, arr.shape[axis]
    )
    arr = np.broadcast_to(arr, arr_broadcast_shape)
    indices = np.broadcast_to(indices, indices_broadcast_shape)

    Ni = Ni_orig
    if len(Ni_orig) > 0:
        for i in range(len(Ni)):
            Ni = tuple_setitem(Ni, i, arr.shape[i])
    Nk = Nk_orig
    if len(Nk_orig) > 0:
        for i in range(len(Nk)):
            Nk = tuple_setitem(Nk, i, arr.shape[axis + 1 + i])

    J = indices.shape[axis]  # Need not equal M
    out = np.empty(Ni + (J,) + Nk, arr.dtype)

    np_s_ = (slice(None, None, None),)

    for ii in np.ndindex(Ni):
        for kk in np.ndindex(Nk):
            a_1d = arr[ii + np_s_ + kk]
            indices_1d = indices[ii + np_s_ + kk]
            out_1d = out[ii + np_s_ + kk]
            for j in range(J):
                out_1d[j] = a_1d[indices_1d[j]]
    return out


@overload(np.take_along_axis)
def arr_take_along_axis(arr, indices, axis):
    if not isinstance(arr, types.Array):
        raise errors.TypingError('The first argument "arr" must be an array')
    if not isinstance(indices, types.Array):
        raise errors.TypingError(
            'The second argument "indices" must be an array')
    if not isinstance(indices.dtype, types.Integer):
        raise errors.TypingError('The indices array must contain integers')
    if is_nonelike(axis):
        arr_ndim = 1
    else:
        arr_ndim = arr.ndim
    if arr_ndim != indices.ndim:
        # Matches NumPy error:
        raise errors.TypingError(
            "`indices` and `arr` must have the same number of dimensions"
        )

    indices_broadcast_shape = tuple(range(indices.ndim))
    if is_nonelike(axis):
        def take_along_axis_impl(arr, indices, axis):
            return _take_along_axis_impl(arr.flatten(), indices, 0, (), (),
                                         indices_broadcast_shape)
    else:
        check_is_integer(axis, "axis")
        if not isinstance(axis, types.IntegerLiteral):
            raise errors.NumbaValueError("axis must be a literal value")
        axis = axis.literal_value
        if axis < 0:
            axis = arr.ndim + axis

        if axis < 0 or axis >= arr.ndim:
            raise errors.NumbaValueError("axis is out of bounds")

        Ni = tuple(range(axis))
        Nk = tuple(range(axis + 1, arr.ndim))

        def take_along_axis_impl(arr, indices, axis):
            return _take_along_axis_impl(arr, indices, axis, Ni, Nk,
                                         indices_broadcast_shape)
    return take_along_axis_impl


@overload(np.nan_to_num)
def nan_to_num_impl(x, copy=True, nan=0.0):
    if isinstance(x, types.Number):
        if isinstance(x, types.Integer):
            # Integers do not have nans or infs
            def impl(x, copy=True, nan=0.0):
                return x

        elif isinstance(x, types.Float):
            def impl(x, copy=True, nan=0.0):
                if np.isnan(x):
                    return nan
                elif np.isneginf(x):
                    return np.finfo(type(x)).min
                elif np.isposinf(x):
                    return np.finfo(type(x)).max
                return x
        elif isinstance(x, types.Complex):
            def impl(x, copy=True, nan=0.0):
                r = np.nan_to_num(x.real, nan=nan)
                c = np.nan_to_num(x.imag, nan=nan)
                return complex(r, c)
        else:
            raise errors.TypingError(
                "Only Integer, Float, and Complex values are accepted"
            )

    elif type_can_asarray(x):
        if isinstance(x.dtype, types.Integer):
            # Integers do not have nans or infs
            def impl(x, copy=True, nan=0.0):
                return x
        elif isinstance(x.dtype, types.Float):
            def impl(x, copy=True, nan=0.0):
                min_inf = np.finfo(x.dtype).min
                max_inf = np.finfo(x.dtype).max

                x_ = np.asarray(x)
                output = np.copy(x_) if copy else x_

                output_flat = output.flat
                for i in range(output.size):
                    if np.isnan(output_flat[i]):
                        output_flat[i] = nan
                    elif np.isneginf(output_flat[i]):
                        output_flat[i] = min_inf
                    elif np.isposinf(output_flat[i]):
                        output_flat[i] = max_inf
                return output
        elif isinstance(x.dtype, types.Complex):
            def impl(x, copy=True, nan=0.0):
                x_ = np.asarray(x)
                output = np.copy(x_) if copy else x_

                np.nan_to_num(output.real, copy=False, nan=nan)
                np.nan_to_num(output.imag, copy=False, nan=nan)
                return output
        else:
            raise errors.TypingError(
                "Only Integer, Float, and Complex values are accepted"
            )
    else:
        raise errors.TypingError("The first argument must be a scalar or an "
                                 "array-like")
    return impl<|MERGE_RESOLUTION|>--- conflicted
+++ resolved
@@ -4609,7 +4609,6 @@
         return diag_impl
 
 
-<<<<<<< HEAD
 @overload(np.indices)
 def numpy_indices(dimensions):
     if not isinstance(dimensions, types.UniTuple):
@@ -4632,7 +4631,8 @@
             )
             res[i] = idx
             i += 1
-=======
+
+
 @overload(np.diagflat)
 def numpy_diagflat(v, k=0):
     if not type_can_asarray(v):
@@ -4654,7 +4654,7 @@
         j = np.maximum(0, k)
         for t in range(s):
             res[i + t, j + t] = v[t]
->>>>>>> de4aba2d
+
         return res
 
     return impl
