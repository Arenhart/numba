import numpy as np
import os
import sys
import ctypes
import functools

from numba.core import config, serialize, sigutils, types, typing, utils
from numba.core.caching import Cache, CacheImpl
from numba.core.compiler_lock import global_compiler_lock
from numba.core.dispatcher import Dispatcher
from numba.core.errors import NumbaPerformanceWarning
from numba.core.typing.typeof import Purpose, typeof

from numba.cuda.api import get_current_device
from numba.cuda.args import wrap_arg
from numba.cuda.compiler import compile_cuda, CUDACompiler
from numba.cuda.cudadrv import driver
from numba.cuda.cudadrv.devices import get_context
from numba.cuda.cudadrv.libs import get_cudalib
from numba.cuda.descriptor import cuda_target
from numba.cuda.errors import (missing_launch_config_msg,
                               normalize_kernel_dimensions)
from numba.cuda import types as cuda_types

from numba import cuda
from numba import _dispatcher

from warnings import warn

cuda_fp16_math_funcs = ['hsin', 'hcos',
                        'hlog', 'hlog10',
                        'hlog2',
                        'hexp', 'hexp10',
                        'hexp2',
                        'hsqrt', 'hrsqrt',
                        'hfloor', 'hceil',
                        'hrcp', 'hrint',
                        'htrunc', 'hdiv']


class _Kernel(serialize.ReduceMixin):
    '''
    CUDA Kernel specialized for a given set of argument types. When called, this
    object launches the kernel on the device.
    '''

    @global_compiler_lock
    def __init__(self, py_func, argtypes, link=None, debug=False,
                 lineinfo=False, inline=False, fastmath=False, extensions=None,
                 max_registers=None, opt=True, device=False):

        if device:
            raise RuntimeError('Cannot compile a device function as a kernel')

        super().__init__()

        # _DispatcherBase.nopython_signatures() expects this attribute to be
        # present, because it assumes an overload is a CompileResult. In the
        # CUDA target, _Kernel instances are stored instead, so we provide this
        # attribute here to avoid duplicating nopython_signatures() in the CUDA
        # target with slight modifications.
        self.objectmode = False

        # The finalizer constructed by _DispatcherBase._make_finalizer also
        # expects overloads to be a CompileResult. It uses the entry_point to
        # remove a CompileResult from a target context. However, since we never
        # insert kernels into a target context (there is no need because they
        # cannot be called by other functions, only through the dispatcher) it
        # suffices to pretend we have an entry point of None.
        self.entry_point = None

        self.py_func = py_func
        self.argtypes = argtypes
        self.debug = debug
        self.lineinfo = lineinfo
        self.extensions = extensions or []

        nvvm_options = {
            'debug': self.debug,
            'lineinfo': self.lineinfo,
            'fastmath': fastmath,
            'opt': 3 if opt else 0
        }

        cres = compile_cuda(self.py_func, types.void, self.argtypes,
                            debug=self.debug,
                            lineinfo=self.lineinfo,
                            inline=inline,
                            fastmath=fastmath,
                            nvvm_options=nvvm_options)
        tgt_ctx = cres.target_context
        code = self.py_func.__code__
        filename = code.co_filename
        linenum = code.co_firstlineno
        lib, kernel = tgt_ctx.prepare_cuda_kernel(cres.library, cres.fndesc,
                                                  debug, nvvm_options,
                                                  filename, linenum,
                                                  max_registers)

        if not link:
            link = []

        # A kernel needs cooperative launch if grid_sync is being used.
        self.cooperative = 'cudaCGGetIntrinsicHandle' in lib.get_asm_str()
        # We need to link against cudadevrt if grid sync is being used.
        if self.cooperative:
            link.append(get_cudalib('cudadevrt', static=True))

        res = [fn for fn in cuda_fp16_math_funcs
               if(f'__numba_wrapper_{fn}' in lib.get_asm_str())]

        if res:
            # Path to the source containing the foreign function

            basedir = os.path.dirname(os.path.abspath(__file__))
            functions_cu_path = os.path.join(basedir,
                                             'cpp_function_wrappers.cu')
            link.append(functions_cu_path)

        for filepath in link:
            lib.add_linking_file(filepath)

        # populate members
        self.entry_name = kernel.name
        self.signature = cres.signature
        self._type_annotation = cres.type_annotation
        self._codelibrary = lib
        self.call_helper = cres.call_helper

        # The following are referred to by the cache implementation. Note:
        # - There are no referenced environments in CUDA.
        # - Kernels don't have lifted code.
        # - reload_init is only for parfors.
        self.target_context = tgt_ctx
        self.fndesc = cres.fndesc
        self.environment = cres.environment
        self._referenced_environments = []
        self.lifted = []
        self.reload_init = []

    @property
    def library(self):
        return self._codelibrary

    @property
    def type_annotation(self):
        return self._type_annotation

    def _find_referenced_environments(self):
        return self._referenced_environments

    @property
    def codegen(self):
        return self.target_context.codegen()

    @property
    def argument_types(self):
        return tuple(self.signature.args)

    @classmethod
    def _rebuild(cls, cooperative, name, signature, codelibrary,
                 debug, lineinfo, call_helper, extensions):
        """
        Rebuild an instance.
        """
        instance = cls.__new__(cls)
        # invoke parent constructor
        super(cls, instance).__init__()
        # populate members
        instance.entry_point = None
        instance.cooperative = cooperative
        instance.entry_name = name
        instance.signature = signature
        instance._type_annotation = None
        instance._codelibrary = codelibrary
        instance.debug = debug
        instance.lineinfo = lineinfo
        instance.call_helper = call_helper
        instance.extensions = extensions
        return instance

    def _reduce_states(self):
        """
        Reduce the instance for serialization.
        Compiled definitions are serialized in PTX form.
        Type annotation are discarded.
        Thread, block and shared memory configuration are serialized.
        Stream information is discarded.
        """
        return dict(cooperative=self.cooperative, name=self.entry_name,
                    signature=self.signature, codelibrary=self._codelibrary,
                    debug=self.debug, lineinfo=self.lineinfo,
                    call_helper=self.call_helper, extensions=self.extensions)

    def bind(self):
        """
        Force binding to current CUDA context
        """
        self._codelibrary.get_cufunc()

    @property
    def device(self):
        """
        Get current active context
        """
        return get_current_device()

    @property
    def regs_per_thread(self):
        '''
        The number of registers used by each thread for this kernel.
        '''
        return self._codelibrary.get_cufunc().attrs.regs

    @property
    def const_mem_size(self):
        '''
        The amount of constant memory used by this kernel.
        '''
        return self._codelibrary.get_cufunc().attrs.const

    @property
    def shared_mem_per_block(self):
        '''
        The amount of shared memory used per block for this kernel.
        '''
        return self._codelibrary.get_cufunc().attrs.shared

    @property
<<<<<<< HEAD
    def max_threads_per_block(self):
        '''
        The maximum allowable threads per block.
        '''
        return self._codelibrary.get_cufunc().attrs.maxthreads
=======
    def local_mem_per_thread(self):
        '''
        The amount of local memory used per thread for this kernel.
        '''
        return self._codelibrary.get_cufunc().attrs.local
>>>>>>> cec5c443

    def inspect_llvm(self):
        '''
        Returns the LLVM IR for this kernel.
        '''
        return self._codelibrary.get_llvm_str()

    def inspect_asm(self, cc):
        '''
        Returns the PTX code for this kernel.
        '''
        return self._codelibrary.get_asm_str(cc=cc)

    def inspect_sass(self):
        '''
        Returns the SASS code for this kernel.

        Requires nvdisasm to be available on the PATH.
        '''
        return self._codelibrary.get_sass()

    def inspect_types(self, file=None):
        '''
        Produce a dump of the Python source of this function annotated with the
        corresponding Numba IR and type information. The dump is written to
        *file*, or *sys.stdout* if *file* is *None*.
        '''
        if self._type_annotation is None:
            raise ValueError("Type annotation is not available")

        if file is None:
            file = sys.stdout

        print("%s %s" % (self.entry_name, self.argument_types), file=file)
        print('-' * 80, file=file)
        print(self._type_annotation, file=file)
        print('=' * 80, file=file)

    def max_cooperative_grid_blocks(self, blockdim, dynsmemsize=0):
        '''
        Calculates the maximum number of blocks that can be launched for this
        kernel in a cooperative grid in the current context, for the given block
        and dynamic shared memory sizes.

        :param blockdim: Block dimensions, either as a scalar for a 1D block, or
                         a tuple for 2D or 3D blocks.
        :param dynsmemsize: Dynamic shared memory size in bytes.
        :return: The maximum number of blocks in the grid.
        '''
        ctx = get_context()
        cufunc = self._codelibrary.get_cufunc()

        if isinstance(blockdim, tuple):
            blockdim = functools.reduce(lambda x, y: x * y, blockdim)
        active_per_sm = ctx.get_active_blocks_per_multiprocessor(cufunc,
                                                                 blockdim,
                                                                 dynsmemsize)
        sm_count = ctx.device.MULTIPROCESSOR_COUNT
        return active_per_sm * sm_count

    def launch(self, args, griddim, blockdim, stream=0, sharedmem=0):
        # Prepare kernel
        cufunc = self._codelibrary.get_cufunc()

        if self.debug:
            excname = cufunc.name + "__errcode__"
            excmem, excsz = cufunc.module.get_global_symbol(excname)
            assert excsz == ctypes.sizeof(ctypes.c_int)
            excval = ctypes.c_int()
            excmem.memset(0, stream=stream)

        # Prepare arguments
        retr = []                       # hold functors for writeback

        kernelargs = []
        for t, v in zip(self.argument_types, args):
            self._prepare_args(t, v, stream, retr, kernelargs)

        if driver.USE_NV_BINDING:
            zero_stream = driver.binding.CUstream(0)
        else:
            zero_stream = None

        stream_handle = stream and stream.handle or zero_stream

        # Invoke kernel
        driver.launch_kernel(cufunc.handle,
                             *griddim,
                             *blockdim,
                             sharedmem,
                             stream_handle,
                             kernelargs,
                             cooperative=self.cooperative)

        if self.debug:
            driver.device_to_host(ctypes.addressof(excval), excmem, excsz)
            if excval.value != 0:
                # An error occurred
                def load_symbol(name):
                    mem, sz = cufunc.module.get_global_symbol("%s__%s__" %
                                                              (cufunc.name,
                                                               name))
                    val = ctypes.c_int()
                    driver.device_to_host(ctypes.addressof(val), mem, sz)
                    return val.value

                tid = [load_symbol("tid" + i) for i in 'zyx']
                ctaid = [load_symbol("ctaid" + i) for i in 'zyx']
                code = excval.value
                exccls, exc_args, loc = self.call_helper.get_exception(code)
                # Prefix the exception message with the source location
                if loc is None:
                    locinfo = ''
                else:
                    sym, filepath, lineno = loc
                    filepath = os.path.abspath(filepath)
                    locinfo = 'In function %r, file %s, line %s, ' % (sym,
                                                                      filepath,
                                                                      lineno,)
                # Prefix the exception message with the thread position
                prefix = "%stid=%s ctaid=%s" % (locinfo, tid, ctaid)
                if exc_args:
                    exc_args = ("%s: %s" % (prefix, exc_args[0]),) + \
                        exc_args[1:]
                else:
                    exc_args = prefix,
                raise exccls(*exc_args)

        # retrieve auto converted arrays
        for wb in retr:
            wb()

    def _prepare_args(self, ty, val, stream, retr, kernelargs):
        """
        Convert arguments to ctypes and append to kernelargs
        """

        # map the arguments using any extension you've registered
        for extension in reversed(self.extensions):
            ty, val = extension.prepare_args(
                ty,
                val,
                stream=stream,
                retr=retr)

        if isinstance(ty, types.Array):
            devary = wrap_arg(val).to_device(retr, stream)

            c_intp = ctypes.c_ssize_t

            meminfo = ctypes.c_void_p(0)
            parent = ctypes.c_void_p(0)
            nitems = c_intp(devary.size)
            itemsize = c_intp(devary.dtype.itemsize)

            ptr = driver.device_pointer(devary)

            if driver.USE_NV_BINDING:
                ptr = int(ptr)

            data = ctypes.c_void_p(ptr)

            kernelargs.append(meminfo)
            kernelargs.append(parent)
            kernelargs.append(nitems)
            kernelargs.append(itemsize)
            kernelargs.append(data)
            for ax in range(devary.ndim):
                kernelargs.append(c_intp(devary.shape[ax]))
            for ax in range(devary.ndim):
                kernelargs.append(c_intp(devary.strides[ax]))

        elif isinstance(ty, types.Integer):
            cval = getattr(ctypes, "c_%s" % ty)(val)
            kernelargs.append(cval)

        elif ty == types.float16:
            cval = ctypes.c_uint16(np.float16(val).view(np.uint16))
            kernelargs.append(cval)

        elif ty == types.float64:
            cval = ctypes.c_double(val)
            kernelargs.append(cval)

        elif ty == types.float32:
            cval = ctypes.c_float(val)
            kernelargs.append(cval)

        elif ty == types.boolean:
            cval = ctypes.c_uint8(int(val))
            kernelargs.append(cval)

        elif ty == types.complex64:
            kernelargs.append(ctypes.c_float(val.real))
            kernelargs.append(ctypes.c_float(val.imag))

        elif ty == types.complex128:
            kernelargs.append(ctypes.c_double(val.real))
            kernelargs.append(ctypes.c_double(val.imag))

        elif isinstance(ty, (types.NPDatetime, types.NPTimedelta)):
            kernelargs.append(ctypes.c_int64(val.view(np.int64)))

        elif isinstance(ty, types.Record):
            devrec = wrap_arg(val).to_device(retr, stream)
            ptr = devrec.device_ctypes_pointer
            if driver.USE_NV_BINDING:
                ptr = ctypes.c_void_p(int(ptr))
            kernelargs.append(ptr)

        elif isinstance(ty, types.BaseTuple):
            assert len(ty) == len(val)
            for t, v in zip(ty, val):
                self._prepare_args(t, v, stream, retr, kernelargs)

        elif isinstance(ty, types.EnumMember):
            try:
                self._prepare_args(
                    ty.dtype, val.value, stream, retr, kernelargs
                )
            except NotImplementedError:
                raise NotImplementedError(ty, val)

        else:
            raise NotImplementedError(ty, val)


class ForAll(object):
    def __init__(self, dispatcher, ntasks, tpb, stream, sharedmem):
        if ntasks < 0:
            raise ValueError("Can't create ForAll with negative task count: %s"
                             % ntasks)
        self.dispatcher = dispatcher
        self.ntasks = ntasks
        self.thread_per_block = tpb
        self.stream = stream
        self.sharedmem = sharedmem

    def __call__(self, *args):
        if self.ntasks == 0:
            return

        if self.dispatcher.specialized:
            specialized = self.dispatcher
        else:
            specialized = self.dispatcher.specialize(*args)
        blockdim = self._compute_thread_per_block(specialized)
        griddim = (self.ntasks + blockdim - 1) // blockdim

        return specialized[griddim, blockdim, self.stream,
                           self.sharedmem](*args)

    def _compute_thread_per_block(self, dispatcher):
        tpb = self.thread_per_block
        # Prefer user-specified config
        if tpb != 0:
            return tpb
        # Else, ask the driver to give a good config
        else:
            ctx = get_context()
            # Dispatcher is specialized, so there's only one definition - get
            # it so we can get the cufunc from the code library
            kernel = next(iter(dispatcher.overloads.values()))
            kwargs = dict(
                func=kernel._codelibrary.get_cufunc(),
                b2d_func=0,     # dynamic-shared memory is constant to blksz
                memsize=self.sharedmem,
                blocksizelimit=1024,
            )
            _, tpb = ctx.get_max_potential_block_size(**kwargs)
            return tpb


class _LaunchConfiguration:
    def __init__(self, dispatcher, griddim, blockdim, stream, sharedmem):
        self.dispatcher = dispatcher
        self.griddim = griddim
        self.blockdim = blockdim
        self.stream = stream
        self.sharedmem = sharedmem

        if config.CUDA_LOW_OCCUPANCY_WARNINGS:
            # Warn when the grid has fewer than 128 blocks. This number is
            # chosen somewhat heuristically - ideally the minimum is 2 times
            # the number of SMs, but the number of SMs varies between devices -
            # some very small GPUs might only have 4 SMs, but an H100-SXM5 has
            # 132. In general kernels should be launched with large grids
            # (hundreds or thousands of blocks), so warning when fewer than 128
            # blocks are used will likely catch most beginner errors, where the
            # grid tends to be very small (single-digit or low tens of blocks).
            min_grid_size = 128
            grid_size = griddim[0] * griddim[1] * griddim[2]
            if grid_size < min_grid_size:
                msg = (f"Grid size {grid_size} will likely result in GPU "
                       "under-utilization due to low occupancy.")
                warn(NumbaPerformanceWarning(msg))

    def __call__(self, *args):
        return self.dispatcher.call(args, self.griddim, self.blockdim,
                                    self.stream, self.sharedmem)


class CUDACacheImpl(CacheImpl):
    def reduce(self, kernel):
        return kernel._reduce_states()

    def rebuild(self, target_context, payload):
        return _Kernel._rebuild(**payload)

    def check_cachable(self, cres):
        # CUDA Kernels are always cachable - the reasons for an entity not to
        # be cachable are:
        #
        # - The presence of lifted loops, or
        # - The presence of dynamic globals.
        #
        # neither of which apply to CUDA kernels.
        return True


class CUDACache(Cache):
    """
    Implements a cache that saves and loads CUDA kernels and compile results.
    """
    _impl_class = CUDACacheImpl


class CUDADispatcher(Dispatcher, serialize.ReduceMixin):
    '''
    CUDA Dispatcher object. When configured and called, the dispatcher will
    specialize itself for the given arguments (if no suitable specialized
    version already exists) & compute capability, and launch on the device
    associated with the current context.

    Dispatcher objects are not to be constructed by the user, but instead are
    created using the :func:`numba.cuda.jit` decorator.
    '''

    # Whether to fold named arguments and default values. Default values are
    # presently unsupported on CUDA, so we can leave this as False in all
    # cases.
    _fold_args = False

    targetdescr = cuda_target

    def __init__(self, py_func, targetoptions, pipeline_class=CUDACompiler):
        super().__init__(py_func, targetoptions=targetoptions,
                         pipeline_class=pipeline_class)

        # The following properties are for specialization of CUDADispatchers. A
        # specialized CUDADispatcher is one that is compiled for exactly one
        # set of argument types, and bypasses some argument type checking for
        # faster kernel launches.

        # Is this a specialized dispatcher?
        self._specialized = False

        # If we produced specialized dispatchers, we cache them for each set of
        # argument types
        self.specializations = {}

    @property
    def _numba_type_(self):
        return cuda_types.CUDADispatcher(self)

    def enable_caching(self):
        self._cache = CUDACache(self.py_func)

    @functools.lru_cache(maxsize=128)
    def configure(self, griddim, blockdim, stream=0, sharedmem=0):
        griddim, blockdim = normalize_kernel_dimensions(griddim, blockdim)
        return _LaunchConfiguration(self, griddim, blockdim, stream, sharedmem)

    def __getitem__(self, args):
        if len(args) not in [2, 3, 4]:
            raise ValueError('must specify at least the griddim and blockdim')
        return self.configure(*args)

    def forall(self, ntasks, tpb=0, stream=0, sharedmem=0):
        """Returns a 1D-configured dispatcher for a given number of tasks.

        This assumes that:

        - the kernel maps the Global Thread ID ``cuda.grid(1)`` to tasks on a
          1-1 basis.
        - the kernel checks that the Global Thread ID is upper-bounded by
          ``ntasks``, and does nothing if it is not.

        :param ntasks: The number of tasks.
        :param tpb: The size of a block. An appropriate value is chosen if this
                    parameter is not supplied.
        :param stream: The stream on which the configured dispatcher will be
                       launched.
        :param sharedmem: The number of bytes of dynamic shared memory required
                          by the kernel.
        :return: A configured dispatcher, ready to launch on a set of
                 arguments."""

        return ForAll(self, ntasks, tpb=tpb, stream=stream, sharedmem=sharedmem)

    @property
    def extensions(self):
        '''
        A list of objects that must have a `prepare_args` function. When a
        specialized kernel is called, each argument will be passed through
        to the `prepare_args` (from the last object in this list to the
        first). The arguments to `prepare_args` are:

        - `ty` the numba type of the argument
        - `val` the argument value itself
        - `stream` the CUDA stream used for the current call to the kernel
        - `retr` a list of zero-arg functions that you may want to append
          post-call cleanup work to.

        The `prepare_args` function must return a tuple `(ty, val)`, which
        will be passed in turn to the next right-most `extension`. After all
        the extensions have been called, the resulting `(ty, val)` will be
        passed into Numba's default argument marshalling logic.
        '''
        return self.targetoptions.get('extensions')

    def __call__(self, *args, **kwargs):
        # An attempt to launch an unconfigured kernel
        raise ValueError(missing_launch_config_msg)

    def call(self, args, griddim, blockdim, stream, sharedmem):
        '''
        Compile if necessary and invoke this kernel with *args*.
        '''
        if self.specialized:
            kernel = next(iter(self.overloads.values()))
        else:
            kernel = _dispatcher.Dispatcher._cuda_call(self, *args)

        kernel.launch(args, griddim, blockdim, stream, sharedmem)

    def _compile_for_args(self, *args, **kws):
        # Based on _DispatcherBase._compile_for_args.
        assert not kws
        argtypes = [self.typeof_pyval(a) for a in args]
        return self.compile(tuple(argtypes))

    def typeof_pyval(self, val):
        # Based on _DispatcherBase.typeof_pyval, but differs from it to support
        # the CUDA Array Interface.
        try:
            return typeof(val, Purpose.argument)
        except ValueError:
            if cuda.is_cuda_array(val):
                # When typing, we don't need to synchronize on the array's
                # stream - this is done when the kernel is launched.
                return typeof(cuda.as_cuda_array(val, sync=False),
                              Purpose.argument)
            else:
                raise

    def specialize(self, *args):
        '''
        Create a new instance of this dispatcher specialized for the given
        *args*.
        '''
        cc = get_current_device().compute_capability
        argtypes = tuple(
            [self.typingctx.resolve_argument_type(a) for a in args])
        if self.specialized:
            raise RuntimeError('Dispatcher already specialized')

        specialization = self.specializations.get((cc, argtypes))
        if specialization:
            return specialization

        targetoptions = self.targetoptions
        specialization = CUDADispatcher(self.py_func,
                                        targetoptions=targetoptions)
        specialization.compile(argtypes)
        specialization.disable_compile()
        specialization._specialized = True
        self.specializations[cc, argtypes] = specialization
        return specialization

    @property
    def specialized(self):
        """
        True if the Dispatcher has been specialized.
        """
        return self._specialized

    def get_regs_per_thread(self, signature=None):
        '''
        Returns the number of registers used by each thread in this kernel for
        the device in the current context.

        :param signature: The signature of the compiled kernel to get register
                          usage for. This may be omitted for a specialized
                          kernel.
        :return: The number of registers used by the compiled variant of the
                 kernel for the given signature and current device.
        '''
        if signature is not None:
            return self.overloads[signature.args].regs_per_thread
        if self.specialized:
            return next(iter(self.overloads.values())).regs_per_thread
        else:
            return {sig: overload.regs_per_thread
                    for sig, overload in self.overloads.items()}

    def get_const_mem_size(self, signature=None):
        '''
        Returns the size in bytes of constant memory used by this kernel for
        the device in the current context.

        :param signature: The signature of the compiled kernel to get constant
                          memory usage for. This may be omitted for a
                          specialized kernel.
        :return: The size in bytes of constant memory allocated by the
                 compiled variant of the kernel for the given signature and
                 current device.
        '''
        if signature is not None:
            return self.overloads[signature.args].const_mem_size
        if self.specialized:
            return next(iter(self.overloads.values())).const_mem_size
        else:
            return {sig: overload.const_mem_size
                    for sig, overload in self.overloads.items()}

    def get_shared_mem_per_block(self, signature=None):
        '''
        Returns the size in bytes of statically allocated shared memory
        for this kernel.

        :param signature: The signature of the compiled kernel to get shared
                          memory usage for. This may be omitted for a
                          specialized kernel.
        :return: The amount of shared memory allocated by the compiled variant
                 of the kernel for the given signature and current device.
        '''
        if signature is not None:
            return self.overloads[signature.args].shared_mem_per_block
        if self.specialized:
            return next(iter(self.overloads.values())).shared_mem_per_block
        else:
            return {sig: overload.shared_mem_per_block
                    for sig, overload in self.overloads.items()}

<<<<<<< HEAD
    def get_max_threads_per_block(self, signature=None):
        '''
        Returns the maximum allowable number of threads per block
        for this kernel. Exceeding this threshold would result in
        the failure of a kernel to launch

        :param signature: The signature of the compiled kernel to get max
                          thread usage for. This may be omitted for a
                          specialized kernel.
        :return: The maximum allowable threads per block for the compiled
                 variant of the kernel for the given signature and current
                 device.
        '''
        if signature is not None:
            return self.overloads[signature.args].max_threads_per_block
        if self.specialized:
            return next(iter(self.overloads.values())).max_threads_per_block
        else:
            return {sig: overload.max_threads_per_block
=======
    def get_local_mem_per_thread(self, signature=None):
        '''
        Returns the size in bytes of local memory per thread
        for this kernel.

        :param signature: The signature of the compiled kernel to get local
                          memory usage for. This may be omitted for a
                          specialized kernel.
        :return: The amount of local memory allocated by the compiled variant
                 of the kernel for the given signature and current device.
        '''
        if signature is not None:
            return self.overloads[signature.args].local_mem_per_thread
        if self.specialized:
            return next(iter(self.overloads.values())).local_mem_per_thread
        else:
            return {sig: overload.local_mem_per_thread
>>>>>>> cec5c443
                    for sig, overload in self.overloads.items()}

    def get_call_template(self, args, kws):
        # Originally copied from _DispatcherBase.get_call_template. This
        # version deviates slightly from the _DispatcherBase version in order
        # to force casts when calling device functions. See e.g.
        # TestDeviceFunc.test_device_casting, added in PR #7496.
        """
        Get a typing.ConcreteTemplate for this dispatcher and the given
        *args* and *kws* types.  This allows resolution of the return type.

        A (template, pysig, args, kws) tuple is returned.
        """
        # Ensure an exactly-matching overload is available if we can
        # compile. We proceed with the typing even if we can't compile
        # because we may be able to force a cast on the caller side.
        if self._can_compile:
            self.compile_device(tuple(args))

        # Create function type for typing
        func_name = self.py_func.__name__
        name = "CallTemplate({0})".format(func_name)

        call_template = typing.make_concrete_template(
            name, key=func_name, signatures=self.nopython_signatures)
        pysig = utils.pysignature(self.py_func)

        return call_template, pysig, args, kws

    def compile_device(self, args):
        """Compile the device function for the given argument types.

        Each signature is compiled once by caching the compiled function inside
        this object.

        Returns the `CompileResult`.
        """
        if args not in self.overloads:
            with self._compiling_counter:

                debug = self.targetoptions.get('debug')
                inline = self.targetoptions.get('inline')
                fastmath = self.targetoptions.get('fastmath')

                nvvm_options = {
                    'debug': debug,
                    'opt': 3 if self.targetoptions.get('opt') else 0,
                    'fastmath': fastmath
                }

                cres = compile_cuda(self.py_func, None, args,
                                    debug=debug,
                                    inline=inline,
                                    fastmath=fastmath,
                                    nvvm_options=nvvm_options)
                self.overloads[args] = cres

                cres.target_context.insert_user_function(cres.entry_point,
                                                         cres.fndesc,
                                                         [cres.library])
        else:
            cres = self.overloads[args]

        return cres

    def add_overload(self, kernel, argtypes):
        c_sig = [a._code for a in argtypes]
        self._insert(c_sig, kernel, cuda=True)
        self.overloads[argtypes] = kernel

    def compile(self, sig):
        '''
        Compile and bind to the current context a version of this kernel
        specialized for the given signature.
        '''
        argtypes, return_type = sigutils.normalize_signature(sig)
        assert return_type is None or return_type == types.none

        # Do we already have an in-memory compiled kernel?
        if self.specialized:
            return next(iter(self.overloads.values()))
        else:
            kernel = self.overloads.get(argtypes)
            if kernel is not None:
                return kernel

        # Can we load from the disk cache?
        kernel = self._cache.load_overload(sig, self.targetctx)

        if kernel is not None:
            self._cache_hits[sig] += 1
        else:
            # We need to compile a new kernel
            self._cache_misses[sig] += 1
            if not self._can_compile:
                raise RuntimeError("Compilation disabled")

            kernel = _Kernel(self.py_func, argtypes, **self.targetoptions)
            # We call bind to force codegen, so that there is a cubin to cache
            kernel.bind()
            self._cache.save_overload(sig, kernel)

        self.add_overload(kernel, argtypes)

        return kernel

    def inspect_llvm(self, signature=None):
        '''
        Return the LLVM IR for this kernel.

        :param signature: A tuple of argument types.
        :return: The LLVM IR for the given signature, or a dict of LLVM IR
                 for all previously-encountered signatures.

        '''
        device = self.targetoptions.get('device')
        if signature is not None:
            if device:
                return self.overloads[signature].library.get_llvm_str()
            else:
                return self.overloads[signature].inspect_llvm()
        else:
            if device:
                return {sig: overload.library.get_llvm_str()
                        for sig, overload in self.overloads.items()}
            else:
                return {sig: overload.inspect_llvm()
                        for sig, overload in self.overloads.items()}

    def inspect_asm(self, signature=None):
        '''
        Return this kernel's PTX assembly code for for the device in the
        current context.

        :param signature: A tuple of argument types.
        :return: The PTX code for the given signature, or a dict of PTX codes
                 for all previously-encountered signatures.
        '''
        cc = get_current_device().compute_capability
        device = self.targetoptions.get('device')
        if signature is not None:
            if device:
                return self.overloads[signature].library.get_asm_str(cc)
            else:
                return self.overloads[signature].inspect_asm(cc)
        else:
            if device:
                return {sig: overload.library.get_asm_str(cc)
                        for sig, overload in self.overloads.items()}
            else:
                return {sig: overload.inspect_asm(cc)
                        for sig, overload in self.overloads.items()}

    def inspect_sass(self, signature=None):
        '''
        Return this kernel's SASS assembly code for for the device in the
        current context.

        :param signature: A tuple of argument types.
        :return: The SASS code for the given signature, or a dict of SASS codes
                 for all previously-encountered signatures.

        SASS for the device in the current context is returned.

        Requires nvdisasm to be available on the PATH.
        '''
        if self.targetoptions.get('device'):
            raise RuntimeError('Cannot inspect SASS of a device function')

        if signature is not None:
            return self.overloads[signature].inspect_sass()
        else:
            return {sig: defn.inspect_sass()
                    for sig, defn in self.overloads.items()}

    def inspect_types(self, file=None):
        '''
        Produce a dump of the Python source of this function annotated with the
        corresponding Numba IR and type information. The dump is written to
        *file*, or *sys.stdout* if *file* is *None*.
        '''
        if file is None:
            file = sys.stdout

        for _, defn in self.overloads.items():
            defn.inspect_types(file=file)

    def bind(self):
        for defn in self.overloads.values():
            defn.bind()

    @classmethod
    def _rebuild(cls, py_func, targetoptions):
        """
        Rebuild an instance.
        """
        instance = cls(py_func, targetoptions)
        return instance

    def _reduce_states(self):
        """
        Reduce the instance for serialization.
        Compiled definitions are discarded.
        """
        return dict(py_func=self.py_func,
                    targetoptions=self.targetoptions)<|MERGE_RESOLUTION|>--- conflicted
+++ resolved
@@ -227,19 +227,16 @@
         return self._codelibrary.get_cufunc().attrs.shared
 
     @property
-<<<<<<< HEAD
     def max_threads_per_block(self):
         '''
         The maximum allowable threads per block.
         '''
         return self._codelibrary.get_cufunc().attrs.maxthreads
-=======
     def local_mem_per_thread(self):
         '''
         The amount of local memory used per thread for this kernel.
         '''
         return self._codelibrary.get_cufunc().attrs.local
->>>>>>> cec5c443
 
     def inspect_llvm(self):
         '''
@@ -785,15 +782,14 @@
             return {sig: overload.shared_mem_per_block
                     for sig, overload in self.overloads.items()}
 
-<<<<<<< HEAD
     def get_max_threads_per_block(self, signature=None):
         '''
         Returns the maximum allowable number of threads per block
-        for this kernel. Exceeding this threshold would result in
-        the failure of a kernel to launch
-
-        :param signature: The signature of the compiled kernel to get max
-                          thread usage for. This may be omitted for a
+        for this kernel. Exceeding this threshold will result in
+        the kernel failing to launch
+
+        :param signature: The signature of the compiled kernel to get the max
+                          threads per block for. This may be omitted for a
                           specialized kernel.
         :return: The maximum allowable threads per block for the compiled
                  variant of the kernel for the given signature and current
@@ -805,7 +801,8 @@
             return next(iter(self.overloads.values())).max_threads_per_block
         else:
             return {sig: overload.max_threads_per_block
-=======
+                    for sig, overload in self.overloads.items()}
+    
     def get_local_mem_per_thread(self, signature=None):
         '''
         Returns the size in bytes of local memory per thread
@@ -823,7 +820,6 @@
             return next(iter(self.overloads.values())).local_mem_per_thread
         else:
             return {sig: overload.local_mem_per_thread
->>>>>>> cec5c443
                     for sig, overload in self.overloads.items()}
 
     def get_call_template(self, args, kws):
