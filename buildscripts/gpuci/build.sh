--- conflicted
+++ resolved
@@ -35,11 +35,7 @@
 # Test with different NumPy versions with each toolkit (it's not worth testing
 # the Cartesian product of versions here, we just need to test with different
 # CUDA and NumPy versions).
-<<<<<<< HEAD
-declare -A CTK_NUMPY_VMAP=( ["11.0"]="1.21" ["11.1"]="1.22" ["11.2"]="1.23" ["11.5"]="1.24")
-=======
-declare -A CTK_NUMPY_VMAP=( ["11.0"]="1.19" ["11.1"]="1.20" ["11.2"]="1.21" ["11.5"]="1.22" ["11.8"]="1.23")
->>>>>>> 720b3573
+declare -A CTK_NUMPY_VMAP=( ["11.0"]="1.21" ["11.1"]="1.22" ["11.2"]="1.23" ["11.5"]="1.24" ["11.8"]="1.24")
 NUMPY_VER="${CTK_NUMPY_VMAP[$CUDA_TOOLKIT_VER]}"
 
 
