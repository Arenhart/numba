--- conflicted
+++ resolved
@@ -2216,16 +2216,28 @@
     if PYVERSION == (3, 11):
         def op_LOAD_DEREF(self, inst, res):
             n_cellvars = len(self.code_cellvars)
+            idx = inst.arg - len(self.code_locals)
+            if idx < n_cellvars:
+                name = self.code_cellvars[idx]
+                gl = self.get(name)
+            else:
+                name = self.code_freevars[idx - n_cellvars]
+                value = self.get_closure_value(idx)
+                gl = ir.FreeVar(idx, name, value, loc=self.loc)
+            self.store(gl, res)
+    elif PYVERSION < (3, 11):
+        def op_LOAD_DEREF(self, inst, res):
+            n_cellvars = len(self.code_cellvars)
             if inst.arg < n_cellvars:
                 name = self.code_cellvars[inst.arg]
                 gl = self.get(name)
             else:
-                idx = inst.arg - len(self.code_locals)
+                idx = inst.arg - n_cellvars
                 name = self.code_freevars[idx]
                 value = self.get_closure_value(idx)
                 gl = ir.FreeVar(idx, name, value, loc=self.loc)
             self.store(gl, res)
-    elif PYVERSION < (3, 11):
+    else:
         def op_LOAD_DEREF(self, inst, res):
             n_cellvars = len(self.code_cellvars)
             idx = inst.arg - len(self.code_locals)
@@ -2233,16 +2245,10 @@
                 name = self.code_cellvars[idx]
                 gl = self.get(name)
             else:
-<<<<<<< HEAD
                 name = self.code_freevars[idx - n_cellvars]
-=======
-                idx = inst.arg - n_cellvars
-                name = self.code_freevars[idx]
->>>>>>> 9a397d20
                 value = self.get_closure_value(idx)
                 gl = ir.FreeVar(idx, name, value, loc=self.loc)
             self.store(gl, res)
-    else:
         raise NotImplementedError(PYVERSION)
 
     if PYVERSION >= (3, 11):
