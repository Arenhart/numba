--- conflicted
+++ resolved
@@ -185,18 +185,8 @@
             self.context.debug_print(self.builder, str(inst))
         if isinstance(inst, ir.Assign):
             ty = self.typeof(inst.target.name)
-            try:
-                # Load original value in variable
-                old = self.loadvar(inst.target.name)
-            except KeyError:
-                # If it has not been defined, don't do anything
-                pass
-            else:
-                # Else, dereference the old value
-                self.decref(ty, old)
             val = self.lower_assign(ty, inst)
             self.storevar(val, inst.target.name)
-            self.incref(ty, val)
 
         elif isinstance(inst, ir.Branch):
             cond = self.loadvar(inst.cond.name)
@@ -605,8 +595,6 @@
         elif expr.op == "build_tuple":
             itemvals = [self.loadvar(i.name) for i in expr.items]
             itemtys = [self.typeof(i.name) for i in expr.items]
-            for ty, val in zip(itemtys, itemvals):
-                self.incref(ty, val)
             castvals = [self.context.cast(self.builder, val, fromty, toty)
                         for val, toty, fromty in zip(itemvals, resty, itemtys)]
             tup = self.context.get_constant_undef(resty)
@@ -660,23 +648,11 @@
     def incref(self, typ, val):
         if not self.context.enable_nrt:
             return
-<<<<<<< HEAD
-        if (isinstance(typ, types.Array) and
-                not isinstance(typ, types.NestedArray)):
-            self.context.array_incref(self.builder, typ, val)
-=======
 
         self.context.nrt_incref(self.builder, typ, val)
->>>>>>> c0b3cd4d
 
     def decref(self, typ, val):
         if not self.context.enable_nrt:
             return
-<<<<<<< HEAD
-        if (isinstance(typ, types.Array) and
-                not isinstance(typ, types.NestedArray)):
-            self.context.array_decref(self.builder, typ, val)
-=======
-
-        self.context.nrt_decref(self.builder, typ, val)
->>>>>>> c0b3cd4d
+
+        self.context.nrt_decref(self.builder, typ, val)