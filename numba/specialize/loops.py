--- conflicted
+++ resolved
@@ -128,23 +128,7 @@
                 """)
 
         if node.orelse:
-<<<<<<< HEAD
-            else_clause = "else: {{else_body}}"
-        else:
-            else_clause = ""
-
-        templ = textwrap.dedent("""
-                %s
-                {{temp}} = 0
-                while {{temp_load}} < {{nsteps_load}}:
-                    {{target}} = {{start}} + {{temp_load}} * {{step}}
-                    {{temp}} = {{temp_load}} + 1
-                    {{body}}
-                %s
-            """) % (textwrap.dedent(compute_nsteps), else_clause)
-=======
             templ += "\nelse: {{else_body}}"
->>>>>>> 3aa57573
 
         # Leave the bodies empty, they are already analyzed
         body = ast.Suite(body=[])
