--- conflicted
+++ resolved
@@ -52,20 +52,12 @@
     'cuDeviceComputeCapability': (c_int, POINTER(c_int), POINTER(c_int),
                                   cu_device),
 
-<<<<<<< HEAD
-# CUresult cuMemAllocManaged(CUdeviceptr *dptr, size_t bytesize, unsigned int flags);
-'cuMemAllocManaged':  (c_int, c_void_p, c_size_t, c_uint),
-
-# CUresult cuMemsetD8(CUdeviceptr dstDevice, unsigned char uc, size_t N)
-'cuMemsetD8':         (c_int, cu_device_ptr, c_uint8, c_size_t),
-=======
     # CUresult cuDevicePrimaryCtxGetState(
     #              CUdevice dev,
     #              unsigned int* flags,
     #              int* active)
     'cuDevicePrimaryCtxGetState': (c_int,
                                    cu_device, POINTER(c_uint), POINTER(c_int)),
->>>>>>> 6a789950
 
     # CUresult cuDevicePrimaryCtxRelease ( CUdevice dev )
     'cuDevicePrimaryCtxRelease': (c_int, cu_device),
@@ -123,6 +115,9 @@
 
     # CUresult cuMemAlloc(CUdeviceptr *dptr, size_t bytesize);
     'cuMemAlloc': (c_int, POINTER(cu_device_ptr), c_size_t),
+
+    # CUresult cuMemAllocManaged(CUdeviceptr *dptr, size_t bytesize, unsigned int flags);
+    'cuMemAllocManaged': (c_int, c_void_p, c_size_t, c_uint),
 
     # CUresult cuMemsetD8(CUdeviceptr dstDevice, unsigned char uc, size_t N)
     'cuMemsetD8': (c_int, cu_device_ptr, c_uint8, c_size_t),
