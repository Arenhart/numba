--- conflicted
+++ resolved
@@ -137,13 +137,12 @@
 def np_trapz_x_dx(y, x, dx):
     return np.trapz(y, x, dx)
 
-<<<<<<< HEAD
 def array_average(a, axis=None, weights=None):
     return np.average(a, axis=axis, weights=weights)
-=======
+
 def interp(x, xp, fp):
     return np.interp(x, xp, fp)
->>>>>>> 8739d1e8
+
 
 
 class TestNPFunctions(MemoryLeakMixin, TestCase):
@@ -1944,7 +1943,6 @@
 
             self.assertIn('y cannot be a scalar', str(e.exception))
 
-<<<<<<< HEAD
     def test_average(self):
         #array of random floats
         N = 5
@@ -2019,7 +2017,7 @@
 
         #test with axis argument
         test_1D_weights_axis(data, axis=1, weights=w)
-=======
+
     @unittest.skipUnless(np_version >= (1, 10), "interp needs Numpy 1.10+")
     @unittest.skipIf(np_version >= (1, 16), "Known issue on NumPy 1.16+")
     def test_interp_basic(self):
@@ -2458,7 +2456,6 @@
         xp = np.arange(0, 10, 0.0001)
         fp = np.sin(xp)
         np.testing.assert_almost_equal(cfunc(np.pi, xp, fp), 0.0)
->>>>>>> 8739d1e8
 
     def test_asarray(self):
 
