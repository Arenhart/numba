--- conflicted
+++ resolved
@@ -20,12 +20,9 @@
 from numba.np.unsafe.ndarray import to_fixed_tuple
 from numba.misc import dummyarray
 from numba.np import numpy_support
-<<<<<<< HEAD
 from numba.cuda.api_util import prepare_shape_strides_dtype
-=======
 from numba.core.errors import NumbaPerformanceWarning
 from warnings import warn
->>>>>>> a100ccb4
 
 try:
     lru_cache = getattr(functools, 'lru_cache')(None)
@@ -706,12 +703,7 @@
 
         # (2) prepare RHS
 
-<<<<<<< HEAD
-        rhs, _ = auto_device(value, stream=stream)
-
-=======
         rhs, _ = auto_device(value, stream=stream, user_explicit=True)
->>>>>>> a100ccb4
         if rhs.ndim > lhs.ndim:
             raise ValueError("Can't assign %s-D array to %s-D self" % (
                 rhs.ndim,
