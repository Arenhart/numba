from __future__ import print_function, absolute_import, division
import math
from functools import reduce

from llvm.core import Type, Constant
import llvm.core as lc

from numba import errcode
from numba import types, typing, cgutils, utils
from numba.targets.imputils import (builtin, builtin_attr, implement,
                                    impl_attribute, impl_attribute_generic)
from numba.typing import signature

#-------------------------------------------------------------------------------


def make_array(ty):
    dtype = ty.dtype
    nd = ty.ndim

    class ArrayTemplate(cgutils.Structure):
        _fields = [('data', types.CPointer(dtype)),
                   ('shape', types.UniTuple(types.intp, nd)),
                   ('strides', types.UniTuple(types.intp, nd)),
                   ('parent', types.pyobject), ]

    return ArrayTemplate

#-------------------------------------------------------------------------------


def int_add_impl(context, builder, sig, args):
    [va, vb] = args
    [ta, tb] = sig.args
    a = context.cast(builder, va, ta, sig.return_type)
    b = context.cast(builder, vb, tb, sig.return_type)
    return builder.add(a, b)


def int_sub_impl(context, builder, sig, args):
    [va, vb] = args
    [ta, tb] = sig.args
    a = context.cast(builder, va, ta, sig.return_type)
    b = context.cast(builder, vb, tb, sig.return_type)
    return builder.sub(a, b)


def int_mul_impl(context, builder, sig, args):
    [va, vb] = args
    [ta, tb] = sig.args
    a = context.cast(builder, va, ta, sig.return_type)
    b = context.cast(builder, vb, tb, sig.return_type)
    return builder.mul(a, b)


def int_udiv_impl(context, builder, sig, args):
    [va, vb] = args
    [ta, tb] = sig.args
    a = context.cast(builder, va, ta, sig.return_type)
    b = context.cast(builder, vb, tb, sig.return_type)
    cgutils.guard_zero(context, builder, b)
    return builder.udiv(a, b)


def int_divmod(context, builder, x, y):
    """
    Reference Objects/intobject.c
    xdivy = x / y;
    xmody = (long)(x - (unsigned long)xdivy * y);
    /* If the signs of x and y differ, and the remainder is non-0,
     * C89 doesn't define whether xdivy is now the floor or the
     * ceiling of the infinitely precise quotient.  We want the floor,
     * and we have it iff the remainder's sign matches y's.
     */
    if (xmody && ((y ^ xmody) < 0) /* i.e. and signs differ */) {
        xmody += y;
        --xdivy;
        assert(xmody && ((y ^ xmody) >= 0));
    }
    *p_xdivy = xdivy;
    *p_xmody = xmody;
    """
    assert x.type == y.type
    xdivy = builder.sdiv(x, y)
    xmody = builder.srem(x, y)  # Intel has divmod instruction

    ZERO = Constant.null(y.type)
    ONE = Constant.int(y.type, 1)

    y_xor_xmody_ltz = builder.icmp(lc.ICMP_SLT, builder.xor(y, xmody), ZERO)
    xmody_istrue = builder.icmp(lc.ICMP_NE, xmody, ZERO)
    cond = builder.and_(xmody_istrue, y_xor_xmody_ltz)

    bb1 = builder.basic_block
    with cgutils.ifthen(builder, cond):
        xmody_plus_y = builder.add(xmody, y)
        xdivy_minus_1 = builder.sub(xdivy, ONE)
        bb2 = builder.basic_block

    resdiv = builder.phi(y.type)
    resdiv.add_incoming(xdivy, bb1)
    resdiv.add_incoming(xdivy_minus_1, bb2)

    resmod = builder.phi(x.type)
    resmod.add_incoming(xmody, bb1)
    resmod.add_incoming(xmody_plus_y, bb2)

    return resdiv, resmod


def int_sdiv_impl(context, builder, sig, args):
    [va, vb] = args
    [ta, tb] = sig.args
    a = context.cast(builder, va, ta, sig.return_type)
    b = context.cast(builder, vb, tb, sig.return_type)
    cgutils.guard_zero(context, builder, b)
    div, _ = int_divmod(context, builder, a, b)
    return div


def int_struediv_impl(context, builder, sig, args):
    x, y = args
    fx = builder.sitofp(x, Type.double())
    fy = builder.sitofp(y, Type.double())
    cgutils.guard_zero(context, builder, y)
    return builder.fdiv(fx, fy)


def int_utruediv_impl(context, builder, sig, args):
    x, y = args
    fx = builder.uitofp(x, Type.double())
    fy = builder.uitofp(y, Type.double())
    cgutils.guard_zero(context, builder, y)
    return builder.fdiv(fx, fy)


def int_sfloordiv_impl(context, builder, sig, args):
    x, y = args
    cgutils.guard_zero(context, builder, y)
    return builder.sdiv(x, y)


def int_ufloordiv_impl(context, builder, sig, args):
    x, y = args
    cgutils.guard_zero(context, builder, y)
    return builder.udiv(x, y)


def int_srem_impl(context, builder, sig, args):
    x, y = args
    cgutils.guard_zero(context, builder, y)
    _, rem = int_divmod(context, builder, x, y)
    return rem


def int_urem_impl(context, builder, sig, args):
    x, y = args
    return builder.urem(x, y)


def int_spower_impl(context, builder, sig, args):
    module = cgutils.get_module(builder)
    x, y = args
    if y.type.width > 32:
        y = builder.trunc(y, Type.int(32))
    elif y.type.width < 32:
        y = builder.sext(y, Type.int(32))

    if context.implement_powi_as_math_call:
        undersig = typing.signature(sig.return_type, sig.args[0], types.int32)
        impl = context.get_function(math.pow, undersig)
        return impl(builder, (x, y))
    else:
        powerfn = lc.Function.intrinsic(module, lc.INTR_POWI, [x.type])
        return builder.call(powerfn, (x, y))


def int_upower_impl(context, builder, sig, args):
    module = cgutils.get_module(builder)
    x, y = args
    if y.type.width > 32:
        y = builder.trunc(y, Type.int(32))
    elif y.type.width < 32:
        y = builder.zext(y, Type.int(32))

    if context.implement_powi_as_math_call:
        undersig = typing.signature(sig.return_type, sig.args[0], types.int32)
        impl = context.get_function(math.pow, undersig)
        return impl(builder, (x, y))
    else:
        powerfn = lc.Function.intrinsic(module, lc.INTR_POWI, [x.type])
        return builder.call(powerfn, (x, y))


def int_power_func_body(context, builder, x, y):
    pcounter = builder.alloca(y.type)
    presult = builder.alloca(x.type)
    result = Constant.int(x.type, 1)
    counter = y
    builder.store(counter, pcounter)
    builder.store(result, presult)

    bbcond = cgutils.append_basic_block(builder, ".cond")
    bbbody = cgutils.append_basic_block(builder, ".body")
    bbexit = cgutils.append_basic_block(builder, ".exit")

    del counter
    del result

    builder.branch(bbcond)

    with cgutils.goto_block(builder, bbcond):
        counter = builder.load(pcounter)
        ONE = Constant.int(counter.type, 1)
        ZERO = Constant.null(counter.type)
        builder.store(builder.sub(counter, ONE), pcounter)
        pred = builder.icmp(lc.ICMP_SGT, counter, ZERO)
        builder.cbranch(pred, bbbody, bbexit)

    with cgutils.goto_block(builder, bbbody):
        result = builder.load(presult)
        builder.store(builder.mul(result, x), presult)
        builder.branch(bbcond)

    builder.position_at_end(bbexit)
    return builder.load(presult)


def int_slt_impl(context, builder, sig, args):
    return builder.icmp(lc.ICMP_SLT, *args)


def int_sle_impl(context, builder, sig, args):
    return builder.icmp(lc.ICMP_SLE, *args)


def int_sgt_impl(context, builder, sig, args):
    return builder.icmp(lc.ICMP_SGT, *args)


def int_sge_impl(context, builder, sig, args):
    return builder.icmp(lc.ICMP_SGE, *args)


def int_ult_impl(context, builder, sig, args):
    return builder.icmp(lc.ICMP_ULT, *args)


def int_ule_impl(context, builder, sig, args):
    return builder.icmp(lc.ICMP_ULE, *args)


def int_ugt_impl(context, builder, sig, args):
    return builder.icmp(lc.ICMP_UGT, *args)


def int_uge_impl(context, builder, sig, args):
    return builder.icmp(lc.ICMP_UGE, *args)


def int_eq_impl(context, builder, sig, args):
    return builder.icmp(lc.ICMP_EQ, *args)


def int_ne_impl(context, builder, sig, args):
    return builder.icmp(lc.ICMP_NE, *args)


def int_abs_impl(context, builder, sig, args):
    [x] = args
    ZERO = Constant.null(x.type)
    ltz = builder.icmp(lc.ICMP_SLT, x, ZERO)
    negated = builder.neg(x)
    return builder.select(ltz, negated, x)


def uint_abs_impl(context, builder, sig, args):
    [x] = args
    return x


def int_shl_impl(context, builder, sig, args):
    [valty, amtty] = sig.args
    [val, amt] = args
    val = context.cast(builder, val, valty, sig.return_type)
    amt = context.cast(builder, amt, amtty, sig.return_type)
    return builder.shl(val, amt)


def int_lshr_impl(context, builder, sig, args):
    [valty, amtty] = sig.args
    [val, amt] = args
    val = context.cast(builder, val, valty, sig.return_type)
    amt = context.cast(builder, amt, amtty, sig.return_type)
    return builder.lshr(val, amt)


def int_ashr_impl(context, builder, sig, args):
    [valty, amtty] = sig.args
    [val, amt] = args
    val = context.cast(builder, val, valty, sig.return_type)
    amt = context.cast(builder, amt, amtty, sig.return_type)
    return builder.ashr(val, amt)


def int_and_impl(context, builder, sig, args):
    [at, bt] = sig.args
    [av, bv] = args
    cav = context.cast(builder, av, at, sig.return_type)
    cbc = context.cast(builder, bv, bt, sig.return_type)
    return builder.and_(cav, cbc)


def int_or_impl(context, builder, sig, args):
    [at, bt] = sig.args
    [av, bv] = args
    cav = context.cast(builder, av, at, sig.return_type)
    cbc = context.cast(builder, bv, bt, sig.return_type)
    return builder.or_(cav, cbc)


def int_xor_impl(context, builder, sig, args):
    [at, bt] = sig.args
    [av, bv] = args
    cav = context.cast(builder, av, at, sig.return_type)
    cbc = context.cast(builder, bv, bt, sig.return_type)
    return builder.xor(cav, cbc)


def int_negate_impl(context, builder, sig, args):
    [typ] = sig.args
    [val] = args
    val = context.cast(builder, val, typ, sig.return_type)
    if sig.return_type in types.real_domain:
        return builder.fsub(context.get_constant(sig.return_type, 0), val)
    else:
        return builder.neg(val)


def int_positive_impl(context, builder, sig, args):
    [typ] = sig.args
    [val] = args
    return context.cast(builder, val, typ, sig.return_type)


def int_invert_impl(context, builder, sig, args):
    [typ] = sig.args
    [val] = args
    val = context.cast(builder, val, typ, sig.return_type)
    return builder.xor(val, Constant.all_ones(val.type))


def int_sign_impl(context, builder, sig, args):
    [x] = args
    POS = Constant.int(x.type, 1)
    NEG = Constant.int(x.type, -1)
    ZERO = Constant.int(x.type, 0)

    cmp_zero = builder.icmp(lc.ICMP_EQ, x, ZERO)
    cmp_pos = builder.icmp(lc.ICMP_SGT, x, ZERO)

    presult = builder.alloca(x.type)

    bb_zero = cgutils.append_basic_block(builder, ".zero")
    bb_postest = cgutils.append_basic_block(builder, ".postest")
    bb_pos = cgutils.append_basic_block(builder, ".pos")
    bb_neg = cgutils.append_basic_block(builder, ".neg")
    bb_exit = cgutils.append_basic_block(builder, ".exit")

    builder.cbranch(cmp_zero, bb_zero, bb_postest)

    with cgutils.goto_block(builder, bb_zero):
        builder.store(ZERO, presult)
        builder.branch(bb_exit)

    with cgutils.goto_block(builder, bb_postest):
        builder.cbranch(cmp_pos, bb_pos, bb_neg)

    with cgutils.goto_block(builder, bb_pos):
        builder.store(POS, presult)
        builder.branch(bb_exit)

    with cgutils.goto_block(builder, bb_neg):
        builder.store(NEG, presult)
        builder.branch(bb_exit)

    builder.position_at_end(bb_exit)
    return builder.load(presult)


builtin(implement('==', types.boolean, types.boolean)(int_eq_impl))
builtin(implement('!=', types.boolean, types.boolean)(int_ne_impl))
builtin(implement('<', types.boolean, types.boolean)(int_ult_impl))
builtin(implement('<=', types.boolean, types.boolean)(int_ule_impl))
builtin(implement('>', types.boolean, types.boolean)(int_ugt_impl))
builtin(implement('>=', types.boolean, types.boolean)(int_uge_impl))
builtin(implement('~', types.boolean)(int_invert_impl))

for ty in types.integer_domain:
    builtin(implement('+', ty, ty)(int_add_impl))
    builtin(implement('-', ty, ty)(int_sub_impl))
    builtin(implement('*', ty, ty)(int_mul_impl))
    builtin(implement('==', ty, ty)(int_eq_impl))
    builtin(implement('!=', ty, ty)(int_ne_impl))

    builtin(implement('<<', ty, types.uint32)(int_shl_impl))

    builtin(implement('&', ty, ty)(int_and_impl))
    builtin(implement('|', ty, ty)(int_or_impl))
    builtin(implement('^', ty, ty)(int_xor_impl))

    builtin(implement('-', ty)(int_negate_impl))
    builtin(implement('+', ty)(int_positive_impl))
    builtin(implement(types.neg_type, ty)(int_negate_impl))
    builtin(implement('~', ty)(int_invert_impl))
    builtin(implement(types.sign_type, ty)(int_sign_impl))

for ty in types.unsigned_domain:
    builtin(implement('/?', ty, ty)(int_udiv_impl))
    builtin(implement('//', ty, ty)(int_ufloordiv_impl))
    builtin(implement('/', ty, ty)(int_utruediv_impl))
    builtin(implement('%', ty, ty)(int_urem_impl))
    builtin(implement('<', ty, ty)(int_ult_impl))
    builtin(implement('<=', ty, ty)(int_ule_impl))
    builtin(implement('>', ty, ty)(int_ugt_impl))
    builtin(implement('>=', ty, ty)(int_uge_impl))
    builtin(implement('**', types.float64, ty)(int_upower_impl))
    # logical shift for unsigned
    builtin(implement('>>', ty, types.uint32)(int_lshr_impl))
    builtin(implement(types.abs_type, ty)(uint_abs_impl))

for ty in types.signed_domain:
    builtin(implement('/?', ty, ty)(int_sdiv_impl))
    builtin(implement('//', ty, ty)(int_sfloordiv_impl))
    builtin(implement('/', ty, ty)(int_struediv_impl))
    builtin(implement('%', ty, ty)(int_srem_impl))
    builtin(implement('<', ty, ty)(int_slt_impl))
    builtin(implement('<=', ty, ty)(int_sle_impl))
    builtin(implement('>', ty, ty)(int_sgt_impl))
    builtin(implement('>=', ty, ty)(int_sge_impl))
    builtin(implement(types.abs_type, ty)(int_abs_impl))
    builtin(implement('**', types.float64, ty)(int_spower_impl))
    # arithmetic shift for signed
    builtin(implement('>>', ty, types.uint32)(int_ashr_impl))


def real_add_impl(context, builder, sig, args):
    return builder.fadd(*args)


def real_sub_impl(context, builder, sig, args):
    return builder.fsub(*args)


def real_mul_impl(context, builder, sig, args):
    return builder.fmul(*args)


def real_div_impl(context, builder, sig, args):
    cgutils.guard_zero(context, builder, args[1])
    return builder.fdiv(*args)


def real_divmod(context, builder, x, y):
    assert x.type == y.type
    floatty = x.type

    module = cgutils.get_module(builder)
    fname = ".numba.python.rem.%s" % x.type
    fnty = Type.function(floatty, (floatty, floatty, Type.pointer(floatty)))
    fn = module.get_or_insert_function(fnty, fname)

    if fn.is_declaration:
        fn.linkage = lc.LINKAGE_LINKONCE_ODR
        fnbuilder = lc.Builder.new(fn.append_basic_block('entry'))
        fx, fy, pmod = fn.args
        div, mod = real_divmod_func_body(context, fnbuilder, fx, fy)
        fnbuilder.store(mod, pmod)
        fnbuilder.ret(div)

    pmod = cgutils.alloca_once(builder, floatty)
    quotient = builder.call(fn, (x, y, pmod))
    return quotient, builder.load(pmod)


def real_divmod_func_body(context, builder, vx, wx):
    # Reference Objects/floatobject.c
    #
    # float_divmod(PyObject *v, PyObject *w)
    # {
    #     double vx, wx;
    #     double div, mod, floordiv;
    #     CONVERT_TO_DOUBLE(v, vx);
    #     CONVERT_TO_DOUBLE(w, wx);
    #     mod = fmod(vx, wx);
    #     /* fmod is typically exact, so vx-mod is *mathematically* an
    #        exact multiple of wx.  But this is fp arithmetic, and fp
    #        vx - mod is an approximation; the result is that div may
    #        not be an exact integral value after the division, although
    #        it will always be very close to one.
    #     */
    #     div = (vx - mod) / wx;
    #     if (mod) {
    #         /* ensure the remainder has the same sign as the denominator */
    #         if ((wx < 0) != (mod < 0)) {
    #             mod += wx;
    #             div -= 1.0;
    #         }
    #     }
    #     else {
    #         /* the remainder is zero, and in the presence of signed zeroes
    #            fmod returns different results across platforms; ensure
    #            it has the same sign as the denominator; we'd like to do
    #            "mod = wx * 0.0", but that may get optimized away */
    #         mod *= mod;  /* hide "mod = +0" from optimizer */
    #         if (wx < 0.0)
    #             mod = -mod;
    #     }
    #     /* snap quotient to nearest integral value */
    #     if (div) {
    #         floordiv = floor(div);
    #         if (div - floordiv > 0.5)
    #             floordiv += 1.0;
    #     }
    #     else {
    #         /* div is zero - get the same sign as the true quotient */
    #         div *= div;             /* hide "div = +0" from optimizers */
    #         floordiv = div * vx / wx; /* zero w/ sign of vx/wx */
    #     }
    #     return Py_BuildValue("(dd)", floordiv, mod);
    # }
    pmod = builder.alloca(vx.type)
    pdiv = builder.alloca(vx.type)
    pfloordiv = builder.alloca(vx.type)

    mod = builder.frem(vx, wx)
    div = builder.fdiv(builder.fsub(vx, mod), wx)

    builder.store(mod, pmod)
    builder.store(div, pdiv)

    ZERO = Constant.real(vx.type, 0)
    ONE = Constant.real(vx.type, 1)
    mod_istrue = builder.fcmp(lc.FCMP_ONE, mod, ZERO)
    wx_ltz = builder.fcmp(lc.FCMP_OLT, wx, ZERO)
    mod_ltz = builder.fcmp(lc.FCMP_OLT, mod, ZERO)

    with cgutils.ifthen(builder, mod_istrue):
        wx_ltz_ne_mod_ltz = builder.icmp(lc.ICMP_NE, wx_ltz, mod_ltz)

        with cgutils.ifthen(builder, wx_ltz_ne_mod_ltz):
            mod = builder.fadd(mod, wx)
            div = builder.fsub(div, ONE)
            builder.store(mod, pmod)
            builder.store(div, pdiv)

    del mod
    del div

    with cgutils.ifnot(builder, mod_istrue):
        mod = builder.load(pmod)
        mod = builder.fmul(mod, mod)
        builder.store(mod, pmod)
        del mod

        with cgutils.ifthen(builder, wx_ltz):
            mod = builder.load(pmod)
            mod = builder.fsub(ZERO, mod)
            builder.store(mod, pmod)
            del mod

    div = builder.load(pdiv)
    div_istrue = builder.fcmp(lc.FCMP_ONE, div, ZERO)

    with cgutils.ifthen(builder, div_istrue):
        module = cgutils.get_module(builder)
        floorfn = lc.Function.intrinsic(module, lc.INTR_FLOOR, [wx.type])
        floordiv = builder.call(floorfn, [div])
        floordivdiff = builder.fsub(div, floordiv)
        floordivincr = builder.fadd(floordiv, ONE)
        HALF = Constant.real(wx.type, 0.5)
        pred = builder.fcmp(lc.FCMP_OGT, floordivdiff, HALF)
        floordiv = builder.select(pred, floordivincr, floordiv)
        builder.store(floordiv, pfloordiv)

    with cgutils.ifnot(builder, div_istrue):
        div = builder.fmul(div, div)
        builder.store(div, pdiv)
        floordiv = builder.fdiv(builder.fmul(div, vx), wx)
        builder.store(floordiv, pfloordiv)

    return builder.load(pfloordiv), builder.load(pmod)


def real_mod_impl(context, builder, sig, args):
    x, y = args
    cgutils.guard_zero(context, builder, y)
    _, rem = real_divmod(context, builder, x, y)
    return rem


def real_power_impl(context, builder, sig, args):
    x, y = args
    module = cgutils.get_module(builder)
    if context.implement_powi_as_math_call:
        imp = context.get_function(math.pow, sig)
        return imp(builder, args)
    else:
        fn = lc.Function.intrinsic(module, lc.INTR_POW, [y.type])
        return builder.call(fn, (x, y))


def real_lt_impl(context, builder, sig, args):
    return builder.fcmp(lc.FCMP_OLT, *args)


def real_le_impl(context, builder, sig, args):
    return builder.fcmp(lc.FCMP_OLE, *args)


def real_gt_impl(context, builder, sig, args):
    return builder.fcmp(lc.FCMP_OGT, *args)


def real_ge_impl(context, builder, sig, args):
    return builder.fcmp(lc.FCMP_OGE, *args)


def real_eq_impl(context, builder, sig, args):
    return builder.fcmp(lc.FCMP_OEQ, *args)


def real_ne_impl(context, builder, sig, args):
    return builder.fcmp(lc.FCMP_UNE, *args)


def real_abs_impl(context, builder, sig, args):
    [ty] = sig.args
    sig = typing.signature(ty, ty)
    impl = context.get_function(math.fabs, sig)
    return impl(builder, args)

def real_negate_impl(context, builder, sig, args):
    [typ] = sig.args
    [val] = args
    val = context.cast(builder, val, typ, sig.return_type)
    if sig.return_type in types.real_domain:
        return builder.fsub(context.get_constant(sig.return_type, 0), val)
    else:
        return builder.neg(val)


def real_positive_impl(context, builder, sig, args):
    [typ] = sig.args
    [val] = args
    return context.cast(builder, val, typ, sig.return_type)


def real_sign_impl(context, builder, sig, args):
    [x] = args
    POS = Constant.real(x.type, 1)
    NEG = Constant.real(x.type, -1)
    ZERO = Constant.real(x.type, 0)

    cmp_zero = builder.fcmp(lc.FCMP_OEQ, x, ZERO)
    cmp_pos = builder.fcmp(lc.FCMP_OGT, x, ZERO)

    presult = builder.alloca(x.type)

    bb_zero = cgutils.append_basic_block(builder, ".zero")
    bb_postest = cgutils.append_basic_block(builder, ".postest")
    bb_pos = cgutils.append_basic_block(builder, ".pos")
    bb_neg = cgutils.append_basic_block(builder, ".neg")
    bb_exit = cgutils.append_basic_block(builder, ".exit")

    builder.cbranch(cmp_zero, bb_zero, bb_postest)

    with cgutils.goto_block(builder, bb_zero):
        builder.store(ZERO, presult)
        builder.branch(bb_exit)

    with cgutils.goto_block(builder, bb_postest):
        builder.cbranch(cmp_pos, bb_pos, bb_neg)

    with cgutils.goto_block(builder, bb_pos):
        builder.store(POS, presult)
        builder.branch(bb_exit)

    with cgutils.goto_block(builder, bb_neg):
        builder.store(NEG, presult)
        builder.branch(bb_exit)

    builder.position_at_end(bb_exit)
    return builder.load(presult)


for ty in types.real_domain:
    builtin(implement('+', ty, ty)(real_add_impl))
    builtin(implement('-', ty, ty)(real_sub_impl))
    builtin(implement('*', ty, ty)(real_mul_impl))
    builtin(implement('/?', ty, ty)(real_div_impl))
    builtin(implement('/', ty, ty)(real_div_impl))
    builtin(implement('%', ty, ty)(real_mod_impl))
    builtin(implement('**', ty, ty)(real_power_impl))

    builtin(implement('==', ty, ty)(real_eq_impl))
    builtin(implement('!=', ty, ty)(real_ne_impl))
    builtin(implement('<', ty, ty)(real_lt_impl))
    builtin(implement('<=', ty, ty)(real_le_impl))
    builtin(implement('>', ty, ty)(real_gt_impl))
    builtin(implement('>=', ty, ty)(real_ge_impl))

    builtin(implement(types.abs_type, ty)(real_abs_impl))

    builtin(implement('-', ty)(real_negate_impl))
    builtin(implement('+', ty)(real_positive_impl))
    builtin(implement(types.neg_type, ty)(real_negate_impl))
    builtin(implement(types.sign_type, ty)(real_sign_impl))


class Complex64(cgutils.Structure):
    _fields = [('real', types.float32),
               ('imag', types.float32)]


class Complex128(cgutils.Structure):
    _fields = [('real', types.float64),
               ('imag', types.float64)]


def get_complex_info(ty):
    if ty == types.complex64:
        cmplxcls = Complex64
    elif ty == types.complex128:
        cmplxcls = Complex128
    else:
        raise TypeError(ty)

    return cmplxcls, ty.underlying_float


@builtin_attr
@impl_attribute(types.complex64, "real", types.float32)
def complex64_real_impl(context, builder, typ, value):
    cplx = Complex64(context, builder, value=value)
    return cplx.real


@builtin_attr
@impl_attribute(types.complex128, "real", types.float64)
def complex128_real_impl(context, builder, typ, value):
    cplx = Complex128(context, builder, value=value)
    return cplx.real


@builtin_attr
@impl_attribute(types.complex64, "imag", types.float32)
def complex64_imag_impl(context, builder, typ, value):
    cplx = Complex64(context, builder, value=value)
    return cplx.imag


@builtin_attr
@impl_attribute(types.complex128, "imag", types.float64)
def complex128_imag_impl(context, builder, typ, value):
    cplx = Complex128(context, builder, value=value)
    return cplx.imag


@builtin
@implement("**", types.complex128, types.complex128)
def complex128_power_impl(context, builder, sig, args):
    [ca, cb] = args
    a = Complex128(context, builder, value=ca)
    b = Complex128(context, builder, value=cb)
    c = Complex128(context, builder)
    module = cgutils.get_module(builder)
    pa = a._getpointer()
    pb = b._getpointer()
    pc = c._getpointer()

    # Optimize for square because cpow looses a lot of precsiion
    TWO = context.get_constant(types.float64, 2)
    ZERO = context.get_constant(types.float64, 0)

    b_real_is_two = builder.fcmp(lc.FCMP_OEQ, b.real, TWO)
    b_imag_is_zero = builder.fcmp(lc.FCMP_OEQ, b.imag, ZERO)
    b_is_two = builder.and_(b_real_is_two, b_imag_is_zero)

    with cgutils.ifelse(builder, b_is_two) as (then, otherwise):
        with then:
            # Lower as multiplication
            res = complex_mult_impl(context, builder, sig, (ca, ca))
            cres = Complex128(context, builder, value=res)
            c.real = cres.real
            c.imag = cres.imag

        with otherwise:
            # Lower with call to external function
            fnty = Type.function(Type.void(), [pa.type] * 3)
            cpow = module.get_or_insert_function(fnty, name="numba.math.cpow")
            builder.call(cpow, (pa, pb, pc))

    return builder.load(pc)


def complex_add_impl(context, builder, sig, args):
    [cx, cy] = args
    complexClass = context.make_complex(sig.args[0])
    x = complexClass(context, builder, value=cx)
    y = complexClass(context, builder, value=cy)
    z = complexClass(context, builder)
    a = x.real
    b = x.imag
    c = y.real
    d = y.imag
    z.real = builder.fadd(a, c)
    z.imag = builder.fadd(b, d)
    return z._getvalue()


def complex_sub_impl(context, builder, sig, args):
    [cx, cy] = args
    complexClass = context.make_complex(sig.args[0])
    x = complexClass(context, builder, value=cx)
    y = complexClass(context, builder, value=cy)
    z = complexClass(context, builder)
    a = x.real
    b = x.imag
    c = y.real
    d = y.imag
    z.real = builder.fsub(a, c)
    z.imag = builder.fsub(b, d)
    return z._getvalue()


def complex_mult_impl(context, builder, sig, args):
    """
    (a+bi)(c+di)=(ac-bd)+i(ad+bc)
    """
    [cx, cy] = args
    complexClass = context.make_complex(sig.args[0])
    x = complexClass(context, builder, value=cx)
    y = complexClass(context, builder, value=cy)
    z = complexClass(context, builder)
    a = x.real
    b = x.imag
    c = y.real
    d = y.imag
    ac = builder.fmul(a, c)
    bd = builder.fmul(b, d)
    ad = builder.fmul(a, d)
    bc = builder.fmul(b, c)
    z.real = builder.fsub(ac, bd)
    z.imag = builder.fadd(ad, bc)
    return z._getvalue()


def complex_div_impl(context, builder, sig, args):
    """
    z = c^2 + d^2
    (a+bi)/(c+di) = (ac + bd) / z, (bc - ad) / z
    """
    [cx, cy] = args
    complexClass = context.make_complex(sig.args[0])
    x = complexClass(context, builder, value=cx)
    y = complexClass(context, builder, value=cy)
    z = complexClass(context, builder)
    a = x.real
    b = x.imag
    c = y.real
    d = y.imag

    ac = builder.fmul(a, c)
    bd = builder.fmul(b, d)
    ad = builder.fmul(a, d)
    bc = builder.fmul(b, c)

    cc = builder.fmul(c, c)
    dd = builder.fmul(d, d)
    zz = builder.fadd(cc, dd)

    ac_bd = builder.fadd(ac, bd)
    bc_ad = builder.fsub(bc, ad)

    cgutils.guard_zero(context, builder, zz)
    z.real = builder.fdiv(ac_bd, zz)
    z.imag = builder.fdiv(bc_ad, zz)
    return z._getvalue()


def complex_negate_impl(context, builder, sig, args):
    [typ] = sig.args
    [val] = args
    cmplxcls = context.make_complex(typ)
    cmplx = cmplxcls(context, builder, val)

    real = cmplx.real
    imag = cmplx.imag

    zero = Constant.real(real.type, 0)

    res = cmplxcls(context, builder)
    res.real = builder.fsub(zero, real)
    res.imag = builder.fsub(zero, imag)
    return res._getvalue()


def complex_positive_impl(context, builder, sig, args):
    [val] = args
    return val


<<<<<<< HEAD
def complex_abs_impl(context, builder, sig, args):
    """
    abs(z) := hypot(z.real, z.imag)
    """
    [typ] = sig.args
    [val] = args
    cmplxcls = context.make_complex(typ)
    flty = typ.underlying_float
    cmplx = cmplxcls(context, builder, val)
    [x, y] = cmplx.real, cmplx.imag
    hypotsig = signature(sig.return_type, flty, flty)
    hypotimp = context.get_function(math.hypot, hypotsig)
    return hypotimp(builder, [x, y])
=======
def complex_eq_impl(context, builder, sig, args):
    [cx, cy] = args
    complexClass = context.make_complex(sig.args[0])
    x = complexClass(context, builder, value=cx)
    y = complexClass(context, builder, value=cy)

    reals_are_eq = builder.fcmp(lc.FCMP_OEQ, x.real, y.real)
    imags_are_eq = builder.fcmp(lc.FCMP_OEQ, x.imag, y.imag)
    return builder.and_(reals_are_eq, imags_are_eq)


def complex_ne_impl(context, builder, sig, args):
    [cx, cy] = args
    complexClass = context.make_complex(sig.args[0])
    x = complexClass(context, builder, value=cx)
    y = complexClass(context, builder, value=cy)

    reals_are_ne = builder.fcmp(lc.FCMP_UNE, x.real, y.real)
    imags_are_ne = builder.fcmp(lc.FCMP_UNE, x.imag, y.imag)
    return builder.or_(reals_are_ne, imags_are_ne)
>>>>>>> 8c406a1f


for ty, cls in zip([types.complex64, types.complex128],
                   [Complex64, Complex128]):
    builtin(implement("+", ty, ty)(complex_add_impl))
    builtin(implement("-", ty, ty)(complex_sub_impl))
    builtin(implement("*", ty, ty)(complex_mult_impl))
    builtin(implement("/?", ty, ty)(complex_div_impl))
    builtin(implement("/", ty, ty)(complex_div_impl))
    builtin(implement("-", ty)(complex_negate_impl))
    builtin(implement("+", ty)(complex_positive_impl))
    # Complex modulo is deprecated in python3

<<<<<<< HEAD
    builtin(implement(types.abs_type, ty)(complex_abs_impl))
=======
    builtin(implement('==', ty, ty)(complex_eq_impl))
    builtin(implement('!=', ty, ty)(complex_ne_impl))
>>>>>>> 8c406a1f


#------------------------------------------------------------------------------


def number_not_impl(context, builder, sig, args):
    [typ] = sig.args
    [val] = args
    istrue = context.cast(builder, val, typ, sig.return_type)
    return builder.not_(istrue)


def number_as_bool_impl(context, builder, sig, args):
    [typ] = sig.args
    [val] = args
    istrue = context.cast(builder, val, typ, sig.return_type)
    return istrue


for ty in types.number_domain:
    builtin(implement('not', ty)(number_not_impl))
    builtin(implement(bool, ty)(number_as_bool_impl))

builtin(implement('not', types.boolean)(number_not_impl))

#------------------------------------------------------------------------------

class Slice(cgutils.Structure):
    _fields = [('start', types.intp),
               ('stop', types.intp),
               ('step', types.intp), ]


@builtin
@implement(types.slice_type, types.intp, types.intp, types.intp)
def slice3_impl(context, builder, sig, args):
    start, stop, step = args

    slice3 = Slice(context, builder)
    slice3.start = start
    slice3.stop = stop
    slice3.step = step

    return slice3._getvalue()


@builtin
@implement(types.slice_type, types.intp, types.intp)
def slice2_impl(context, builder, sig, args):
    start, stop = args

    slice3 = Slice(context, builder)
    slice3.start = start
    slice3.stop = stop
    slice3.step = context.get_constant(types.intp, 1)

    return slice3._getvalue()


@builtin
@implement(types.slice_type, types.intp, types.none)
def slice1_start_impl(context, builder, sig, args):
    start, stop = args

    slice3 = Slice(context, builder)
    slice3.start = start
    maxint = (1 << (context.address_size - 1)) - 1
    slice3.stop = context.get_constant(types.intp, maxint)
    slice3.step = context.get_constant(types.intp, 1)

    return slice3._getvalue()


@builtin
@implement(types.slice_type, types.none, types.intp)
def slice1_stop_impl(context, builder, sig, args):
    start, stop = args

    slice3 = Slice(context, builder)
    slice3.start = context.get_constant(types.intp, 0)
    slice3.stop = stop
    slice3.step = context.get_constant(types.intp, 1)

    return slice3._getvalue()


@builtin
@implement(types.slice_type)
def slice0_empty_impl(context, builder, sig, args):
    assert not args

    slice3 = Slice(context, builder)
    slice3.start = context.get_constant(types.intp, 0)
    maxint = (1 << (context.address_size - 1)) - 1
    slice3.stop = context.get_constant(types.intp, maxint)
    slice3.step = context.get_constant(types.intp, 1)

    return slice3._getvalue()


@builtin
@implement(types.slice_type, types.none, types.none)
def slice0_none_none_impl(context, builder, sig, args):
    assert len(args) == 2
    newsig = typing.signature(types.slice_type)
    return slice0_empty_impl(context, builder, newsig, ())


class RangeState32(cgutils.Structure):
    _fields = [('start', types.int32),
               ('stop', types.int32),
               ('step', types.int32)]


class RangeIter32(cgutils.Structure):
    _fields = [('iter', types.CPointer(types.int32)),
               ('stop', types.int32),
               ('step', types.int32),
               ('count', types.CPointer(types.int32))]


class RangeState64(cgutils.Structure):
    _fields = [('start', types.int64),
               ('stop', types.int64),
               ('step', types.int64)]


class RangeIter64(cgutils.Structure):
    _fields = [('iter', types.CPointer(types.int64)),
               ('stop', types.int64),
               ('step', types.int64),
               ('count', types.CPointer(types.int64))]


def make_unituple_iter(tupiter):
    class UniTupleIter(cgutils.Structure):
        _fields = [('index', types.CPointer(types.intp)),
                   ('tuple', tupiter.unituple,)]

    return UniTupleIter


@builtin
@implement(types.range_type, types.int32)
def range1_32_impl(context, builder, sig, args):
    [stop] = args
    state = RangeState32(context, builder)

    state.start = context.get_constant(types.int32, 0)
    state.stop = stop
    state.step = context.get_constant(types.int32, 1)

    return state._getvalue()


@builtin
@implement(types.range_type, types.int32, types.int32)
def range2_32_impl(context, builder, sig, args):
    start, stop = args
    state = RangeState32(context, builder)

    state.start = start
    state.stop = stop
    state.step = context.get_constant(types.int32, 1)

    return state._getvalue()


@builtin
@implement(types.range_type, types.int32, types.int32, types.int32)
def range3_32_impl(context, builder, sig, args):
    [start, stop, step] = args
    state = RangeState32(context, builder)

    state.start = start
    state.stop = stop
    state.step = step

    return state._getvalue()


def getiter_range_generic(context, builder, iterobj, start, stop, step):
    diff = builder.sub(stop, start)
    intty = start.type
    zero = Constant.int(intty, 0)
    one = Constant.int(intty, 1)
    pos_diff = builder.icmp(lc.ICMP_SGT, diff, zero)
    pos_step = builder.icmp(lc.ICMP_SGT, step, zero)
    sign_differs = builder.xor(pos_diff, pos_step)
    zero_step = builder.icmp(lc.ICMP_EQ, step, zero)

    with cgutils.if_unlikely(builder, zero_step):
        # step shouldn't be zero
        context.return_errcode(builder, errcode.ASSERTION_ERROR)

    with cgutils.ifelse(builder, sign_differs) as (then, orelse):
        with then:
            builder.store(zero, iterobj.count)

        with orelse:
            rem = builder.srem(diff, step)
            uneven = builder.icmp(lc.ICMP_SGT, rem, zero)
            newcount = builder.add(builder.sdiv(diff, step),
                                   builder.select(uneven, one, zero))
            builder.store(newcount, iterobj.count)

    return iterobj._getvalue()


@builtin
@implement('getiter', types.range_state32_type)
def getiter_range32_impl(context, builder, sig, args):
    (value,) = args
    state = RangeState32(context, builder, value)
    iterobj = RangeIter32(context, builder)

    start = state.start
    stop = state.stop
    step = state.step

    startptr = cgutils.alloca_once(builder, start.type)
    builder.store(start, startptr)

    countptr = cgutils.alloca_once(builder, start.type)

    iterobj.iter = startptr
    iterobj.stop = stop
    iterobj.step = step
    iterobj.count = countptr

    return getiter_range_generic(context, builder, iterobj, start, stop, step)


@builtin
@implement('iternext', types.range_iter32_type)
def iternext_range32_impl(context, builder, sig, args):
    (value,) = args
    iterobj = RangeIter32(context, builder, value)

    res = builder.load(iterobj.iter)
    one = context.get_constant(types.int32, 1)

    countptr = iterobj.count
    builder.store(builder.sub(builder.load(countptr), one), countptr)

    builder.store(builder.add(res, iterobj.step), iterobj.iter)

    return res


@builtin
@implement('itervalid', types.range_iter32_type)
def itervalid_range32_impl(context, builder, sig, args):
    (value,) = args
    iterobj = RangeIter32(context, builder, value)

    zero = context.get_constant(types.int32, 0)
    gt = builder.icmp(lc.ICMP_SGE, builder.load(iterobj.count), zero)
    return gt


@builtin
@implement(types.range_type, types.int64)
def range1_64_impl(context, builder, sig, args):
    (stop,) = args
    state = RangeState64(context, builder)

    state.start = context.get_constant(types.int64, 0)
    state.stop = stop
    state.step = context.get_constant(types.int64, 1)

    return state._getvalue()


@builtin
@implement(types.range_type, types.int64, types.int64)
def range2_64_impl(context, builder, sig, args):
    start, stop = args
    state = RangeState64(context, builder)

    state.start = start
    state.stop = stop
    state.step = context.get_constant(types.int64, 1)

    return state._getvalue()


@builtin
@implement(types.range_type, types.int64, types.int64, types.int64)
def range3_64_impl(context, builder, sig, args):
    [start, stop, step] = args
    state = RangeState64(context, builder)

    state.start = start
    state.stop = stop
    state.step = step

    return state._getvalue()


@builtin
@implement('getiter', types.range_state64_type)
def getiter_range64_impl(context, builder, sig, args):
    (value,) = args
    state = RangeState64(context, builder, value)
    iterobj = RangeIter64(context, builder)

    start = state.start
    stop = state.stop
    step = state.step

    startptr = cgutils.alloca_once(builder, start.type)
    builder.store(start, startptr)

    countptr = cgutils.alloca_once(builder, start.type)

    iterobj.iter = startptr
    iterobj.stop = stop
    iterobj.step = step
    iterobj.count = countptr

    return getiter_range_generic(context, builder, iterobj, start, stop, step)


@builtin
@implement('iternext', types.range_iter64_type)
def iternext_range64_impl(context, builder, sig, args):
    (value,) = args
    iterobj = RangeIter64(context, builder, value)

    res = builder.load(iterobj.iter)
    one = context.get_constant(types.int64, 1)
    builder.store(builder.sub(builder.load(iterobj.count), one), iterobj.count)
    builder.store(builder.add(res, iterobj.step), iterobj.iter)

    return res


@builtin
@implement('itervalid', types.range_iter64_type)
def itervalid_range64_impl(context, builder, sig, args):
    (value,) = args
    iterobj = RangeIter64(context, builder, value)

    zero = context.get_constant(types.int64, 0)
    gt = builder.icmp(lc.ICMP_SGE, builder.load(iterobj.count), zero)
    return gt


@builtin
@implement('getiter', types.Kind(types.UniTuple))
def getiter_unituple(context, builder, sig, args):
    [tupty] = sig.args
    [tup] = args

    tupitercls = context.make_unituple_iter(types.UniTupleIter(tupty))
    iterval = tupitercls(context, builder)

    index0 = context.get_constant(types.intp, 0)
    indexptr = cgutils.alloca_once(builder, index0.type)
    builder.store(index0, indexptr)

    iterval.index = indexptr
    iterval.tuple = tup

    return iterval._getvalue()


@builtin
@implement('iternextsafe', types.Kind(types.UniTupleIter))
def iternextsafe_unituple(context, builder, sig, args):
    [tupiterty] = sig.args
    [tupiter] = args

    tupitercls = context.make_unituple_iter(tupiterty)
    iterval = tupitercls(context, builder, value=tupiter)
    tup = iterval.tuple
    idxptr = iterval.index
    idx = builder.load(idxptr)

    # TODO lack out-of-bound check
    getitem_sig = typing.signature(sig.return_type, tupiterty.unituple,
                                   types.intp)
    res = getitem_unituple(context, builder, getitem_sig, [tup, idx])

    nidx = builder.add(idx, context.get_constant(types.intp, 1))
    builder.store(nidx, iterval.index)
    return res


@builtin
@implement('getitem', types.Kind(types.UniTuple), types.intp)
def getitem_unituple(context, builder, sig, args):
    tupty, _ = sig.args
    tup, idx = args

    bbelse = cgutils.append_basic_block(builder, "switch.else")
    bbend = cgutils.append_basic_block(builder, "switch.end")
    switch = builder.switch(idx, bbelse, n=tupty.count)

    with cgutils.goto_block(builder, bbelse):
        context.return_errcode(builder, errcode.OUT_OF_BOUND_ERROR)

    lrtty = context.get_value_type(tupty.dtype)
    with cgutils.goto_block(builder, bbend):
        phinode = builder.phi(lrtty)

    for i in range(tupty.count):
        ki = context.get_constant(types.intp, i)
        bbi = cgutils.append_basic_block(builder, "switch.%d" % i)
        switch.add_case(ki, bbi)
        with cgutils.goto_block(builder, bbi):
            value = builder.extract_value(tup, i)
            builder.branch(bbend)
            phinode.add_incoming(value, bbi)

    builder.position_at_end(bbend)
    return phinode


@builtin
@implement('getitem', types.Kind(types.Array), types.intp)
def getitem_array1d_intp(context, builder, sig, args):
    aryty, _ = sig.args
    if aryty.ndim != 1:
        # TODO
        raise NotImplementedError("1D indexing into %dD array" % aryty.ndim)

    ary, idx = args

    arystty = make_array(aryty)
    ary = arystty(context, builder, ary)
    ptr = cgutils.get_item_pointer(builder, aryty, ary, [idx],
                                   wraparound=context.metadata['wraparound'])
    return context.unpack_value(builder, aryty.dtype, ptr)


@builtin
@implement('getitem', types.Kind(types.Array), types.slice3_type)
def getitem_array1d_slice(context, builder, sig, args):
    aryty, _ = sig.args
    if aryty.ndim != 1:
        # TODO
        raise NotImplementedError("1D indexing into %dD array" % aryty.ndim)

    ary, idx = args

    arystty = make_array(aryty)
    ary = arystty(context, builder, value=ary)

    shapes = cgutils.unpack_tuple(builder, ary.shape, aryty.ndim)

    slicestruct = Slice(context, builder, value=idx)
    cgutils.normalize_slice(builder, slicestruct, shapes[0])

    dataptr = cgutils.get_item_pointer(builder, aryty, ary,
                                       [slicestruct.start],
                                       wraparound=context.metadata['wraparound'])

    retstty = make_array(sig.return_type)
    retary = retstty(context, builder)

    shape = cgutils.get_range_from_slice(builder, slicestruct)
    retary.shape = cgutils.pack_array(builder, [shape])

    stride = cgutils.get_strides_from_slice(builder, aryty.ndim, ary.strides,
                                            slicestruct, 0)
    retary.strides = cgutils.pack_array(builder, [stride])
    retary.data = dataptr

    return retary._getvalue()


@builtin
@implement('getitem', types.Kind(types.Array),
           types.Kind(types.UniTuple))
def getitem_array_unituple(context, builder, sig, args):
    aryty, idxty = sig.args
    ary, idx = args

    ndim = aryty.ndim
    arystty = make_array(aryty)
    ary = arystty(context, builder, ary)

    if idxty.dtype == types.slice3_type:
        # Slicing
        raw_slices = cgutils.unpack_tuple(builder, idx, aryty.ndim)
        slices = [Slice(context, builder, value=sl) for sl in raw_slices]
        for sl, sh in zip(slices,
                          cgutils.unpack_tuple(builder, ary.shape, ndim)):
            cgutils.normalize_slice(builder, sl, sh)
        indices = [sl.start for sl in slices]
        dataptr = cgutils.get_item_pointer(builder, aryty, ary, indices,
                                           wraparound=context.metadata['wraparound'])
        # Build array
        retstty = make_array(sig.return_type)
        retary = retstty(context, builder)
        retary.data = dataptr
        shapes = [cgutils.get_range_from_slice(builder, sl)
                  for sl in slices]
        retary.shape = cgutils.pack_array(builder, shapes)
        strides = [cgutils.get_strides_from_slice(builder, ndim, ary.strides,
                                                  sl, i)
                   for i, sl in enumerate(slices)]

        retary.strides = cgutils.pack_array(builder, strides)

        return retary._getvalue()
    else:
        # Indexing
        assert idxty.dtype == types.intp
        indices = cgutils.unpack_tuple(builder, idx, count=len(idxty))
        indices = [context.cast(builder, i, t, types.intp)
                   for t, i in zip(idxty, indices)]
        ptr = cgutils.get_item_pointer(builder, aryty, ary, indices,
                                       wraparound=context.metadata['wraparound'])

        return context.unpack_value(builder, aryty.dtype, ptr)


@builtin
@implement('getitem', types.Kind(types.Array),
           types.Kind(types.Tuple))
def getitem_array_tuple(context, builder, sig, args):
    aryty, idxty = sig.args
    ary, idx = args

    arystty = make_array(aryty)
    ary = arystty(context, builder, ary)

    ndim = aryty.ndim
    if isinstance(sig.return_type, types.Array):
        # Slicing
        raw_indices = cgutils.unpack_tuple(builder, idx, aryty.ndim)
        start = []
        shapes = []
        strides = []

        oshapes = cgutils.unpack_tuple(builder, ary.shape, ndim)
        for ax, (indexval, idxty) in enumerate(zip(raw_indices, idxty)):
            if idxty == types.slice3_type:
                slice = Slice(context, builder, value=indexval)
                cgutils.normalize_slice(builder, slice, oshapes[ax])
                start.append(slice.start)
                shapes.append(cgutils.get_range_from_slice(builder, slice))
                strides.append(cgutils.get_strides_from_slice(builder, ndim,
                                                              ary.strides,
                                                              slice, ax))
            else:
                ind = context.cast(builder, indexval, idxty, types.intp)
                start.append(ind)

        dataptr = cgutils.get_item_pointer(builder, aryty, ary, start,
                                           wraparound=context.metadata['wraparound'])
        # Build array
        retstty = make_array(sig.return_type)
        retary = retstty(context, builder)
        retary.data = dataptr
        retary.shape = cgutils.pack_array(builder, shapes)
        retary.strides = cgutils.pack_array(builder, strides)
        return retary._getvalue()
    else:
        # Indexing
        indices = cgutils.unpack_tuple(builder, idx, count=len(idxty))
        indices = [context.cast(builder, i, t, types.intp)
                   for t, i in zip(idxty, indices)]
        ptr = cgutils.get_item_pointer(builder, aryty, ary, indices,
                                       wraparound=context.metadata['wraparound'])

        return context.unpack_value(builder, aryty.dtype, ptr)


@builtin
@implement('setitem', types.Kind(types.Array), types.intp,
           types.Any)
def setitem_array1d(context, builder, sig, args):
    aryty, _, valty = sig.args
    ary, idx, val = args

    arystty = make_array(aryty)
    ary = arystty(context, builder, ary)

    ptr = cgutils.get_item_pointer(builder, aryty, ary, [idx],
                                   wraparound=context.metadata['wraparound'])

    val = context.cast(builder, val, valty, aryty.dtype)

    context.pack_value(builder, aryty.dtype, val, ptr)


@builtin
@implement('setitem', types.Kind(types.Array),
           types.Kind(types.UniTuple), types.Any)
def setitem_array_unituple(context, builder, sig, args):
    aryty, idxty, valty = sig.args
    ary, idx, val = args

    arystty = make_array(aryty)
    ary = arystty(context, builder, ary)

    # TODO: other than layout
    indices = cgutils.unpack_tuple(builder, idx, count=len(idxty))
    indices = [context.cast(builder, i, t, types.intp)
               for t, i in zip(idxty, indices)]
    ptr = cgutils.get_item_pointer(builder, aryty, ary, indices,
                                   wraparound=context.metadata['wraparound'])
    context.pack_value(builder, aryty.dtype, val, ptr)


@builtin
@implement('setitem', types.Kind(types.Array),
           types.Kind(types.Tuple), types.Any)
def setitem_array_tuple(context, builder, sig, args):
    aryty, idxty, valty = sig.args
    ary, idx, val = args

    arystty = make_array(aryty)
    ary = arystty(context, builder, ary)

    # TODO: other than layout
    indices = cgutils.unpack_tuple(builder, idx, count=len(idxty))
    indices = [context.cast(builder, i, t, types.intp)
               for t, i in zip(idxty, indices)]
    ptr = cgutils.get_item_pointer(builder, aryty, ary, indices,
                                   wraparound=context.metadata['wraparound'])
    context.pack_value(builder, aryty.dtype, val, ptr)


@builtin
@implement('setitem', types.Kind(types.Array),
           types.Kind(types.Tuple), types.Any)
def setitem_array_tuple(context, builder, sig, args):
    aryty, idxty, valty = sig.args
    ary, idx, val = args

    arystty = make_array(aryty)
    ary = arystty(context, builder, ary)

    # TODO: other than layout
    indices = cgutils.unpack_tuple(builder, idx, count=len(idxty))
    indices = [context.cast(builder, i, t, types.intp)
               for t, i in zip(idxty, indices)]
    ptr = cgutils.get_item_pointer(builder, aryty, ary, indices,
                                   wraparound=context.metadata['wraparound'])

    context.pack_value(builder, aryty.dtype, val, ptr)


@builtin
@implement(types.len_type, types.Kind(types.Array))
def array_len(context, builder, sig, args):
    (aryty,) = sig.args
    (ary,) = args
    arystty = make_array(aryty)
    ary = arystty(context, builder, ary)
    shapeary = ary.shape
    return builder.extract_value(shapeary, 0)


#-------------------------------------------------------------------------------


@builtin_attr
@impl_attribute(types.Array, "shape", types.Kind(types.UniTuple))
def array_shape(context, builder, typ, value):
    arrayty = make_array(typ)
    array = arrayty(context, builder, value)
    return array.shape


@builtin_attr
@impl_attribute(types.Array, "strides", types.Kind(types.UniTuple))
def array_strides(context, builder, typ, value):
    arrayty = make_array(typ)
    array = arrayty(context, builder, value)
    return array.strides


@builtin_attr
@impl_attribute(types.Array, "ndim", types.intp)
def array_ndim(context, builder, typ, value):
    return context.get_constant(types.intp, typ.ndim)


@builtin_attr
@impl_attribute(types.Array, "size", types.intp)
def array_size(context, builder, typ, value):
    arrayty = make_array(typ)
    array = arrayty(context, builder, value)
    dims = cgutils.unpack_tuple(builder, array.shape, typ.ndim)
    return reduce(builder.mul, dims[1:], dims[0])


@builtin_attr
@impl_attribute_generic(types.Array)
def array_record_getattr(context, builder, typ, value, attr):
    arrayty = make_array(typ)
    array = arrayty(context, builder, value)

    rectype = typ.dtype
    dtype = rectype.typeof(attr)
    offset = rectype.offset(attr)

    resty = types.Array(dtype, ndim=typ.ndim, layout='A')

    raryty = make_array(resty)

    rary = raryty(context, builder)
    rary.shape = array.shape

    constoffset = context.get_constant(types.intp, offset)
    unpackedstrides = cgutils.unpack_tuple(builder, array.strides, typ.ndim)
    newstrides = [builder.add(s, constoffset) for s in unpackedstrides]

    rary.strides = array.strides

    llintp = context.get_value_type(types.intp)
    newdata = builder.add(builder.ptrtoint(array.data, llintp), constoffset)
    newdataptr = builder.inttoptr(newdata, rary.data.type)
    rary.data = newdataptr

    return rary._getvalue()

#-------------------------------------------------------------------------------


def caster(restype):
    @implement(restype, types.Any)
    def _cast(context, builder, sig, args):
        [val] = args
        [valty] = sig.args
        return context.cast(builder, val, valty, restype)

    return _cast


builtin(caster(types.int8))
builtin(caster(types.int16))
builtin(caster(types.int32))
builtin(caster(types.int64))

builtin(caster(types.uint8))
builtin(caster(types.uint16))
builtin(caster(types.uint32))
builtin(caster(types.uint64))

builtin(caster(types.float32))
builtin(caster(types.float64))

builtin(caster(types.complex64))
builtin(caster(types.complex128))


#-------------------------------------------------------------------------------

@builtin
@implement(max, types.VarArg)
def max_impl(context, builder, sig, args):
    argtys = sig.args
    for a in argtys:
        if a not in types.number_domain:
            raise AssertionError("only implemented for numeric types")

    def domax(a, b):
        at, av = a
        bt, bv = b
        ty = context.typing_context.unify_types(at, bt)
        cav = context.cast(builder, av, at, ty)
        cbv = context.cast(builder, bv, bt, ty)
        cmpsig = typing.signature(types.boolean, ty, ty)
        ge = context.get_function(">=", cmpsig)
        pred = ge(builder, (cav, cbv))
        res = builder.select(pred, cav, cbv)
        return ty, res

    typvals = zip(argtys, args)
    resty, resval = reduce(domax, typvals)
    return resval


@builtin
@implement(min, types.VarArg)
def min_impl(context, builder, sig, args):
    argtys = sig.args
    for a in argtys:
        if a not in types.number_domain:
            raise AssertionError("only implemented for numeric types")

    def domax(a, b):
        at, av = a
        bt, bv = b
        ty = context.typing_context.unify_types(at, bt)
        cav = context.cast(builder, av, at, ty)
        cbv = context.cast(builder, bv, bt, ty)
        cmpsig = typing.signature(types.boolean, ty, ty)
        le = context.get_function("<=", cmpsig)
        pred = le(builder, (cav, cbv))
        res = builder.select(pred, cav, cbv)
        return ty, res

    typvals = zip(argtys, args)
    resty, resval = reduce(domax, typvals)
    return resval


@builtin
@implement(round, types.float32)
def round_impl_f32(context, builder, sig, args):
    module = cgutils.get_module(builder)
    fnty = Type.function(Type.float(), [Type.float()])
    if utils.IS_PY3:
        fn = module.get_or_insert_function(fnty, name="numba.roundf")
    else:
        fn = module.get_or_insert_function(fnty, name="roundf")
    assert fn.is_declaration
    return builder.call(fn, args)


@builtin
@implement(round, types.float64)
def round_impl_f64(context, builder, sig, args):
    module = cgutils.get_module(builder)
    fnty = Type.function(Type.double(), [Type.double()])
    if utils.IS_PY3:
        fn = module.get_or_insert_function(fnty, name="numba.round")
    else:
        fn = module.get_or_insert_function(fnty, name="round")
    assert fn.is_declaration
    return builder.call(fn, args)

#-------------------------------------------------------------------------------

@builtin
@implement(int, types.Any)
def int_impl(context, builder, sig, args):
    [ty] = sig.args
    [val] = args
    return context.cast(builder, val, ty, sig.return_type)


@builtin
@implement(float, types.Any)
def float_impl(context, builder, sig, args):
    [ty] = sig.args
    [val] = args
    return context.cast(builder, val, ty, sig.return_type)


@builtin
@implement(complex, types.VarArg)
def complex_impl(context, builder, sig, args):
    if len(sig.args) == 1:
        [realty] = sig.args
        [real] = args
        real = context.cast(builder, real, realty, types.float64)
        imag = context.get_constant(types.float64, 0)

    elif len(sig.args) == 2:
        [realty, imagty] = sig.args
        [real, imag] = args
        real = context.cast(builder, real, realty, types.float64)
        imag = context.cast(builder, imag, imagty, types.float64)

    cmplx = Complex128(context, builder)
    cmplx.real = real
    cmplx.imag = imag
    return cmplx._getvalue()

# -----------------------------------------------------------------------------

@builtin_attr
@impl_attribute(types.Module(math), "pi", types.float64)
def math_pi_impl(context, builder, typ, value):
    return context.get_constant(types.float64, math.pi)


@builtin_attr
@impl_attribute(types.Module(math), "e", types.float64)
def math_e_impl(context, builder, typ, value):
    return context.get_constant(types.float64, math.e)
<|MERGE_RESOLUTION|>--- conflicted
+++ resolved
@@ -911,7 +911,28 @@
     return val
 
 
-<<<<<<< HEAD
+def complex_eq_impl(context, builder, sig, args):
+    [cx, cy] = args
+    complexClass = context.make_complex(sig.args[0])
+    x = complexClass(context, builder, value=cx)
+    y = complexClass(context, builder, value=cy)
+
+    reals_are_eq = builder.fcmp(lc.FCMP_OEQ, x.real, y.real)
+    imags_are_eq = builder.fcmp(lc.FCMP_OEQ, x.imag, y.imag)
+    return builder.and_(reals_are_eq, imags_are_eq)
+
+
+def complex_ne_impl(context, builder, sig, args):
+    [cx, cy] = args
+    complexClass = context.make_complex(sig.args[0])
+    x = complexClass(context, builder, value=cx)
+    y = complexClass(context, builder, value=cy)
+
+    reals_are_ne = builder.fcmp(lc.FCMP_UNE, x.real, y.real)
+    imags_are_ne = builder.fcmp(lc.FCMP_UNE, x.imag, y.imag)
+    return builder.or_(reals_are_ne, imags_are_ne)
+
+
 def complex_abs_impl(context, builder, sig, args):
     """
     abs(z) := hypot(z.real, z.imag)
@@ -925,28 +946,6 @@
     hypotsig = signature(sig.return_type, flty, flty)
     hypotimp = context.get_function(math.hypot, hypotsig)
     return hypotimp(builder, [x, y])
-=======
-def complex_eq_impl(context, builder, sig, args):
-    [cx, cy] = args
-    complexClass = context.make_complex(sig.args[0])
-    x = complexClass(context, builder, value=cx)
-    y = complexClass(context, builder, value=cy)
-
-    reals_are_eq = builder.fcmp(lc.FCMP_OEQ, x.real, y.real)
-    imags_are_eq = builder.fcmp(lc.FCMP_OEQ, x.imag, y.imag)
-    return builder.and_(reals_are_eq, imags_are_eq)
-
-
-def complex_ne_impl(context, builder, sig, args):
-    [cx, cy] = args
-    complexClass = context.make_complex(sig.args[0])
-    x = complexClass(context, builder, value=cx)
-    y = complexClass(context, builder, value=cy)
-
-    reals_are_ne = builder.fcmp(lc.FCMP_UNE, x.real, y.real)
-    imags_are_ne = builder.fcmp(lc.FCMP_UNE, x.imag, y.imag)
-    return builder.or_(reals_are_ne, imags_are_ne)
->>>>>>> 8c406a1f
 
 
 for ty, cls in zip([types.complex64, types.complex128],
@@ -960,12 +959,10 @@
     builtin(implement("+", ty)(complex_positive_impl))
     # Complex modulo is deprecated in python3
 
-<<<<<<< HEAD
-    builtin(implement(types.abs_type, ty)(complex_abs_impl))
-=======
     builtin(implement('==', ty, ty)(complex_eq_impl))
     builtin(implement('!=', ty, ty)(complex_ne_impl))
->>>>>>> 8c406a1f
+
+    builtin(implement(types.abs_type, ty)(complex_abs_impl))
 
 
 #------------------------------------------------------------------------------
