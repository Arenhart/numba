--- conflicted
+++ resolved
@@ -395,12 +395,7 @@
         logger.debug("process closures: %s %s", outer_func_def.name,
                      closure.func_def.name)
         closure.make_pyfunc()
-<<<<<<< HEAD
-        symtab = {}
-
-=======
         #symtab = {}
->>>>>>> 7759a7e2
         p, result = numba.pipeline.infer_types_from_ast_and_sig(
                     context, closure.py_func, closure.func_def,
                     closure.type.signature,
