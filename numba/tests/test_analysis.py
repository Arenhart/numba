# Tests numba.analysis functions
from __future__ import print_function, absolute_import, division

import numpy as np
from numba.compiler import compile_isolated, run_frontend
from numba import types, rewrites, ir, jit, ir_utils
from .support import TestCase, MemoryLeakMixin, SerialMixin


from numba.analysis import dead_branch_prune

_GLOBAL = 123


def compile_to_ir(func):
    func_ir = run_frontend(func)

    class MockPipeline(object):
        def __init__(self, func_ir):
            self.typingctx = None
            self.targetctx = None
            self.args = None
            self.func_ir = func_ir
            self.typemap = None
            self.return_type = None
            self.calltypes = None
    # call this to get print etc rewrites
    rewrites.rewrite_registry.apply('before-inference', MockPipeline(func_ir),
                                    func_ir)
    return func_ir


class TestBranchPrune(MemoryLeakMixin, SerialMixin, TestCase):
    """
    Tests branch pruning
    """
    _DEBUG = False

    # find *all* branches
    def find_branches(self, the_ir):
        branches = []
        for blk in the_ir.blocks.values():
            tmp = [_ for _ in blk.find_insts(cls=ir.Branch)]
            branches.extend(tmp)
        return branches

    def assert_prune(self, func, args_tys, prune, *args):
        # This checks that the expected pruned branches have indeed been pruned.
        # func is a python function to assess
        # args_tys is the numba types arguments tuple
        # prune arg is a list, one entry per branch. The value in the entry is
        # encoded as follows:
        # True: using constant inference only, the True branch will be pruned
        # False: using constant inference only, the False branch will be pruned
        # None: under no circumstances should this branch be pruned
        # *args: the argument instances to pass to the function to check
        #        execution is still valid post transform

        func_ir = compile_to_ir(func)
        before = func_ir.copy()
        if self._DEBUG:
            print("=" * 80)
            print("before prune")
            func_ir.dump()

        dead_branch_prune(func_ir, args_tys)

        after = func_ir
        if self._DEBUG:
            print("after prune")
            func_ir.dump()

        before_branches = self.find_branches(before)
        self.assertEqual(len(before_branches), len(prune))

        # what is expected to be pruned
        expect_removed = []
        for idx, prune in enumerate(prune):
            branch = before_branches[idx]
            if prune is True:
                expect_removed.append(branch.truebr)
            elif prune is False:
                expect_removed.append(branch.falsebr)
            elif prune is None:
                pass  # nothing should be removed!
            elif prune == 'both':
                expect_removed.append(branch.falsebr)
                expect_removed.append(branch.truebr)
            else:
                assert 0, "unreachable"

        # compare labels
        original_labels = set([_ for _ in before.blocks.keys()])
        new_labels = set([_ for _ in after.blocks.keys()])
        # assert that the new labels are precisely the original less the
        # expected pruned labels
        try:
            self.assertEqual(new_labels, original_labels - set(expect_removed))
        except AssertionError as e:
            print("new_labels", sorted(new_labels))
            print("original_labels", sorted(original_labels))
            print("expect_removed", sorted(expect_removed))
            raise e

        cres = compile_isolated(func, args_tys)
        res = cres.entry_point(*args)
        expected = func(*args)
        self.assertEqual(res, expected)

    def test_single_if(self):

        def impl(x):
            if 1 == 0:
                return 3.14159

        self.assert_prune(impl, (types.NoneType('none'),), [True], None)

        def impl(x):
            if 1 == 1:
                return 3.14159

        self.assert_prune(impl, (types.NoneType('none'),), [False], None)

        def impl(x):
            if x is None:
                return 3.14159

        self.assert_prune(impl, (types.NoneType('none'),), [False], None)
        self.assert_prune(impl, (types.IntegerLiteral(10),), [True], 10)

        def impl(x):
            if x == 10:
                return 3.14159

        self.assert_prune(impl, (types.NoneType('none'),), [True], None)
        self.assert_prune(impl, (types.IntegerLiteral(10),), [None], 10)

        def impl(x):
            if x == 10:
                z = 3.14159  # noqa: F841 # no effect

        self.assert_prune(impl, (types.NoneType('none'),), [True], None)
        self.assert_prune(impl, (types.IntegerLiteral(10),), [None], 10)

        # TODO: cannot handle this without const prop
        # def impl(x):
        #     z = None
        #     y = z
        #     if x == y:
        #         print("x is 10")

        # self.assert_prune(impl, (types.NoneType('none'),), [None], None)
        # self.assert_prune(impl, (types.IntegerLiteral(10),), [None], 10)

    def test_single_if_else(self):

        def impl(x):
            if x is None:
                return 3.14159
            else:
                return 1.61803

        self.assert_prune(impl, (types.NoneType('none'),), [False], None)
        self.assert_prune(impl, (types.IntegerLiteral(10),), [True], 10)

    def test_single_if_const_val(self):

        def impl(x):
            if x == 100:
                return 3.14159

        self.assert_prune(impl, (types.NoneType('none'),), [True], None)
        self.assert_prune(impl, (types.IntegerLiteral(100),), [None], 100)

        def impl(x):
            # switch the condition order
            if 100 == x:
                return 3.14159

        self.assert_prune(impl, (types.NoneType('none'),), [True], None)
        self.assert_prune(impl, (types.IntegerLiteral(100),), [None], 100)

    def test_single_if_else_two_const_val(self):

        def impl(x, y):
            if x == y:
                return 3.14159
            else:
                return 1.61803

        self.assert_prune(impl, (types.IntegerLiteral(100),) * 2, [None], 100,
                          100)
        self.assert_prune(impl, (types.NoneType('none'),) * 2, [False], None,
                          None)
        self.assert_prune(impl, (types.IntegerLiteral(100),
                                 types.NoneType('none'),), [True], 100, None)
        self.assert_prune(impl, (types.IntegerLiteral(100),
                                 types.IntegerLiteral(1000)), [None], 100, 1000)

    def test_single_if_else_w_following_undetermined(self):

        def impl(x):
            x_is_none_work = False
            if x is None:
                x_is_none_work = True
            else:
                dead = 7  # noqa: F841 # no effect

            if x_is_none_work:
                y = 10
            else:
                y = -3
            return y

        self.assert_prune(impl, (types.NoneType('none'),), [False, None], None)
        self.assert_prune(impl, (types.IntegerLiteral(10),), [True, None], 10)

        def impl(x):
            x_is_none_work = False
            if x is None:
                x_is_none_work = True
            else:
                pass  # force the True branch exit to be on backbone

            if x_is_none_work:
                y = 10
            else:
                y = -3
            return y

        self.assert_prune(impl, (types.NoneType('none'),), [None, None], None)
        self.assert_prune(impl, (types.IntegerLiteral(10),), [True, None], 10)

    def test_double_if_else_rt_const(self):

        def impl(x):
            one_hundred = 100
            x_is_none_work = 4
            if x is None:
                x_is_none_work = 100
            else:
                dead = 7  # noqa: F841 # no effect

            if x_is_none_work == one_hundred:
                y = 10
            else:
                y = -3

            return y, x_is_none_work

        self.assert_prune(impl, (types.NoneType('none'),), [False, None], None)
        self.assert_prune(impl, (types.IntegerLiteral(10),), [True, None], 10)

    def test_double_if_else_non_literal_const(self):

        def impl(x):
            one_hundred = 100
            if x == one_hundred:
                y = 3.14159
            else:
                y = 1.61803
            return y

        # no prune as compilation specialization on literal value not permitted
        self.assert_prune(impl, (types.IntegerLiteral(10),), [None], 10)
        self.assert_prune(impl, (types.IntegerLiteral(100),), [None], 100)

    def test_single_two_branches_same_cond(self):

        def impl(x):
            if x is None:
                y = 10
            else:
                y = 40

            if x is not None:
                z = 100
            else:
                z = 400

            return z, y

        self.assert_prune(impl, (types.NoneType('none'),), [False, True], None)
        self.assert_prune(impl, (types.IntegerLiteral(10),), [True, False], 10)

    def test_cond_is_kwarg_none(self):

        def impl(x=None):
            if x is None:
                y = 10
            else:
                y = 40

            if x is not None:
                z = 100
            else:
                z = 400

            return z, y

        self.assert_prune(impl, (types.Omitted(None),),
                          [False, True], None)
        self.assert_prune(impl, (types.NoneType('none'),), [False, True], None)
        self.assert_prune(impl, (types.IntegerLiteral(10),), [True, False], 10)

    def test_cond_is_kwarg_value(self):

        def impl(x=1000):
            if x == 1000:
                y = 10
            else:
                y = 40

            if x != 1000:
                z = 100
            else:
                z = 400

            return z, y

        self.assert_prune(impl, (types.Omitted(1000),), [None, None], 1000)
        self.assert_prune(impl, (types.IntegerLiteral(1000),), [None, None],
                          1000)
        self.assert_prune(impl, (types.IntegerLiteral(0),), [None, None], 0)
        self.assert_prune(impl, (types.NoneType('none'),), [True, False], None)

    def test_cond_rewrite_is_correct(self):
        # this checks that when a condition is replaced, it is replace by a
        # true/false bit that correctly represents the evaluated condition
        def fn(x):
            if x is None:
                return 10
            return 12

        def check(func, arg_tys, bit_val):
            func_ir = compile_to_ir(func)

            # check there is 1 branch
            before_branches = self.find_branches(func_ir)
            self.assertEqual(len(before_branches), 1)

            # check the condition in the branch is a binop
            condition_var = before_branches[0].cond
            condition_defn = ir_utils.get_definition(func_ir, condition_var)
            self.assertEqual(condition_defn.op, 'binop')

            # do the prune, this should kill the dead branch and rewrite the
            #'condition to a true/false const bit
            if self._DEBUG:
                print("=" * 80)
                print("before prune")
                func_ir.dump()
            dead_branch_prune(func_ir, arg_tys)
            if self._DEBUG:
                print("=" * 80)
                print("after prune")
                func_ir.dump()

            # after mutation, the condition should be a const value `bit_val`
            new_condition_defn = ir_utils.get_definition(func_ir, condition_var)
            self.assertTrue(isinstance(new_condition_defn, ir.Const))
            self.assertEqual(new_condition_defn.value, bit_val)

        check(fn, (types.NoneType('none'),), 1)
        check(fn, (types.IntegerLiteral(10),), 0)

    def test_obj_mode_fallback(self):
        # see issue #3879, this checks that object mode fall back doesn't suffer
        # from the IR mutation

        @jit
        def bug(a, b):
            if a.ndim == 1:
                if b is None:
                    return 10
                return 12
            return []

        self.assertEqual(bug(np.arange(10), 4), 12)
        self.assertEqual(bug(np.arange(10), None), 10)
        self.assertEqual(bug(np.arange(10).reshape((2, 5)), 10), [])
        self.assertEqual(bug(np.arange(10).reshape((2, 5)), None), [])
        self.assertFalse(bug.nopython_signatures)

<<<<<<< HEAD
    def test_global_bake_in(self):

        def impl(x):
            if _GLOBAL == 123:
                return x
            else:
                return x + 10

        self.assert_prune(impl, (types.IntegerLiteral(1),), [False], 1)

        global _GLOBAL
        tmp = _GLOBAL

        try:
            _GLOBAL = 5

            def impl(x):
                if _GLOBAL == 123:
                    return x
                else:
                    return x + 10

            self.assert_prune(impl, (types.IntegerLiteral(1),), [True], 1)
        finally:
            _GLOBAL = tmp

    def test_freevar_bake_in(self):

        _FREEVAR = 123

        def impl(x):
            if _FREEVAR == 123:
                return x
            else:
                return x + 10

        self.assert_prune(impl, (types.IntegerLiteral(1),), [False], 1)

        _FREEVAR = 12

        def impl(x):
            if _FREEVAR == 123:
                return x
            else:
                return x + 10

        self.assert_prune(impl, (types.IntegerLiteral(1),), [True], 1)
=======
    def test_redefined_variables_are_not_considered_in_prune(self):
        # see issue #4163, checks that if a variable that is an argument is
        # redefined in the user code it is not considered const

        def impl(array, a=None):
            if a is None:
                a = 0
            if a < 0:
                return 10
            return 30

        self.assert_prune(impl,
                          (types.Array(types.float64, 2, 'C'),
                           types.NoneType('none'),),
                          [None, None],
                          np.zeros((2, 3)), None)

    def test_comparison_operators(self):
        # see issue #4163, checks that a variable that is an argument and has
        # value None survives TypeError from invalid comparison which should be
        # dead

        def impl(array, a=None):
            x = 0
            if a is None:
                return 10 # dynamic exec would return here
            # static analysis requires that this is executed with a=None,
            # hence TypeError
            if a < 0:
                return 20
            return x

        self.assert_prune(impl,
                          (types.Array(types.float64, 2, 'C'),
                           types.NoneType('none'),),
                          [False, 'both'],
                          np.zeros((2, 3)), None)

        self.assert_prune(impl,
                          (types.Array(types.float64, 2, 'C'),
                           types.float64,),
                          [None, None],
                          np.zeros((2, 3)), 12.)

    def test_redefinition_analysis_same_block(self):
        # checks that a redefinition in a block with prunable potential doesn't
        # break

        def impl(array, x, a=None):
            b = 0
            if x < 4:
                b = 12
            if a is None:
                a = 0
            else:
                b = 12
            if a < 0:
                return 10
            return 30 + b + a

        self.assert_prune(impl,
                          (types.Array(types.float64, 2, 'C'),
                           types.float64, types.NoneType('none'),),
                          [None, None, None],
                          np.zeros((2, 3)), 1., None)

    def test_redefinition_analysis_different_block_can_exec(self):
        # checks that a redefinition in a block that may be executed prevents
        # pruning

        def impl(array, x, a=None):
            b = 0
            if x > 5:
                a = 11 # a redefined, cannot tell statically if this will exec
            if x < 4:
                b = 12
            if a is None: # cannot prune, cannot determine if re-defn occurred
                b += 5
            else:
                b += 7
                if a < 0:
                    return 10
            return 30 + b

        self.assert_prune(impl,
                          (types.Array(types.float64, 2, 'C'),
                           types.float64, types.NoneType('none'),),
                          [None, None, None, None],
                          np.zeros((2, 3)), 1., None)

    def test_redefinition_analysis_different_block_cannot_exec(self):
        # checks that a redefinition in a block guarded by something that
        # has prune potential

        def impl(array, x=None, a=None):
            b = 0
            if x is not None:
                a = 11
            if a is None:
                b += 5
            else:
                b += 7
            return 30 + b

        self.assert_prune(impl,
                          (types.Array(types.float64, 2, 'C'),
                           types.NoneType('none'), types.NoneType('none')),
                          [True, None],
                          np.zeros((2, 3)), None, None)

        self.assert_prune(impl,
                          (types.Array(types.float64, 2, 'C'),
                           types.NoneType('none'), types.float64),
                          [True, None],
                          np.zeros((2, 3)), None, 1.2)

        self.assert_prune(impl,
                          (types.Array(types.float64, 2, 'C'),
                           types.float64, types.NoneType('none')),
                          [None, None],
                          np.zeros((2, 3)), 1.2, None)
>>>>>>> 9774398f
<|MERGE_RESOLUTION|>--- conflicted
+++ resolved
@@ -382,7 +382,6 @@
         self.assertEqual(bug(np.arange(10).reshape((2, 5)), None), [])
         self.assertFalse(bug.nopython_signatures)
 
-<<<<<<< HEAD
     def test_global_bake_in(self):
 
         def impl(x):
@@ -430,7 +429,6 @@
                 return x + 10
 
         self.assert_prune(impl, (types.IntegerLiteral(1),), [True], 1)
-=======
     def test_redefined_variables_are_not_considered_in_prune(self):
         # see issue #4163, checks that if a variable that is an argument is
         # redefined in the user code it is not considered const
@@ -551,5 +549,4 @@
                           (types.Array(types.float64, 2, 'C'),
                            types.float64, types.NoneType('none')),
                           [None, None],
-                          np.zeros((2, 3)), 1.2, None)
->>>>>>> 9774398f
+                          np.zeros((2, 3)), 1.2, None)