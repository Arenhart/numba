import itertools
import functools
import sys
import operator
from collections import namedtuple

import numpy as np

import unittest
import warnings

from numba.core.compiler import compile_isolated, Flags
from numba import jit, typeof, njit, typed
from numba.core import errors, types, utils, config
<<<<<<< HEAD
from numba.tests.support import (TestCase, tag, ignore_internal_warnings,
                                 MemoryLeakMixin, needs_subprocess)

=======
from numba.tests.support import TestCase, tag, ignore_internal_warnings
>>>>>>> 1fa67df3

py38orlater = utils.PYVERSION >= (3, 8)

enable_pyobj_flags = Flags()
enable_pyobj_flags.enable_pyobject = True

forceobj_flags = Flags()
forceobj_flags.force_pyobject = True

no_pyobj_flags = Flags()

nrt_no_pyobj_flags = Flags()
nrt_no_pyobj_flags.nrt = True


def abs_usecase(x):
    return abs(x)

def all_usecase(x, y):
    if x == None and y == None:
        return all([])
    elif x == None:
        return all([y])
    elif y == None:
        return all([x])
    else:
        return all([x, y])

def any_usecase(x, y):
    if x == None and y == None:
        return any([])
    elif x == None:
        return any([y])
    elif y == None:
        return any([x])
    else:
        return any([x, y])

def bool_usecase(x):
    return bool(x)

def complex_usecase(x, y):
    return complex(x, y)

def divmod_usecase(x, y):
    return divmod(x, y)

def enumerate_usecase():
    result = 0
    for i, j in enumerate((1., 2.5, 3.)):
        result += i * j
    return result

def enumerate_start_usecase():
    result = 0
    for i, j in enumerate((1., 2.5, 3.), 42):
        result += i * j
    return result

def enumerate_invalid_start_usecase():
    result = 0
    for i, j in enumerate((1., 2.5, 3.), 3.14159):
        result += i * j
    return result

def filter_usecase(x, filter_func):
    return filter(filter_func, x)

def float_usecase(x):
    return float(x)

def format_usecase(x, y):
    return x.format(y)

def globals_usecase():
    return globals()

# NOTE: hash() is tested in test_hashing

def hex_usecase(x):
    return hex(x)

def str_usecase(x):
    return str(x)

def int_usecase(x, base):
    return int(x, base=base)

def iter_next_usecase(x):
    it = iter(x)
    return next(it), next(it)

def locals_usecase(x):
    y = 5
    return locals()['y']

def long_usecase(x, base):
    return long(x, base=base)

def map_usecase(x, map_func):
    return map(map_func, x)


def max_usecase1(x, y):
    return max(x, y)

def max_usecase2(x, y):
    return max([x, y])

def max_usecase3(x):
    return max(x)

def max_usecase4():
    return max(())


def min_usecase1(x, y):
    return min(x, y)

def min_usecase2(x, y):
    return min([x, y])

def min_usecase3(x):
    return min(x)

def min_usecase4():
    return min(())

def oct_usecase(x):
    return oct(x)

def reduce_usecase(reduce_func, x):
    return functools.reduce(reduce_func, x)

def round_usecase1(x):
    return round(x)

def round_usecase2(x, n):
    return round(x, n)

def sum_usecase(x):
    return sum(x)

def type_unary_usecase(a, b):
    return type(a)(b)

def truth_usecase(p):
    return operator.truth(p)

def unichr_usecase(x):
    return unichr(x)

def zip_usecase():
    result = 0
    for i, j in zip((1, 2, 3), (4.5, 6.7)):
        result += i * j
    return result

def zip_0_usecase():
    result = 0
    for i in zip():
        result += 1
    return result

def zip_1_usecase():
    result = 0
    for i, in zip((1, 2)):
        result += i
    return result


def zip_3_usecase():
    result = 0
    for i, j, k in zip((1, 2), (3, 4, 5), (6.7, 8.9)):
        result += i * j * k
    return result


def zip_first_exhausted():
    iterable = range(7)
    n = 3
    it = iter(iterable)
    # 1st iterator is shorter
    front = list(zip(range(n), it))
    # Make sure that we didn't skip one in `it`
    back = list(it)
    return front, back


def pow_op_usecase(x, y):
    return x ** y


def pow_usecase(x, y):
    return pow(x, y)


def sum_usecase(x):
    return sum(x)


def sum_kwarg_usecase(x, start=0):
    ret = sum(x, start)
    if py38orlater:
        return sum(x, start=start), ret
    else:
        return ret


def isinstance_usecase(a):
    if isinstance(a, (int, float)):
        if isinstance(a, int):
            return a + 1, 'int'
        if isinstance(a, float):
            return a + 2.0, 'float'
    elif isinstance(a, str):
        return a + ", world!", 'str'
    elif isinstance(a, complex):
        return a.imag, 'complex'
    elif isinstance(a, (tuple, list)):
        if isinstance(a, tuple):
            return 'tuple'
        else:
            return 'list'
    elif isinstance(a, set):
        return 'set'
    elif isinstance(a, bytes):
        return 'bytes'
    return 'no match'


def isinstance_dict():
    a = {1: 2, 3: 4}
    b = {'a': 10, 'b': np.zeros(3)}
    if isinstance(a, dict) and isinstance(b, dict):
        return 'dict'
    else:
        return 'not dict'


def isinstance_usecase_numba_types(a):
    if isinstance(a, typed.List):
        return 'typed list'
    elif isinstance(a, (types.int32, types.int64)):
        if isinstance(a, types.int32):
            return 'int32'
        else:
            return 'int64'
    elif isinstance(a, (types.float32, types.float64)):
        if isinstance(a, types.float32):
            return 'float32'
        elif isinstance(a, types.float64):
            return 'float64'
    elif isinstance(a, typed.Dict):
        return 'typed dict'
    else:
        return 'no match'


def isinstance_usecase_numba_types_2():
    # some types cannot be passed as argument to njit functions
    a = b'hello'
    b = range(1, 2)
    c = dict()
    c[2] = 3
    if isinstance(a, bytes) and \
            isinstance(b, range) and \
            isinstance(c, dict):
        return True
    return False


def invalid_isinstance_usecase(x):
    if isinstance(x, ('foo',)):
        return 'true branch'
    else:
        return 'false branch'


def isinstance_usecase_invalid_type(x):
    # this should be a valid call when x := float
    if isinstance(x, (float, 'not a type')):
        return True
    else:
        return False


def invalid_isinstance_usecase_phi_nopropagate(x):
    if x > 4:
        z = 10
    else:
        z = 'a'
    if isinstance(z, int):
        return True
    else:
        return False


def invalid_isinstance_optional_usecase(x):
    if x > 4:
        z = 10
    else:
        z = None
    if isinstance(z, int):
        return True
    else:
        return False

def invalid_isinstance_unsupported_type_usecase():
    ntpl = namedtuple('ntpl', ['a', 'b'])
    inst = ntpl(1, 2)
    def impl(x):
        return isinstance(inst, ntpl)
    return impl

class TestBuiltins(TestCase):

    def run_nullary_func(self, pyfunc, flags):
        cr = compile_isolated(pyfunc, (), flags=flags)
        cfunc = cr.entry_point
        expected = pyfunc()
        self.assertPreciseEqual(cfunc(), expected)

    def test_abs(self, flags=enable_pyobj_flags):
        pyfunc = abs_usecase

        cr = compile_isolated(pyfunc, (types.int32,), flags=flags)
        cfunc = cr.entry_point
        for x in [-1, 0, 1]:
            self.assertPreciseEqual(cfunc(x), pyfunc(x))

        cr = compile_isolated(pyfunc, (types.float32,), flags=flags)
        cfunc = cr.entry_point
        for x in [-1.1, 0.0, 1.1]:
            self.assertPreciseEqual(cfunc(x), pyfunc(x), prec='single')

        complex_values = [-1.1 + 0.5j, 0.0 + 0j, 1.1 + 3j,
                          float('inf') + 1j * float('nan'),
                          float('nan') - 1j * float('inf')]
        cr = compile_isolated(pyfunc, (types.complex64,), flags=flags)
        cfunc = cr.entry_point
        for x in complex_values:
            self.assertPreciseEqual(cfunc(x), pyfunc(x), prec='single')
        cr = compile_isolated(pyfunc, (types.complex128,), flags=flags)
        cfunc = cr.entry_point
        for x in complex_values:
            self.assertPreciseEqual(cfunc(x), pyfunc(x))

        for unsigned_type in types.unsigned_domain:
            unsigned_values = [0, 10, 2, 2 ** unsigned_type.bitwidth - 1]
            cr = compile_isolated(pyfunc, (unsigned_type,), flags=flags)
            cfunc = cr.entry_point
            for x in unsigned_values:
                self.assertPreciseEqual(cfunc(x), pyfunc(x))

    def test_abs_npm(self):
        self.test_abs(flags=no_pyobj_flags)

    def test_all(self, flags=enable_pyobj_flags):
        pyfunc = all_usecase

        cr = compile_isolated(pyfunc, (types.int32,types.int32), flags=flags)
        cfunc = cr.entry_point
        x_operands = [-1, 0, 1, None]
        y_operands = [-1, 0, 1, None]
        for x, y in itertools.product(x_operands, y_operands):
            self.assertPreciseEqual(cfunc(x, y), pyfunc(x, y))

    def test_all_npm(self):
        with self.assertTypingError():
            self.test_all(flags=no_pyobj_flags)

    def test_any(self, flags=enable_pyobj_flags):
        pyfunc = any_usecase

        cr = compile_isolated(pyfunc, (types.int32,types.int32), flags=flags)
        cfunc = cr.entry_point
        x_operands = [-1, 0, 1, None]
        y_operands = [-1, 0, 1, None]
        for x, y in itertools.product(x_operands, y_operands):
            self.assertPreciseEqual(cfunc(x, y), pyfunc(x, y))

    def test_any_npm(self):
        with self.assertTypingError():
            self.test_any(flags=no_pyobj_flags)

    def test_bool(self, flags=enable_pyobj_flags):
        pyfunc = bool_usecase

        cr = compile_isolated(pyfunc, (types.int32,), flags=flags)
        cfunc = cr.entry_point
        for x in [-1, 0, 1]:
            self.assertPreciseEqual(cfunc(x), pyfunc(x))
        cr = compile_isolated(pyfunc, (types.float64,), flags=flags)
        cfunc = cr.entry_point
        for x in [0.0, -0.0, 1.5, float('inf'), float('nan')]:
            self.assertPreciseEqual(cfunc(x), pyfunc(x))
        cr = compile_isolated(pyfunc, (types.complex128,), flags=flags)
        cfunc = cr.entry_point
        for x in [complex(0, float('inf')), complex(0, float('nan'))]:
            self.assertPreciseEqual(cfunc(x), pyfunc(x))

    def test_bool_npm(self):
        self.test_bool(flags=no_pyobj_flags)

    def test_bool_nonnumber(self, flags=enable_pyobj_flags):
        pyfunc = bool_usecase

        cr = compile_isolated(pyfunc, (types.string,), flags=flags)
        cfunc = cr.entry_point
        for x in ['x', '']:
            self.assertPreciseEqual(cfunc(x), pyfunc(x))

        cr = compile_isolated(pyfunc, (types.Dummy('list'),), flags=flags)
        cfunc = cr.entry_point
        for x in [[1], []]:
            self.assertPreciseEqual(cfunc(x), pyfunc(x))

    def test_bool_nonnumber_npm(self):
        with self.assertTypingError():
            self.test_bool_nonnumber(flags=no_pyobj_flags)

    def test_complex(self, flags=enable_pyobj_flags):
        pyfunc = complex_usecase

        cr = compile_isolated(pyfunc, (types.int32, types.int32), flags=flags)
        cfunc = cr.entry_point

        x_operands = [-1, 0, 1]
        y_operands = [-1, 0, 1]
        for x, y in itertools.product(x_operands, y_operands):
            self.assertPreciseEqual(cfunc(x, y), pyfunc(x, y))

    def test_complex_npm(self):
        self.test_complex(flags=no_pyobj_flags)

    def test_divmod_ints(self, flags=enable_pyobj_flags):
        pyfunc = divmod_usecase

        cr = compile_isolated(pyfunc, (types.int64, types.int64),
                              flags=flags)
        cfunc = cr.entry_point

        def truncate_result(x, bits=64):
            # Remove any extraneous bits (since Numba will return
            # a 64-bit result by definition)
            if x >= 0:
                x &= (1 << (bits - 1)) - 1
            return x

        denominators = [1, 3, 7, 15, -1, -3, -7, -15, 2**63 - 1, -2**63]
        numerators = denominators + [0]
        for x, y, in itertools.product(numerators, denominators):
            expected_quot, expected_rem = pyfunc(x, y)
            quot, rem = cfunc(x, y)
            f = truncate_result
            self.assertPreciseEqual((f(quot), f(rem)),
                                    (f(expected_quot), f(expected_rem)))

        for x in numerators:
            with self.assertRaises(ZeroDivisionError):
                cfunc(x, 0)

    def test_divmod_ints_npm(self):
        self.test_divmod_ints(flags=no_pyobj_flags)

    def test_divmod_floats(self, flags=enable_pyobj_flags):
        pyfunc = divmod_usecase

        cr = compile_isolated(pyfunc, (types.float64, types.float64),
                              flags=flags)
        cfunc = cr.entry_point

        denominators = [1., 3.5, 1e100, -2., -7.5, -1e101,
                        np.inf, -np.inf, np.nan]
        numerators = denominators + [-0.0, 0.0]
        for x, y, in itertools.product(numerators, denominators):
            expected_quot, expected_rem = pyfunc(x, y)
            quot, rem = cfunc(x, y)
            self.assertPreciseEqual((quot, rem), (expected_quot, expected_rem))

        for x in numerators:
            with self.assertRaises(ZeroDivisionError):
                cfunc(x, 0.0)

    def test_divmod_floats_npm(self):
        self.test_divmod_floats(flags=no_pyobj_flags)

    def test_enumerate(self, flags=enable_pyobj_flags):
        self.run_nullary_func(enumerate_usecase, flags)

    def test_enumerate_npm(self):
        self.test_enumerate(flags=no_pyobj_flags)

    def test_enumerate_start(self, flags=enable_pyobj_flags):
        self.run_nullary_func(enumerate_start_usecase, flags)

    def test_enumerate_start_npm(self):
        self.test_enumerate_start(flags=no_pyobj_flags)

    def test_enumerate_start_invalid_start_type(self):
        pyfunc = enumerate_invalid_start_usecase
        cr = compile_isolated(pyfunc, (), flags=enable_pyobj_flags)
        with self.assertRaises(TypeError) as raises:
            cr.entry_point()

        msg = "'float' object cannot be interpreted as an integer"
        self.assertIn(msg, str(raises.exception))

    def test_enumerate_start_invalid_start_type_npm(self):
        pyfunc = enumerate_invalid_start_usecase
        with self.assertRaises(errors.TypingError) as raises:
            cr = compile_isolated(pyfunc, (), flags=no_pyobj_flags)
        msg = "Only integers supported as start value in enumerate"
        self.assertIn(msg, str(raises.exception))

    def test_filter(self, flags=enable_pyobj_flags):
        pyfunc = filter_usecase
        cr = compile_isolated(pyfunc, (types.Dummy('list'),
                                       types.Dummy('function_ptr')),
                                       flags=flags)
        cfunc = cr.entry_point

        filter_func = lambda x: x % 2
        x = [0, 1, 2, 3, 4]
        self.assertSequenceEqual(list(cfunc(x, filter_func)),
                                 list(pyfunc(x, filter_func)))

    def test_filter_npm(self):
        with self.assertTypingError():
            self.test_filter(flags=no_pyobj_flags)

    def test_float(self, flags=enable_pyobj_flags):
        pyfunc = float_usecase

        cr = compile_isolated(pyfunc, (types.int32,), flags=flags)
        cfunc = cr.entry_point
        for x in [-1, 0, 1]:
            self.assertPreciseEqual(cfunc(x), pyfunc(x))

        cr = compile_isolated(pyfunc, (types.float32,), flags=flags)
        cfunc = cr.entry_point
        for x in [-1.1, 0.0, 1.1]:
            self.assertPreciseEqual(cfunc(x), pyfunc(x), prec='single')

        cr = compile_isolated(pyfunc, (types.string,), flags=flags)
        cfunc = cr.entry_point
        for x in ['-1.1', '0.0', '1.1']:
            self.assertPreciseEqual(cfunc(x), pyfunc(x))

    def test_float_npm(self):
        with self.assertTypingError():
            self.test_float(flags=no_pyobj_flags)

    def test_format(self, flags=enable_pyobj_flags):
        pyfunc = format_usecase

        cr = compile_isolated(pyfunc, (types.string, types.int32,), flags=flags)
        cfunc = cr.entry_point
        x = '{0}'
        for y in [-1, 0, 1]:
            self.assertPreciseEqual(cfunc(x, y), pyfunc(x, y))

        cr = compile_isolated(pyfunc, (types.string,
                                       types.float32,), flags=flags)
        cfunc = cr.entry_point
        x = '{0}'
        for y in [-1.1, 0.0, 1.1]:
            self.assertPreciseEqual(cfunc(x, y), pyfunc(x, y))

        cr = compile_isolated(pyfunc, (types.string,
                                       types.string,), flags=flags)
        cfunc = cr.entry_point
        x = '{0}'
        for y in ['a', 'b', 'c']:
            self.assertPreciseEqual(cfunc(x, y), pyfunc(x, y))

    def test_format_npm(self):
        with self.assertTypingError():
            self.test_format(flags=no_pyobj_flags)

    def test_globals(self, flags=enable_pyobj_flags):
        pyfunc = globals_usecase
        cr = compile_isolated(pyfunc, (), flags=flags)
        cfunc = cr.entry_point
        g = cfunc()
        self.assertIs(g, globals())

    def test_globals_npm(self):
        with self.assertTypingError():
            self.test_globals(flags=no_pyobj_flags)

    def test_globals_jit(self, **jit_flags):
        # Issue #416: weird behaviour of globals() in combination with
        # the @jit decorator.
        pyfunc = globals_usecase
        jitted = jit(**jit_flags)(pyfunc)
        self.assertIs(jitted(), globals())
        self.assertIs(jitted(), globals())

    def test_globals_jit_npm(self):
        with self.assertTypingError():
            self.test_globals_jit(nopython=True)

    def test_hex(self, flags=enable_pyobj_flags):
        pyfunc = hex_usecase

        cr = compile_isolated(pyfunc, (types.int32,), flags=flags)
        cfunc = cr.entry_point
        for x in [-1, 0, 1]:
            self.assertPreciseEqual(cfunc(x), pyfunc(x))

    def test_hex_npm(self):
        with self.assertTypingError():
            self.test_hex(flags=no_pyobj_flags)

    def test_int_str(self, flags=nrt_no_pyobj_flags):
        pyfunc = str_usecase

        small_inputs = [
            1234,
            1,
            0,
            10,
            1000,
        ]

        large_inputs = [
            123456789,
            2222222,
            1000000,
            ~0x0
        ]

        args = [*small_inputs, *large_inputs]

        typs = [
            types.int8,
            types.int16,
            types.int32,
            types.int64,
            types.uint,
            types.uint8,
            types.uint16,
            types.uint32,
            types.uint64,
        ]

        for typ in typs:
            cr = compile_isolated(pyfunc, (typ,), flags=flags)
            cfunc = cr.entry_point
            for v in args:
                self.assertPreciseEqual(cfunc(typ(v)), pyfunc(typ(v)))

                if typ.signed:
                    self.assertPreciseEqual(cfunc(typ(-v)), pyfunc(typ(-v)))

    def test_int(self, flags=enable_pyobj_flags):
        pyfunc = int_usecase

        cr = compile_isolated(pyfunc, (types.string, types.int32), flags=flags)
        cfunc = cr.entry_point

        x_operands = ['-1', '0', '1', '10']
        y_operands = [2, 8, 10, 16]
        for x, y in itertools.product(x_operands, y_operands):
            self.assertPreciseEqual(cfunc(x, y), pyfunc(x, y))

    def test_int_npm(self):
        with self.assertTypingError():
            self.test_int(flags=no_pyobj_flags)

    def test_iter_next(self, flags=enable_pyobj_flags):
        pyfunc = iter_next_usecase
        cr = compile_isolated(pyfunc, (types.UniTuple(types.int32, 3),),
                              flags=flags)
        cfunc = cr.entry_point
        self.assertPreciseEqual(cfunc((1, 42, 5)), (1, 42))

        cr = compile_isolated(pyfunc, (types.UniTuple(types.int32, 1),),
                              flags=flags)
        cfunc = cr.entry_point
        with self.assertRaises(StopIteration):
            cfunc((1,))

    def test_iter_next_npm(self):
        self.test_iter_next(flags=no_pyobj_flags)

    def test_locals(self, flags=enable_pyobj_flags):
        pyfunc = locals_usecase
        with self.assertRaises(errors.ForbiddenConstruct):
            cr = compile_isolated(pyfunc, (types.int64,), flags=flags)

    def test_locals_forceobj(self):
        self.test_locals(flags=forceobj_flags)

    def test_locals_npm(self):
        with self.assertTypingError():
            self.test_locals(flags=no_pyobj_flags)

    def test_map(self, flags=enable_pyobj_flags):
        pyfunc = map_usecase
        cr = compile_isolated(pyfunc, (types.Dummy('list'),
                                       types.Dummy('function_ptr')),
                                       flags=flags)
        cfunc = cr.entry_point

        map_func = lambda x: x * 2
        x = [0, 1, 2, 3, 4]
        self.assertSequenceEqual(list(cfunc(x, map_func)),
                                 list(pyfunc(x, map_func)))

    def test_map_npm(self):
        with self.assertTypingError():
            self.test_map(flags=no_pyobj_flags)

    #
    # min() and max()
    #

    def check_minmax_1(self, pyfunc, flags):
        cr = compile_isolated(pyfunc, (types.int32, types.int32), flags=flags)
        cfunc = cr.entry_point

        x_operands = [-1, 0, 1]
        y_operands = [-1, 0, 1]
        for x, y in itertools.product(x_operands, y_operands):
            self.assertPreciseEqual(cfunc(x, y), pyfunc(x, y))

    def test_max_1(self, flags=enable_pyobj_flags):
        """
        max(*args)
        """
        self.check_minmax_1(max_usecase1, flags)

    def test_min_1(self, flags=enable_pyobj_flags):
        """
        min(*args)
        """
        self.check_minmax_1(min_usecase1, flags)

    def test_max_npm_1(self):
        self.test_max_1(flags=no_pyobj_flags)

    def test_min_npm_1(self):
        self.test_min_1(flags=no_pyobj_flags)

    def check_minmax_2(self, pyfunc, flags):
        cr = compile_isolated(pyfunc, (types.int32, types.int32), flags=flags)
        cfunc = cr.entry_point

        x_operands = [-1, 0, 1]
        y_operands = [-1, 0, 1]
        for x, y in itertools.product(x_operands, y_operands):
            self.assertPreciseEqual(cfunc(x, y), pyfunc(x, y))

    def test_max_2(self, flags=enable_pyobj_flags):
        """
        max(list)
        """
        self.check_minmax_2(max_usecase2, flags)

    def test_min_2(self, flags=enable_pyobj_flags):
        """
        min(list)
        """
        self.check_minmax_2(min_usecase2, flags)

    def test_max_npm_2(self):
        with self.assertTypingError():
            self.test_max_2(flags=no_pyobj_flags)

    def test_min_npm_2(self):
        with self.assertTypingError():
            self.test_min_2(flags=no_pyobj_flags)

    def check_minmax_3(self, pyfunc, flags):
        def check(argty):
            cr = compile_isolated(pyfunc, (argty,), flags=flags)
            cfunc = cr.entry_point
            # Check that the algorithm matches Python's with a non-total order
            tup = (1.5, float('nan'), 2.5)
            for val in [tup, tup[::-1]]:
                self.assertPreciseEqual(cfunc(val), pyfunc(val))

        check(types.UniTuple(types.float64, 3))
        check(types.Tuple((types.float32, types.float64, types.float32)))

    def test_max_3(self, flags=enable_pyobj_flags):
        """
        max(tuple)
        """
        self.check_minmax_3(max_usecase3, flags)

    def test_min_3(self, flags=enable_pyobj_flags):
        """
        min(tuple)
        """
        self.check_minmax_3(min_usecase3, flags)

    def test_max_npm_3(self):
        self.test_max_3(flags=no_pyobj_flags)

    def test_min_npm_3(self):
        self.test_min_3(flags=no_pyobj_flags)

    def check_min_max_invalid_types(self, pyfunc, flags=enable_pyobj_flags):
        cr = compile_isolated(pyfunc, (types.int32, types.Dummy('list')),
                              flags=flags)
        cfunc = cr.entry_point
        cfunc(1, [1])

    def test_max_1_invalid_types(self):
        with self.assertRaises(TypeError):
            self.check_min_max_invalid_types(max_usecase1)

    def test_max_1_invalid_types_npm(self):
        with self.assertTypingError():
            self.check_min_max_invalid_types(max_usecase1, flags=no_pyobj_flags)

    def test_min_1_invalid_types(self):
        with self.assertRaises(TypeError):
            self.check_min_max_invalid_types(min_usecase1)

    def test_min_1_invalid_types_npm(self):
        with self.assertTypingError():
            self.check_min_max_invalid_types(min_usecase1, flags=no_pyobj_flags)

    # Test that max(1) and min(1) fail

    def check_min_max_unary_non_iterable(self, pyfunc, flags=enable_pyobj_flags):
        cr = compile_isolated(pyfunc, (types.int32,), flags=flags)
        cfunc = cr.entry_point
        cfunc(1)

    def test_max_unary_non_iterable(self):
        with self.assertRaises(TypeError):
            self.check_min_max_unary_non_iterable(max_usecase3)

    def test_max_unary_non_iterable_npm(self):
        with self.assertTypingError():
            self.check_min_max_unary_non_iterable(max_usecase3)

    def test_min_unary_non_iterable(self):
        with self.assertRaises(TypeError):
            self.check_min_max_unary_non_iterable(min_usecase3)

    def test_min_unary_non_iterable_npm(self):
        with self.assertTypingError():
            self.check_min_max_unary_non_iterable(min_usecase3)

    # Test that max(()) and min(()) fail

    def check_min_max_empty_tuple(self, pyfunc, func_name):
        with self.assertTypingError() as raises:
            compile_isolated(pyfunc, (), flags=no_pyobj_flags)
        self.assertIn("%s() argument is an empty tuple" % func_name,
                      str(raises.exception))

    def test_max_empty_tuple(self):
        self.check_min_max_empty_tuple(max_usecase4, "max")

    def test_min_empty_tuple(self):
        self.check_min_max_empty_tuple(min_usecase4, "min")


    def test_oct(self, flags=enable_pyobj_flags):
        pyfunc = oct_usecase

        cr = compile_isolated(pyfunc, (types.int32,), flags=flags)
        cfunc = cr.entry_point
        for x in [-8, -1, 0, 1, 8]:
            self.assertPreciseEqual(cfunc(x), pyfunc(x))

    def test_oct_npm(self):
        with self.assertTypingError():
            self.test_oct(flags=no_pyobj_flags)

    def test_reduce(self, flags=enable_pyobj_flags):
        pyfunc = reduce_usecase
        cr = compile_isolated(pyfunc, (types.Dummy('function_ptr'),
                                       types.Dummy('list')),
                                       flags=flags)
        cfunc = cr.entry_point

        reduce_func = lambda x, y: x + y

        x = range(10)
        self.assertPreciseEqual(cfunc(reduce_func, x), pyfunc(reduce_func, x))

        x = [x + x/10.0 for x in range(10)]
        self.assertPreciseEqual(cfunc(reduce_func, x), pyfunc(reduce_func, x))

        x = [complex(x, x) for x in range(10)]
        self.assertPreciseEqual(cfunc(reduce_func, x), pyfunc(reduce_func, x))

    def test_reduce_npm(self):
        with self.assertTypingError():
            self.test_reduce(flags=no_pyobj_flags)

    def test_round1(self, flags=enable_pyobj_flags):
        pyfunc = round_usecase1

        for tp in (types.float64, types.float32):
            cr = compile_isolated(pyfunc, (tp,), flags=flags)
            cfunc = cr.entry_point
            values = [-1.6, -1.5, -1.4, -0.5, 0.0, 0.1, 0.5, 0.6, 1.4, 1.5, 5.0]
            values += [-0.1, -0.0]
            for x in values:
                self.assertPreciseEqual(cfunc(x), pyfunc(x))

    def test_round1_npm(self):
        self.test_round1(flags=no_pyobj_flags)

    def test_round2(self, flags=enable_pyobj_flags):
        pyfunc = round_usecase2

        for tp in (types.float64, types.float32):
            prec = 'single' if tp is types.float32 else 'exact'
            cr = compile_isolated(pyfunc, (tp, types.int32), flags=flags)
            cfunc = cr.entry_point
            for x in [0.0, 0.1, 0.125, 0.25, 0.5, 0.75, 1.25,
                      1.5, 1.75, 2.25, 2.5, 2.75, 12.5, 15.0, 22.5]:
                for n in (-1, 0, 1, 2):
                    self.assertPreciseEqual(cfunc(x, n), pyfunc(x, n),
                                            prec=prec)
                    expected = pyfunc(-x, n)
                    self.assertPreciseEqual(cfunc(-x, n), pyfunc(-x, n),
                                            prec=prec)

    def test_round2_npm(self):
        self.test_round2(flags=no_pyobj_flags)

    def test_sum_objmode(self, flags=enable_pyobj_flags):
        pyfunc = sum_usecase

        cr = compile_isolated(pyfunc, (types.Dummy('list'),), flags=flags)
        cfunc = cr.entry_point

        x = range(10)
        self.assertPreciseEqual(cfunc(x), pyfunc(x))

        x = [x + x/10.0 for x in range(10)]
        self.assertPreciseEqual(cfunc(x), pyfunc(x))

        x = [complex(x, x) for x in range(10)]
        self.assertPreciseEqual(cfunc(x), pyfunc(x))

    def test_sum(self):
        # In Python 3.8 "start" can be specified as a kwarg, so test that too
        sum_default = njit(sum_usecase)
        sum_kwarg = njit(sum_kwarg_usecase)

        @njit
        def sum_range(sz, start=0):
            tmp = range(sz)
            ret = sum(tmp, start)
            if py38orlater:
                return sum(tmp, start=start), ret
            else:
                return ret

        ntpl = namedtuple('ntpl', ['a', 'b'])

        # check call with default kwarg, start=0
        def args():
            yield [*range(10)]
            yield [x + x/10.0 for x in range(10)]
            yield [x * 1j for x in range(10)]
            yield (1, 2, 3)
            yield (1, 2, 3j)
            # uints will likely end up as floats as `start` is signed, so just
            # test mixed signed ints
            yield (np.int64(32), np.int32(2), np.int8(3))
            tl = typed.List(range(5))
            yield tl
            yield np.ones(5)
            yield ntpl(100, 200)
            yield ntpl(100, 200j)

        for x in args():
            self.assertPreciseEqual(sum_default(x), sum_default.py_func(x))

        # Check the uint use case, as start is signed, NumPy will end up with
        # a float result whereas Numba will end up with an int (see integer
        # typing NBEP).
        x = (np.uint64(32), np.uint32(2), np.uint8(3))
        self.assertEqual(sum_default(x), sum_default.py_func(x))

        # check call with changing default kwarg, start
        def args_kws():
            yield [*range(10)], 12
            yield [x + x/10.0 for x in range(10)], 19j
            yield [x * 1j for x in range(10)], -2
            yield (1, 2, 3), 9
            yield (1, 2, 3j), -0
            # uints will likely end up as floats as `start` is signed, so just
            # test mixed signed ints
            yield (np.int64(32), np.int32(2), np.int8(3)), np.uint32(7)
            tl = typed.List(range(5))
            yield tl, 100
            yield np.ones((5, 5)), 10 * np.ones((5,))
            yield ntpl(100, 200), -50
            yield ntpl(100, 200j), 9

        for x, start in args_kws():
            self.assertPreciseEqual(sum_kwarg(x, start=start),
                                    sum_kwarg.py_func(x, start=start))

        # check call with range()
        for start in range(-3, 4):
            for sz in range(-3, 4):
                self.assertPreciseEqual(sum_range(sz, start=start),
                                        sum_range.py_func(sz, start=start))

    def test_sum_exceptions(self):
        sum_default = njit(sum_usecase)
        sum_kwarg = njit(sum_kwarg_usecase)

        # check start as string/bytes/bytearray is error
        msg = "sum() can't sum {}"

        with self.assertRaises(errors.TypingError) as raises:
            sum_kwarg((1, 2, 3), 'a')

        self.assertIn(msg.format('strings'), str(raises.exception))

        with self.assertRaises(errors.TypingError) as raises:
            sum_kwarg((1, 2, 3), b'123')

        self.assertIn(msg.format('bytes'), str(raises.exception))

        with self.assertRaises(errors.TypingError) as raises:
            sum_kwarg((1, 2, 3), bytearray(b'123'))

        self.assertIn(msg.format('bytearray'), str(raises.exception))

        # check invalid type has no impl
        with self.assertRaises(errors.TypingError) as raises:
            sum_default('abcd')

        self.assertIn('No implementation', str(raises.exception))

    def test_truth(self):
        pyfunc = truth_usecase
        cfunc = jit(nopython=True)(pyfunc)

        self.assertEqual(pyfunc(True), cfunc(True))
        self.assertEqual(pyfunc(False), cfunc(False))

    def test_type_unary(self):
        # Test type(val) and type(val)(other_val)
        pyfunc = type_unary_usecase
        cfunc = jit(nopython=True)(pyfunc)

        def check(*args):
            expected = pyfunc(*args)
            self.assertPreciseEqual(cfunc(*args), expected)

        check(1.5, 2)
        check(1, 2.5)
        check(1.5j, 2)
        check(True, 2)
        check(2.5j, False)

    def test_zip(self, flags=forceobj_flags):
        self.run_nullary_func(zip_usecase, flags)

    def test_zip_npm(self):
        self.test_zip(flags=no_pyobj_flags)

    def test_zip_1(self, flags=forceobj_flags):
        self.run_nullary_func(zip_1_usecase, flags)

    def test_zip_1_npm(self):
        self.test_zip_1(flags=no_pyobj_flags)

    def test_zip_3(self, flags=forceobj_flags):
        self.run_nullary_func(zip_3_usecase, flags)

    def test_zip_3_npm(self):
        self.test_zip_3(flags=no_pyobj_flags)

    def test_zip_0(self, flags=forceobj_flags):
        self.run_nullary_func(zip_0_usecase, flags)

    def test_zip_0_npm(self):
        self.test_zip_0(flags=no_pyobj_flags)

    def test_zip_first_exhausted(self, flags=forceobj_flags):
        """
        Test side effect to the input iterators when a left iterator has been
        exhausted before the ones on the right.
        """
        self.run_nullary_func(zip_first_exhausted, flags)

    def test_zip_first_exhausted_npm(self):
        self.test_zip_first_exhausted(flags=nrt_no_pyobj_flags)

    def test_pow_op_usecase(self):
        args = [
            (2, 3),
            (2.0, 3),
            (2, 3.0),
            (2j, 3.0j),
        ]

        for x, y in args:
            cres = compile_isolated(pow_op_usecase, (typeof(x), typeof(y)),
                                    flags=no_pyobj_flags)
            r = cres.entry_point(x, y)
            self.assertPreciseEqual(r, pow_op_usecase(x, y))

    def test_pow_usecase(self):
        args = [
            (2, 3),
            (2.0, 3),
            (2, 3.0),
            (2j, 3.0j),
        ]

        for x, y in args:
            cres = compile_isolated(pow_usecase, (typeof(x), typeof(y)),
                                    flags=no_pyobj_flags)
            r = cres.entry_point(x, y)
            self.assertPreciseEqual(r, pow_usecase(x, y))

    def _check_min_max(self, pyfunc):
        cfunc = njit()(pyfunc)
        expected = pyfunc()
        got = cfunc()
        self.assertPreciseEqual(expected, got)

    def test_min_max_iterable_input(self):

        @njit
        def frange(start, stop, step):
            i = start
            while i < stop:
                yield i
                i += step

        def sample_functions(op):
            yield lambda: op(range(10))
            yield lambda: op(range(4, 12))
            yield lambda: op(range(-4, -15, -1))
            yield lambda: op([6.6, 5.5, 7.7])
            yield lambda: op([(3, 4), (1, 2)])
            yield lambda: op(frange(1.1, 3.3, 0.1))
            yield lambda: op([np.nan, -np.inf, np.inf, np.nan])
            yield lambda: op([(3,), (1,), (2,)])

        for fn in sample_functions(op=min):
            self._check_min_max(fn)

        for fn in sample_functions(op=max):
            self._check_min_max(fn)


class TestOperatorMixedTypes(TestCase):

    def test_eq_ne(self):
        for opstr in ('eq', 'ne'):
            op = getattr(operator, opstr)

            @njit
            def func(a, b):
                return op(a, b)

            # all these things should evaluate to being equal or not, all should
            # survive typing.
            things = (1, 0, True, False, 1.0, 2.0, 1.1, 1j, None, "", "1")
            for x, y in itertools.product(things, things):
                self.assertPreciseEqual(func.py_func(x, y), func(x, y))

    def test_cmp(self):
        for opstr in ('gt', 'lt', 'ge', 'le', 'eq', 'ne'):
            op = getattr(operator, opstr)
            @njit
            def func(a, b):
                return op(a, b)

            # numerical things should all be comparable
            things = (1, 0, True, False, 1.0, 0.0, 1.1)
            for x, y in itertools.product(things, things):
                expected = func.py_func(x, y)
                got = func(x, y)
                message = ("%s %s %s does not match between Python and Numba"
                           % (x, opstr, y))
                self.assertEqual(expected, got, message)


class TestIsinstanceBuiltin(TestCase):
    def test_isinstance(self):
        pyfunc = isinstance_usecase
        cfunc = jit(nopython=True)(pyfunc)

        inputs = (
            3,              # int
            5.0,            # float
            "Hello",        # string
            b'world',       # bytes
            1j,             # complex
            [1, 2, 3],      # list
            (1, 3, 3, 3),   # UniTuple
            set([1, 2]),    # set
            (1, 'nba', 2),  # Heterogeneous Tuple
            # {'hello': 2},   # dict - doesn't work as input
            None,
        )

        for inpt in inputs:
            expected = pyfunc(inpt)
            got = cfunc(inpt)
            self.assertEqual(expected, got)

    def test_isinstance_dict(self):
        # Tests typed.Dict and LiteralStrKeyDict
        pyfunc = isinstance_dict
        cfunc = jit(nopython=True)(pyfunc)
        self.assertEqual(pyfunc(), cfunc())

    def test_isinstance_numba_types(self):
        # This makes use of type aliasing between python scalars and NumPy
        # scalars, see also test_numba_types()
        pyfunc = isinstance_usecase_numba_types
        cfunc = jit(nopython=True)(pyfunc)

        inputs = (
            (types.int32(1), 'int32'),
            (types.int64(2), 'int64'),
            (types.float32(3.0), 'float32'),
            (types.float64(4.0), 'float64'),
            (types.complex64(5j), 'no match'),
            (typed.List([1, 2]), 'typed list'),
            (typed.Dict.empty(types.int64, types.int64), 'typed dict')
        )

        for inpt, expected in inputs:
            got = cfunc(inpt)
            self.assertEqual(expected, got)

    def test_isinstance_numba_types_2(self):
        pyfunc = isinstance_usecase_numba_types_2
        cfunc = jit(nopython=True)(pyfunc)
        self.assertEqual(pyfunc(), cfunc())

    def test_isinstance_invalid_type(self):
        pyfunc = isinstance_usecase_invalid_type
        cfunc = jit(nopython=True)(pyfunc)

        # valid type
        self.assertTrue(cfunc(3.4))

        # invalid type
        msg = 'Cannot infer numba type of python type'

        with self.assertRaises(errors.TypingError) as raises:
            cfunc(100)

        self.assertIn(msg, str(raises.exception))

    def test_isinstance_exceptions(self):
        fns = [
            (invalid_isinstance_usecase,
             'Cannot infer numba type of python type'),
            (invalid_isinstance_usecase_phi_nopropagate,
             ('isinstance() cannot determine the type of variable "z" due to a '
             'branch.')),
            (invalid_isinstance_optional_usecase,
             ('isinstance() cannot determine the type of variable "z" due to a '
             'branch.')),
            (invalid_isinstance_unsupported_type_usecase(),
             ('isinstance() does not support variables of type "ntpl(')),
        ]

        for fn, msg in fns:
            fn = njit(fn)

            with self.assertRaises(errors.TypingError) as raises:
                fn(100)

            self.assertIn(msg, str(raises.exception))

    def test_combinations(self):
        # Combinatorically test common classes and instances
        def gen_w_arg(clazz_type):
            def impl(x):
                return isinstance(x, clazz_type)
            return impl

        clazz_types = (int, float, complex, str, list, tuple, bytes, set, range,
                       np.int8, np.float32,)
        instances = (1, 2.3, 4j, '5', [6,], (7,), b'8', {9,}, None,
                     (10, 11, 12), (13, 'a', 14j), np.array([15, 16, 17]),
                     np.int8(18), np.float32(19),
                     typed.Dict.empty(types.unicode_type, types.float64),
                     typed.List.empty_list(types.complex128), np.ones(4))

        for ct in clazz_types:
            fn = njit(gen_w_arg(ct))
            for x in instances:
                expected = fn.py_func(x)
                got = fn(x)
                self.assertEqual(got, expected)

    def test_numba_types(self):
        # Check types which are Numba types, this would break without the jit
        # decorator in all cases except numba.typed containers.
        def gen_w_arg(clazz_type):
            def impl():
                return isinstance(1, clazz_type)
            return impl

        clazz_types = (types.Integer, types.Float, types.Array,)

        msg = "Numba type classes.*are not supported"
        for ct in clazz_types:
            fn = njit(gen_w_arg(ct))
            with self.assertRaises(errors.TypingError) as raises:
                fn()
            self.assertRegex(str(raises.exception), msg)

    def test_python_numpy_scalar_alias_problem(self):
        # There's a problem due to Python and NumPy scalars being aliased in the
        # type system. This is because e.g. int scalar values and NumPy np.intp
        # type alias to types.intp. This test merely records this fact.

        @njit
        def foo():
            return isinstance(np.intp(10), int)

        self.assertEqual(foo(), True)
        self.assertEqual(foo.py_func(), False)

        @njit
        def bar():
            return isinstance(1, np.intp)

        self.assertEqual(bar(), True)
        self.assertEqual(bar.py_func(), False)

    def test_branch_prune(self):
        # Check that isinstance branches are pruned allowing otherwise
        # impossible type specific specialisation.

        @njit
        def foo(x):
            if isinstance(x, str):
                return x + 'some_string'
            elif isinstance(x, complex):
                return np.imag(x)
            elif isinstance(x, tuple):
                return len(x)
            else:
                assert 0

        for x in ('string', 1 + 2j, ('a', 3, 4j)):
            expected = foo.py_func(x)
            got = foo(x)
            self.assertEqual(got, expected)

    @TestCase.run_test_in_subprocess
    def test_experimental_warning(self):
        # Check that if the isinstance feature is in use then an experimental
        # warning is raised. Needs subproc as something else in the test suite
        # might triggered the warning already.

        with warnings.catch_warnings(record=True) as w:
            warnings.simplefilter('always', errors.NumbaWarning)
            ignore_internal_warnings()

            @njit
            def foo(x):
                return isinstance(x, float)

            foo(1.234)

            self.assertEqual(len(w), 1)

            self.assertEqual(w[0].category,
                             errors.NumbaExperimentalFeatureWarning)
            msg = ("Use of isinstance() detected. This is an experimental "
                   "feature.")
            self.assertIn(msg, str(w[0].message))


class TestGetattrBuiltin(MemoryLeakMixin, TestCase):
    # Tests the getattr() builtin

    def test_getattr_func_retty(self):

        @njit
        def foo(x):
            attr = getattr(x, '__hash__')
            return attr()

        for x in (1, 2.34, (5, 6, 7)):
            self.assertPreciseEqual(foo(x), foo.py_func(x))

    def test_getattr_value_retty(self):

        @njit
        def foo(x):
            return getattr(x, 'ndim')

        for x in range(3):
            tmp = np.empty((1, ) * x)
            self.assertPreciseEqual(foo(tmp), foo.py_func(tmp))

    def test_getattr_module_obj(self):
        # Consts on modules work ok

        @njit
        def foo():
            return getattr(np, 'pi')

        self.assertPreciseEqual(foo(), foo.py_func())

    def test_getattr_module_obj_not_implemented(self):
        # Functions on modules do not work at present

        @njit
        def foo():
            return getattr(np, 'cos')(1)

        with self.assertRaises(errors.TypingError) as raises:
            foo()

        msg = "Returning function objects is not implemented"
        self.assertIn(msg, str(raises.exception))

    def test_getattr_raises_attribute_error(self):

        invalid_attr = '__not_a_valid_attr__'

        @njit
        def foo(x):
            return getattr(x, invalid_attr)

        with self.assertRaises(AttributeError) as raises:
            foo(1.23)

        self.assertIn(f"'float64' has no attribute '{invalid_attr}'",
                      str(raises.exception))

    def test_getattr_with_default(self):
        # Checks returning a default works

        @njit
        def foo(x, default):
            return getattr(x, '__not_a_valid_attr__', default)

        for x, y in zip((1, 2.34, (5, 6, 7),), (None, 20, 'some_string')):
            self.assertPreciseEqual(foo(x, y), foo.py_func(x, y))

    def test_getattr_non_literal_str(self):

        @njit
        def foo(x, nonliteral_str):
            return getattr(x, nonliteral_str)

        with self.assertRaises(errors.TypingError) as raises:
            foo(1, '__hash__')

        msg = "argument 'name' must be a literal string"
        self.assertIn(msg, str(raises.exception))

    def test_getattr_no_optional_type_generated(self):

        @njit
        def default_hash():
            return 12345

        @njit
        def foo():
            hash_func = getattr(np.ones(1), "__not_a_valid_attr__",
                                default_hash)
            return hash_func() # Optionals have no call support

        self.assertPreciseEqual(foo(), foo.py_func())


if __name__ == '__main__':
    unittest.main()<|MERGE_RESOLUTION|>--- conflicted
+++ resolved
@@ -12,13 +12,9 @@
 from numba.core.compiler import compile_isolated, Flags
 from numba import jit, typeof, njit, typed
 from numba.core import errors, types, utils, config
-<<<<<<< HEAD
 from numba.tests.support import (TestCase, tag, ignore_internal_warnings,
-                                 MemoryLeakMixin, needs_subprocess)
-
-=======
-from numba.tests.support import TestCase, tag, ignore_internal_warnings
->>>>>>> 1fa67df3
+                                 MemoryLeakMixin)
+
 
 py38orlater = utils.PYVERSION >= (3, 8)
 
