from __future__ import print_function, absolute_import, division

from itertools import product

from numba import njit
from numba import int32, types
from numba.typed import List, Dict
from numba.utils import IS_PY3
from numba.errors import TypingError
from .support import TestCase, MemoryLeakMixin, unittest

from numba.unsafe.refcount import get_refcount

skip_py2 = unittest.skipUnless(IS_PY3, reason='not supported in py2')


def to_tl(l):
    """ Convert cpython list to typed-list. """
    tl = List.empty_list(int32)
    for k in l:
        tl.append(k)
    return tl


class TestTypedList(MemoryLeakMixin, TestCase):
    def test_basic(self):
        l = List.empty_list(int32)
        # len
        self.assertEqual(len(l), 0)
        # append
        l.append(0)
        # len
        self.assertEqual(len(l), 1)
        # setitem
        l.append(0)
        l.append(0)
        l[0] = 10
        l[1] = 11
        l[2] = 12
        # getitem
        self.assertEqual(l[0], 10)
        self.assertEqual(l[1], 11)
        self.assertEqual(l[2], 12)
        self.assertEqual(l[-3], 10)
        self.assertEqual(l[-2], 11)
        self.assertEqual(l[-1], 12)
        # __iter__
        # the default __iter__ from MutableSequence will raise an IndexError
        # via __getitem__ and thus leak an exception, so this shouldn't
        for i in l:
            pass
        # contains
        self.assertTrue(10 in l)
        self.assertFalse(0 in l)
        # count
        l.append(12)
        self.assertEqual(l.count(0), 0)
        self.assertEqual(l.count(10), 1)
        self.assertEqual(l.count(12), 2)
        # pop
        self.assertEqual(len(l), 4)
        self.assertEqual(l.pop(), 12)
        self.assertEqual(len(l), 3)
        self.assertEqual(l.pop(1), 11)
        self.assertEqual(len(l), 2)
        # extend
        l.extend((100, 200, 300))
        self.assertEqual(len(l), 5)
        self.assertEqual(list(l), [10, 12, 100, 200, 300])
        # insert
        l.insert(0, 0)
        self.assertEqual(list(l), [0, 10, 12, 100, 200, 300])
        l.insert(3, 13)
        self.assertEqual(list(l), [0, 10, 12, 13, 100, 200, 300])
        l.insert(100, 400)
        self.assertEqual(list(l), [0, 10, 12, 13, 100, 200, 300, 400])
        # remove
        l.remove(0)
        l.remove(400)
        l.remove(13)
        self.assertEqual(list(l), [10, 12, 100, 200, 300])
        # clear
        l.clear()
        self.assertEqual(len(l), 0)
        self.assertEqual(list(l), [])
        # reverse
        l.extend(tuple(range(10, 20)))
        l.reverse()
        self.assertEqual(list(l), list(range(10, 20))[::-1])
        # copy
        new = l.copy()
        self.assertEqual(list(new), list(range(10, 20))[::-1])
        # equal
        self.assertEqual(l, new)
        # not equal
        new[-1] = 42
        self.assertNotEqual(l, new)
        # index
        self.assertEqual(l.index(15), 4)

    def test_compiled(self):
        @njit
        def producer():
            l = List.empty_list(int32)
            l.append(23)
            return l

        @njit
        def consumer(l):
            return l[0]

        l = producer()
        val = consumer(l)
        self.assertEqual(val, 23)

    def test_getitem_slice(self):
        """ Test getitem using a slice.

        This tests suffers from combinatorial explosion, so we parametrize it
        and compare results agains the regular list in a quasi fuzzing approach.

        """
        # initialize regular list
        rl = list(range(10, 20))
        # initialize typed list
        tl = List.empty_list(int32)
        for i in range(10, 20):
            tl.append(i)
        # define the ranges
        start_range = list(range(-20, 30))
        stop_range = list(range(-20, 30))
        step_range = [-5, -4, -3, -2, -1, 1, 2, 3, 4, 5]

        # check that they are the same initially
        self.assertEqual(rl, list(tl))
        # check that copy by slice works, no start, no stop, no step
        self.assertEqual(rl[:], list(tl[:]))

        # start only
        for sa in start_range:
            self.assertEqual(rl[sa:], list(tl[sa:]))
        # stop only
        for so in stop_range:
            self.assertEqual(rl[:so], list(tl[:so]))
        # step only
        for se in step_range:
            self.assertEqual(rl[::se], list(tl[::se]))

        # start and stop
        for sa, so in product(start_range, stop_range):
            self.assertEqual(rl[sa:so], list(tl[sa:so]))
        # start and step
        for sa, se in product(start_range, step_range):
            self.assertEqual(rl[sa::se], list(tl[sa::se]))
        # stop and step
        for so, se in product(stop_range, step_range):
            self.assertEqual(rl[:so:se], list(tl[:so:se]))

        # start, stop and step
        for sa, so, se in product(start_range, stop_range, step_range):
            self.assertEqual(rl[sa:so:se], list(tl[sa:so:se]))

    def test_setitem_slice(self):
        """ Test setitem using a slice.

        This tests suffers from combinatorial explosion, so we parametrize it
        and compare results agains the regular list in a quasi fuzzing approach.

        """

        def setup(start=10, stop=20):
            # initialize regular list
            rl_ = list(range(start, stop))
            # intialize typed list
            tl_ = List.empty_list(int32)
            # populate typed list
            for i in range(start, stop):
                tl_.append(i)
            # check they are the same
            self.assertEqual(rl_, list(tl_))
            return rl_, tl_


        ### Simple slicing ###

        # assign to itself
        rl, tl = setup()
        rl[:], tl[:] = rl, tl
        self.assertEqual(rl, list(tl))

        # extend self
        rl, tl = setup()
        rl[len(rl):], tl[len(tl):] = rl, tl
        self.assertEqual(rl, list(tl))
        # prepend self
        rl, tl = setup()
        rl[:0], tl[:0] = rl, tl
        self.assertEqual(rl, list(tl))
        # partial assign to self, with equal length
        rl, tl = setup()
        rl[3:5], tl[3:5] = rl[6:8], tl[6:8]
        self.assertEqual(rl, list(tl))
        # partial assign to self, with larger slice
        rl, tl = setup()
        rl[3:5], tl[3:5] = rl[6:9], tl[6:9]
        self.assertEqual(rl, list(tl))
        # partial assign to self, with smaller slice
        rl, tl = setup()
        rl[3:5], tl[3:5] = rl[6:7], tl[6:7]
        self.assertEqual(rl, list(tl))

        # extend
        rl, tl = setup()
        rl[len(rl):], tl[len(tl):] = list(range(110, 120)), to_tl(range(110,120))
        self.assertEqual(rl, list(tl))
        # extend empty
        rl, tl = setup(0, 0)
        rl[len(rl):], tl[len(tl):] = list(range(110, 120)), to_tl(range(110,120))
        self.assertEqual(rl, list(tl))
        # extend singleton
        rl, tl = setup(0, 1)
        rl[len(rl):], tl[len(tl):] = list(range(110, 120)), to_tl(range(110,120))
        self.assertEqual(rl, list(tl))

        # prepend
        rl, tl = setup()
        rl[:0], tl[:0] = list(range(110, 120)), to_tl(range(110,120))
        self.assertEqual(rl, list(tl))
        # prepend empty
        rl, tl = setup(0,0)
        rl[:0], tl[:0] = list(range(110, 120)), to_tl(range(110,120))
        self.assertEqual(rl, list(tl))
        # prepend singleton
        rl, tl = setup(0,1)
        rl[:0], tl[:0] = list(range(110, 120)), to_tl(range(110,120))
        self.assertEqual(rl, list(tl))

        # simple equal length assignment, just replace
        rl, tl = setup()
        rl[1:3], tl[1:3] = [100, 200], to_tl([100, 200])
        self.assertEqual(rl, list(tl))

        # slice for assignment is larger, need to replace and insert
        rl, tl = setup()
        rl[1:3], tl[1:3] = [100, 200, 300, 400], to_tl([100, 200, 300, 400])
        self.assertEqual(rl, list(tl))

        # slice for assignment is smaller, need to replace and delete
        rl, tl = setup()
        rl[1:3], tl[1:3] = [100], to_tl([100])
        self.assertEqual(rl, list(tl))

        # slice for assignment is smaller and item is empty, need to delete
        rl, tl = setup()
        rl[1:3], tl[1:3] = [], to_tl([])
        self.assertEqual(rl, list(tl))

        # Synonym for clear
        rl, tl = setup()
        rl[:], tl[:] = [], to_tl([])
        self.assertEqual(rl, list(tl))

        ### Extended slicing ###

        # replace every second element
        rl, tl = setup()
        rl[::2], tl[::2] = [100,200,300,400,500], to_tl([100,200,300,400,500])
        self.assertEqual(rl, list(tl))
        # replace every second element, backwards
        rl, tl = setup()
        rl[::-2], tl[::-2] = [100,200,300,400,500], to_tl([100,200,300,400,500])
        self.assertEqual(rl, list(tl))

        # reverse assign to itself
        rl, tl = setup()
        rl[::-1], tl[::-1] = rl, tl
        self.assertEqual(rl, list(tl))

    def test_setitem_slice_value_error(self):
        self.disable_leak_check()

        tl = List.empty_list(int32)
        for i in range(10,20):
            tl.append(i)

        assignment = List.empty_list(int32)
        for i in range(1, 4):
            assignment.append(i)

        with self.assertRaises(ValueError) as raises:
            tl[8:3:-1] = assignment
        self.assertIn(
            "length mismatch for extended slice and sequence",
            str(raises.exception),
        )

    def test_delitem_slice(self):
        """ Test delitem using a slice.

        This tests suffers from combinatorial explosion, so we parametrize it
        and compare results agains the regular list in a quasi fuzzing approach.

        """

        def setup(start=10, stop=20):
            # initialize regular list
            rl_ = list(range(start, stop))
            # intialize typed list
            tl_ = List.empty_list(int32)
            # populate typed list
            for i in range(start, stop):
                tl_.append(i)
            # check they are the same
            self.assertEqual(rl_, list(tl_))
            return rl_, tl_

        # define the ranges
        start_range = list(range(-20, 30))
        stop_range = list(range(-20, 30))
        step_range = [-5, -4, -3, -2, -1, 1, 2, 3, 4, 5]

        rl, tl = setup()
        # check that they are the same initially
        self.assertEqual(rl, list(tl))
        # check that deletion of the whole list by slice works
        del rl[:]
        del tl[:]
        self.assertEqual(rl, list(tl))

        # start only
        for sa in start_range:
            rl, tl = setup()
            del rl[sa:]
            del tl[sa:]
            self.assertEqual(rl, list(tl))
        # stop only
        for so in stop_range:
            rl, tl = setup()
            del rl[:so]
            del tl[:so]
            self.assertEqual(rl, list(tl))
        # step only
        for se in step_range:
            rl, tl = setup()
            del rl[::se]
            del tl[::se]
            self.assertEqual(rl, list(tl))

        # start and stop
        for sa, so in product(start_range, stop_range):
            rl, tl = setup()
            del rl[sa:so]
            del tl[sa:so]
            self.assertEqual(rl, list(tl))
        # start and step
        for sa, se in product(start_range, step_range):
            rl, tl = setup()
            del rl[sa::se]
            del tl[sa::se]
            self.assertEqual(rl, list(tl))
        # stop and step
        for so, se in product(stop_range, step_range):
            rl, tl = setup()
            del rl[:so:se]
            del tl[:so:se]
            self.assertEqual(rl, list(tl))

        # start, stop and step
        for sa, so, se in product(start_range, stop_range, step_range):
            rl, tl = setup()
            del rl[sa:so:se]
            del tl[sa:so:se]
            self.assertEqual(rl, list(tl))


class TestExtend(MemoryLeakMixin, TestCase):

    def test_extend_other(self):
        @njit
        def impl(other):
            l = List.empty_list(types.int32)
            for x in range(10):
                l.append(x)
            l.extend(other)
            return l

        other = List.empty_list(types.int32)
        for x in range(10):
            other.append(x)

        expected = impl.py_func(other)
        got = impl(other)
        self.assertEqual(expected, got)

    def test_extend_self(self):
        @njit
        def impl():
            l = List.empty_list(types.int32)
            for x in range(10):
                l.append(x)
            l.extend(l)
            return l

        expected = impl.py_func()
        got = impl()
        self.assertEqual(expected, got)

    def test_extend_tuple(self):
        @njit
        def impl():
            l = List.empty_list(types.int32)
            for x in range(10):
                l.append(x)
            l.extend((100,200,300))
            return l

        expected = impl.py_func()
        got = impl()
        self.assertEqual(expected, got)


@njit
def cmp(a, b):
    return a < b, a <= b, a == b, a != b, a >= b, a > b


class TestComparisons(MemoryLeakMixin, TestCase):

    def _cmp_dance(self, expected, pa, pb, na, nb):
        # interpreter with regular list
        self.assertEqual(cmp.py_func(pa, pb), expected)

        # interpreter with typed-list
        py_got = cmp.py_func(na, nb)
        self.assertEqual(py_got, expected)

        # compiled with typed-list
        jit_got = cmp(na, nb)
        self.assertEqual(jit_got, expected)

    def test_empty_vs_empty(self):
        pa, pb = [], []
        na, nb = to_tl(pa), to_tl(pb)
        expected = False, True, True, False, True, False
        self._cmp_dance(expected, pa, pb, na, nb)

    def test_empty_vs_singleton(self):
        pa, pb = [], [0]
        na, nb = to_tl(pa), to_tl(pb)
        expected = True, True, False, True, False, False
        self._cmp_dance(expected, pa, pb, na, nb)

    def test_singleton_vs_empty(self):
        pa, pb = [0], []
        na, nb = to_tl(pa), to_tl(pb)
        expected = False, False, False, True, True, True
        self._cmp_dance(expected, pa, pb, na, nb)

    def test_singleton_vs_singleton_equal(self):
        pa, pb = [0], [0]
        na, nb = to_tl(pa), to_tl(pb)
        expected = False, True, True, False, True, False
        self._cmp_dance(expected, pa, pb, na, nb)

    def test_singleton_vs_singleton_less_than(self):
        pa, pb = [0], [1]
        na, nb = to_tl(pa), to_tl(pb)
        expected = True, True, False, True, False, False
        self._cmp_dance(expected, pa, pb, na, nb)

    def test_singleton_vs_singleton_greater_than(self):
        pa, pb = [1], [0]
        na, nb = to_tl(pa), to_tl(pb)
        expected = False, False, False, True, True, True
        self._cmp_dance(expected, pa, pb, na, nb)

    def test_equal(self):
        pa, pb = [1, 2, 3], [1, 2, 3]
        na, nb = to_tl(pa), to_tl(pb)
        expected = False, True, True, False, True, False
        self._cmp_dance(expected, pa, pb, na, nb)

    def test_first_shorter(self):
        pa, pb = [1, 2], [1, 2, 3]
        na, nb = to_tl(pa), to_tl(pb)
        expected = True, True, False, True, False, False
        self._cmp_dance(expected, pa, pb, na, nb)

    def test_second_shorter(self):
        pa, pb = [1, 2, 3], [1, 2]
        na, nb = to_tl(pa), to_tl(pb)
        expected = False, False, False, True, True, True
        self._cmp_dance(expected, pa, pb, na, nb)

    def test_first_less_than(self):
        pa, pb = [1, 2, 2], [1, 2, 3]
        na, nb = to_tl(pa), to_tl(pb)
        expected = True, True, False, True, False, False
        self._cmp_dance(expected, pa, pb, na, nb)

    def test_first_greater_than(self):
        pa, pb = [1, 2, 3], [1, 2, 2]
        na, nb = to_tl(pa), to_tl(pb)
        expected = False, False, False, True, True, True
        self._cmp_dance(expected, pa, pb, na, nb)

    def test_typing_mimatch(self):
        self.disable_leak_check()
        l = to_tl([1, 2, 3])

        with self.assertRaises(TypingError) as raises:
            cmp.py_func(l, 1)
        self.assertIn(
            "list can only be compared to list",
            str(raises.exception),
        )
        with self.assertRaises(TypingError) as raises:
            cmp(l, 1)
        self.assertIn(
            "list can only be compared to list",
            str(raises.exception),
        )


class TestListRefctTypes(MemoryLeakMixin, TestCase):

    @skip_py2
    def test_str_item(self):
        @njit
        def foo():
            l = List.empty_list(types.unicode_type)
            for s in ("a", "ab", "abc", "abcd"):
                l.append(s)
            return l

        l = foo()
        expected = ["a", "ab", "abc", "abcd"]
        for i, s in enumerate(expected):
            self.assertEqual(l[i], s)
        self.assertEqual(list(l), expected)
        # Test insert replacement
        l[3] = 'uxyz'
        self.assertEqual(l[3], 'uxyz')
        # Test list growth
        nelem = 100
        for i in range(4, nelem):
            l.append(str(i))
            self.assertEqual(l[i], str(i))

    @skip_py2
    def test_str_item_refcount_replace(self):
        @njit
        def foo():
            # use some tricks to make ref-counted unicode
            i, j = 'ab', 'c'
            a = i + j
            m, n = 'zy', 'x'
            z = m + n
            l = List.empty_list(types.unicode_type)
            l.append(a)
            # This *should* dec' a and inc' z thus tests that items that are
            # replaced are also dec'ed.
            l[0] = z
            ra, rz = get_refcount(a), get_refcount(z)
            return l, ra, rz

        l, ra, rz = foo()
        self.assertEqual(l[0], "zyx")
        self.assertEqual(ra, 1)
        self.assertEqual(rz, 2)

    @skip_py2
    def test_dict_as_item_in_list(self):
        @njit
        def foo():
            l = List.empty_list(Dict.empty(int32, int32))
            d = Dict.empty(int32, int32)
            d[0] = 1
            # This increments the refcount for d
            l.append(d)
            return get_refcount(d)

        c = foo()
        self.assertEqual(2, c)

    @skip_py2
    def test_dict_as_item_in_list_multi_refcount(self):
        @njit
        def foo():
            l = List.empty_list(Dict.empty(int32, int32))
            d = Dict.empty(int32, int32)
            d[0] = 1
            # This increments the refcount for d, twice
            l.append(d)
            l.append(d)
            return get_refcount(d)

        c = foo()
        self.assertEqual(3, c)

    @skip_py2
    def test_list_as_value_in_dict(self):
        @njit
        def foo():
            d = Dict.empty(int32, List.empty_list(int32))
            l = List.empty_list(int32)
            l.append(0)
            # This increments the refcount for l
            d[0] = l
            return get_refcount(l)

        c = foo()
        self.assertEqual(2, c)

    @skip_py2
    def test_list_as_item_in_list(self):
        nested_type = types.ListType(types.int32)
        @njit
        def foo():
            la = List.empty_list(nested_type)
            lb = List.empty_list(types.int32)
            lb.append(1)
            la.append(lb)
            return la

        expected = foo.py_func()
        got = foo()
        self.assertEqual(expected, got)

<<<<<<< HEAD
    #@skip_py2
    #def test_array_as_item_in_list(self):
    #    nested_type = types.Array(types.float64, 1, 'C')
    #    @njit
    #    def foo():
    #        l = List.empty_list(nested_type)
    #        a = np.zeros((1,))
    #        l.append(a)
    #        return l

    #    expected = foo.py_func()
    #    got = foo()
    #    got == expected
    #    self.assertEqual(expected, got)
=======
    @skip_py2
    def test_array_as_item_in_list(self):
        nested_type = types.Array(types.float64, 1, 'C')
        @njit
        def foo():
            l = List.empty_list(nested_type)
            a = np.zeros((1,))
            l.append(a)
            return l

        expected = foo.py_func()
        got = foo()
        # Need to compare the nested arrays
        self.assertTrue(np.all(expected[0] == got[0]))
>>>>>>> 7afd7bb1
<|MERGE_RESOLUTION|>--- conflicted
+++ resolved
@@ -1,6 +1,8 @@
 from __future__ import print_function, absolute_import, division
 
 from itertools import product
+
+import numpy as np
 
 from numba import njit
 from numba import int32, types
@@ -627,22 +629,6 @@
         got = foo()
         self.assertEqual(expected, got)
 
-<<<<<<< HEAD
-    #@skip_py2
-    #def test_array_as_item_in_list(self):
-    #    nested_type = types.Array(types.float64, 1, 'C')
-    #    @njit
-    #    def foo():
-    #        l = List.empty_list(nested_type)
-    #        a = np.zeros((1,))
-    #        l.append(a)
-    #        return l
-
-    #    expected = foo.py_func()
-    #    got = foo()
-    #    got == expected
-    #    self.assertEqual(expected, got)
-=======
     @skip_py2
     def test_array_as_item_in_list(self):
         nested_type = types.Array(types.float64, 1, 'C')
@@ -656,5 +642,4 @@
         expected = foo.py_func()
         got = foo()
         # Need to compare the nested arrays
-        self.assertTrue(np.all(expected[0] == got[0]))
->>>>>>> 7afd7bb1
+        self.assertTrue(np.all(expected[0] == got[0]))