import itertools
import functools
import sys
import operator
from collections import namedtuple

import numpy as np

import unittest
import warnings

from numba.core.compiler import compile_isolated, Flags
from numba import jit, typeof, njit, typed
from numba.core import errors, types, utils, config
from numba.tests.support import (TestCase, tag, ignore_internal_warnings,
<<<<<<< HEAD
                                 MemoryLeakMixin)
=======
                                 needs_subprocess)
>>>>>>> 15e48788

py38orlater = utils.PYVERSION >= (3, 8)

enable_pyobj_flags = Flags()
enable_pyobj_flags.enable_pyobject = True

forceobj_flags = Flags()
forceobj_flags.force_pyobject = True

no_pyobj_flags = Flags()

nrt_no_pyobj_flags = Flags()
nrt_no_pyobj_flags.nrt = True


def abs_usecase(x):
    return abs(x)

def all_usecase(x, y):
    if x == None and y == None:
        return all([])
    elif x == None:
        return all([y])
    elif y == None:
        return all([x])
    else:
        return all([x, y])

def any_usecase(x, y):
    if x == None and y == None:
        return any([])
    elif x == None:
        return any([y])
    elif y == None:
        return any([x])
    else:
        return any([x, y])

def bool_usecase(x):
    return bool(x)

def complex_usecase(x, y):
    return complex(x, y)

def divmod_usecase(x, y):
    return divmod(x, y)

def enumerate_usecase():
    result = 0
    for i, j in enumerate((1., 2.5, 3.)):
        result += i * j
    return result

def enumerate_start_usecase():
    result = 0
    for i, j in enumerate((1., 2.5, 3.), 42):
        result += i * j
    return result

def enumerate_invalid_start_usecase():
    result = 0
    for i, j in enumerate((1., 2.5, 3.), 3.14159):
        result += i * j
    return result

def filter_usecase(x, filter_func):
    return filter(filter_func, x)

def float_usecase(x):
    return float(x)

def format_usecase(x, y):
    return x.format(y)

def globals_usecase():
    return globals()

# NOTE: hash() is tested in test_hashing

def hex_usecase(x):
    return hex(x)

def str_usecase(x):
    return str(x)

def int_usecase(x, base):
    return int(x, base=base)

def iter_next_usecase(x):
    it = iter(x)
    return next(it), next(it)

def locals_usecase(x):
    y = 5
    return locals()['y']

def long_usecase(x, base):
    return long(x, base=base)

def map_usecase(x, map_func):
    return map(map_func, x)


def max_usecase1(x, y):
    return max(x, y)

def max_usecase2(x, y):
    return max([x, y])

def max_usecase3(x):
    return max(x)

def max_usecase4():
    return max(())


def min_usecase1(x, y):
    return min(x, y)

def min_usecase2(x, y):
    return min([x, y])

def min_usecase3(x):
    return min(x)

def min_usecase4():
    return min(())

def oct_usecase(x):
    return oct(x)

def reduce_usecase(reduce_func, x):
    return functools.reduce(reduce_func, x)

def round_usecase1(x):
    return round(x)

def round_usecase2(x, n):
    return round(x, n)

def sum_usecase(x):
    return sum(x)

def type_unary_usecase(a, b):
    return type(a)(b)

def truth_usecase(p):
    return operator.truth(p)

def unichr_usecase(x):
    return unichr(x)

def zip_usecase():
    result = 0
    for i, j in zip((1, 2, 3), (4.5, 6.7)):
        result += i * j
    return result

def zip_0_usecase():
    result = 0
    for i in zip():
        result += 1
    return result

def zip_1_usecase():
    result = 0
    for i, in zip((1, 2)):
        result += i
    return result


def zip_3_usecase():
    result = 0
    for i, j, k in zip((1, 2), (3, 4, 5), (6.7, 8.9)):
        result += i * j * k
    return result


def zip_first_exhausted():
    iterable = range(7)
    n = 3
    it = iter(iterable)
    # 1st iterator is shorter
    front = list(zip(range(n), it))
    # Make sure that we didn't skip one in `it`
    back = list(it)
    return front, back


def pow_op_usecase(x, y):
    return x ** y


def pow_usecase(x, y):
    return pow(x, y)


def sum_usecase(x):
    return sum(x)


def sum_kwarg_usecase(x, start=0):
    ret = sum(x, start)
    if py38orlater:
        return sum(x, start=start), ret
    else:
        return ret


def isinstance_usecase(a):
    if isinstance(a, (int, float)):
        if isinstance(a, int):
            return a + 1, 'int'
        if isinstance(a, float):
            return a + 2.0, 'float'
    elif isinstance(a, str):
        return a + ", world!", 'str'
    elif isinstance(a, complex):
        return a.imag, 'complex'
    elif isinstance(a, (tuple, list)):
        if isinstance(a, tuple):
            return 'tuple'
        else:
            return 'list'
    elif isinstance(a, set):
        return 'set'
    elif isinstance(a, bytes):
        return 'bytes'
    return 'no match'


def isinstance_dict():
    a = {1: 2, 3: 4}
    b = {'a': 10, 'b': np.zeros(3)}
    if isinstance(a, dict) and isinstance(b, dict):
        return 'dict'
    else:
        return 'not dict'


def isinstance_usecase_numba_types(a):
    if isinstance(a, typed.List):
        return 'typed list'
    elif isinstance(a, (types.int32, types.int64)):
        if isinstance(a, types.int32):
            return 'int32'
        else:
            return 'int64'
    elif isinstance(a, (types.float32, types.float64)):
        if isinstance(a, types.float32):
            return 'float32'
        elif isinstance(a, types.float64):
            return 'float64'
    elif isinstance(a, typed.Dict):
        return 'typed dict'
    else:
        return 'no match'


def isinstance_usecase_numba_types_2():
    # some types cannot be passed as argument to njit functions
    a = b'hello'
    b = range(1, 2)
    c = dict()
    c[2] = 3
    if isinstance(a, bytes) and \
            isinstance(b, range) and \
            isinstance(c, dict):
        return True
    return False


def invalid_isinstance_usecase(x):
    if isinstance(x, ('foo',)):
        return 'true branch'
    else:
        return 'false branch'


def isinstance_usecase_invalid_type(x):
    # this should be a valid call when x := float
    if isinstance(x, (float, 'not a type')):
        return True
    else:
        return False


def invalid_isinstance_usecase_phi_nopropagate(x):
    if x > 4:
        z = 10
    else:
        z = 'a'
    if isinstance(z, int):
        return True
    else:
        return False


def invalid_isinstance_optional_usecase(x):
    if x > 4:
        z = 10
    else:
        z = None
    if isinstance(z, int):
        return True
    else:
        return False

def invalid_isinstance_unsupported_type_usecase():
    ntpl = namedtuple('ntpl', ['a', 'b'])
    inst = ntpl(1, 2)
    def impl(x):
        return isinstance(inst, ntpl)
    return impl

class TestBuiltins(TestCase):

    def run_nullary_func(self, pyfunc, flags):
        cr = compile_isolated(pyfunc, (), flags=flags)
        cfunc = cr.entry_point
        expected = pyfunc()
        self.assertPreciseEqual(cfunc(), expected)

    def test_abs(self, flags=enable_pyobj_flags):
        pyfunc = abs_usecase

        cr = compile_isolated(pyfunc, (types.int32,), flags=flags)
        cfunc = cr.entry_point
        for x in [-1, 0, 1]:
            self.assertPreciseEqual(cfunc(x), pyfunc(x))

        cr = compile_isolated(pyfunc, (types.float32,), flags=flags)
        cfunc = cr.entry_point
        for x in [-1.1, 0.0, 1.1]:
            self.assertPreciseEqual(cfunc(x), pyfunc(x), prec='single')

        complex_values = [-1.1 + 0.5j, 0.0 + 0j, 1.1 + 3j,
                          float('inf') + 1j * float('nan'),
                          float('nan') - 1j * float('inf')]
        cr = compile_isolated(pyfunc, (types.complex64,), flags=flags)
        cfunc = cr.entry_point
        for x in complex_values:
            self.assertPreciseEqual(cfunc(x), pyfunc(x), prec='single')
        cr = compile_isolated(pyfunc, (types.complex128,), flags=flags)
        cfunc = cr.entry_point
        for x in complex_values:
            self.assertPreciseEqual(cfunc(x), pyfunc(x))

        for unsigned_type in types.unsigned_domain:
            unsigned_values = [0, 10, 2, 2 ** unsigned_type.bitwidth - 1]
            cr = compile_isolated(pyfunc, (unsigned_type,), flags=flags)
            cfunc = cr.entry_point
            for x in unsigned_values:
                self.assertPreciseEqual(cfunc(x), pyfunc(x))

    def test_abs_npm(self):
        self.test_abs(flags=no_pyobj_flags)

    def test_all(self, flags=enable_pyobj_flags):
        pyfunc = all_usecase

        cr = compile_isolated(pyfunc, (types.int32,types.int32), flags=flags)
        cfunc = cr.entry_point
        x_operands = [-1, 0, 1, None]
        y_operands = [-1, 0, 1, None]
        for x, y in itertools.product(x_operands, y_operands):
            self.assertPreciseEqual(cfunc(x, y), pyfunc(x, y))

    def test_all_npm(self):
        with self.assertTypingError():
            self.test_all(flags=no_pyobj_flags)

    def test_any(self, flags=enable_pyobj_flags):
        pyfunc = any_usecase

        cr = compile_isolated(pyfunc, (types.int32,types.int32), flags=flags)
        cfunc = cr.entry_point
        x_operands = [-1, 0, 1, None]
        y_operands = [-1, 0, 1, None]
        for x, y in itertools.product(x_operands, y_operands):
            self.assertPreciseEqual(cfunc(x, y), pyfunc(x, y))

    def test_any_npm(self):
        with self.assertTypingError():
            self.test_any(flags=no_pyobj_flags)

    def test_bool(self, flags=enable_pyobj_flags):
        pyfunc = bool_usecase

        cr = compile_isolated(pyfunc, (types.int32,), flags=flags)
        cfunc = cr.entry_point
        for x in [-1, 0, 1]:
            self.assertPreciseEqual(cfunc(x), pyfunc(x))
        cr = compile_isolated(pyfunc, (types.float64,), flags=flags)
        cfunc = cr.entry_point
        for x in [0.0, -0.0, 1.5, float('inf'), float('nan')]:
            self.assertPreciseEqual(cfunc(x), pyfunc(x))
        cr = compile_isolated(pyfunc, (types.complex128,), flags=flags)
        cfunc = cr.entry_point
        for x in [complex(0, float('inf')), complex(0, float('nan'))]:
            self.assertPreciseEqual(cfunc(x), pyfunc(x))

    def test_bool_npm(self):
        self.test_bool(flags=no_pyobj_flags)

    def test_bool_nonnumber(self, flags=enable_pyobj_flags):
        pyfunc = bool_usecase

        cr = compile_isolated(pyfunc, (types.string,), flags=flags)
        cfunc = cr.entry_point
        for x in ['x', '']:
            self.assertPreciseEqual(cfunc(x), pyfunc(x))

        cr = compile_isolated(pyfunc, (types.Dummy('list'),), flags=flags)
        cfunc = cr.entry_point
        for x in [[1], []]:
            self.assertPreciseEqual(cfunc(x), pyfunc(x))

    def test_bool_nonnumber_npm(self):
        with self.assertTypingError():
            self.test_bool_nonnumber(flags=no_pyobj_flags)

    def test_complex(self, flags=enable_pyobj_flags):
        pyfunc = complex_usecase

        cr = compile_isolated(pyfunc, (types.int32, types.int32), flags=flags)
        cfunc = cr.entry_point

        x_operands = [-1, 0, 1]
        y_operands = [-1, 0, 1]
        for x, y in itertools.product(x_operands, y_operands):
            self.assertPreciseEqual(cfunc(x, y), pyfunc(x, y))

    def test_complex_npm(self):
        self.test_complex(flags=no_pyobj_flags)

    def test_divmod_ints(self, flags=enable_pyobj_flags):
        pyfunc = divmod_usecase

        cr = compile_isolated(pyfunc, (types.int64, types.int64),
                              flags=flags)
        cfunc = cr.entry_point

        def truncate_result(x, bits=64):
            # Remove any extraneous bits (since Numba will return
            # a 64-bit result by definition)
            if x >= 0:
                x &= (1 << (bits - 1)) - 1
            return x

        denominators = [1, 3, 7, 15, -1, -3, -7, -15, 2**63 - 1, -2**63]
        numerators = denominators + [0]
        for x, y, in itertools.product(numerators, denominators):
            expected_quot, expected_rem = pyfunc(x, y)
            quot, rem = cfunc(x, y)
            f = truncate_result
            self.assertPreciseEqual((f(quot), f(rem)),
                                    (f(expected_quot), f(expected_rem)))

        for x in numerators:
            with self.assertRaises(ZeroDivisionError):
                cfunc(x, 0)

    def test_divmod_ints_npm(self):
        self.test_divmod_ints(flags=no_pyobj_flags)

    def test_divmod_floats(self, flags=enable_pyobj_flags):
        pyfunc = divmod_usecase

        cr = compile_isolated(pyfunc, (types.float64, types.float64),
                              flags=flags)
        cfunc = cr.entry_point

        denominators = [1., 3.5, 1e100, -2., -7.5, -1e101,
                        np.inf, -np.inf, np.nan]
        numerators = denominators + [-0.0, 0.0]
        for x, y, in itertools.product(numerators, denominators):
            expected_quot, expected_rem = pyfunc(x, y)
            quot, rem = cfunc(x, y)
            self.assertPreciseEqual((quot, rem), (expected_quot, expected_rem))

        for x in numerators:
            with self.assertRaises(ZeroDivisionError):
                cfunc(x, 0.0)

    def test_divmod_floats_npm(self):
        self.test_divmod_floats(flags=no_pyobj_flags)

    def test_enumerate(self, flags=enable_pyobj_flags):
        self.run_nullary_func(enumerate_usecase, flags)

    def test_enumerate_npm(self):
        self.test_enumerate(flags=no_pyobj_flags)

    def test_enumerate_start(self, flags=enable_pyobj_flags):
        self.run_nullary_func(enumerate_start_usecase, flags)

    def test_enumerate_start_npm(self):
        self.test_enumerate_start(flags=no_pyobj_flags)

    def test_enumerate_start_invalid_start_type(self):
        pyfunc = enumerate_invalid_start_usecase
        cr = compile_isolated(pyfunc, (), flags=enable_pyobj_flags)
        with self.assertRaises(TypeError) as raises:
            cr.entry_point()

        msg = "'float' object cannot be interpreted as an integer"
        self.assertIn(msg, str(raises.exception))

    def test_enumerate_start_invalid_start_type_npm(self):
        pyfunc = enumerate_invalid_start_usecase
        with self.assertRaises(errors.TypingError) as raises:
            cr = compile_isolated(pyfunc, (), flags=no_pyobj_flags)
        msg = "Only integers supported as start value in enumerate"
        self.assertIn(msg, str(raises.exception))

    def test_filter(self, flags=enable_pyobj_flags):
        pyfunc = filter_usecase
        cr = compile_isolated(pyfunc, (types.Dummy('list'),
                                       types.Dummy('function_ptr')),
                                       flags=flags)
        cfunc = cr.entry_point

        filter_func = lambda x: x % 2
        x = [0, 1, 2, 3, 4]
        self.assertSequenceEqual(list(cfunc(x, filter_func)),
                                 list(pyfunc(x, filter_func)))

    def test_filter_npm(self):
        with self.assertTypingError():
            self.test_filter(flags=no_pyobj_flags)

    def test_float(self, flags=enable_pyobj_flags):
        pyfunc = float_usecase

        cr = compile_isolated(pyfunc, (types.int32,), flags=flags)
        cfunc = cr.entry_point
        for x in [-1, 0, 1]:
            self.assertPreciseEqual(cfunc(x), pyfunc(x))

        cr = compile_isolated(pyfunc, (types.float32,), flags=flags)
        cfunc = cr.entry_point
        for x in [-1.1, 0.0, 1.1]:
            self.assertPreciseEqual(cfunc(x), pyfunc(x), prec='single')

        cr = compile_isolated(pyfunc, (types.string,), flags=flags)
        cfunc = cr.entry_point
        for x in ['-1.1', '0.0', '1.1']:
            self.assertPreciseEqual(cfunc(x), pyfunc(x))

    def test_float_npm(self):
        with self.assertTypingError():
            self.test_float(flags=no_pyobj_flags)

    def test_format(self, flags=enable_pyobj_flags):
        pyfunc = format_usecase

        cr = compile_isolated(pyfunc, (types.string, types.int32,), flags=flags)
        cfunc = cr.entry_point
        x = '{0}'
        for y in [-1, 0, 1]:
            self.assertPreciseEqual(cfunc(x, y), pyfunc(x, y))

        cr = compile_isolated(pyfunc, (types.string,
                                       types.float32,), flags=flags)
        cfunc = cr.entry_point
        x = '{0}'
        for y in [-1.1, 0.0, 1.1]:
            self.assertPreciseEqual(cfunc(x, y), pyfunc(x, y))

        cr = compile_isolated(pyfunc, (types.string,
                                       types.string,), flags=flags)
        cfunc = cr.entry_point
        x = '{0}'
        for y in ['a', 'b', 'c']:
            self.assertPreciseEqual(cfunc(x, y), pyfunc(x, y))

    def test_format_npm(self):
        with self.assertTypingError():
            self.test_format(flags=no_pyobj_flags)

    def test_globals(self, flags=enable_pyobj_flags):
        pyfunc = globals_usecase
        cr = compile_isolated(pyfunc, (), flags=flags)
        cfunc = cr.entry_point
        g = cfunc()
        self.assertIs(g, globals())

    def test_globals_npm(self):
        with self.assertTypingError():
            self.test_globals(flags=no_pyobj_flags)

    def test_globals_jit(self, **jit_flags):
        # Issue #416: weird behaviour of globals() in combination with
        # the @jit decorator.
        pyfunc = globals_usecase
        jitted = jit(**jit_flags)(pyfunc)
        self.assertIs(jitted(), globals())
        self.assertIs(jitted(), globals())

    def test_globals_jit_npm(self):
        with self.assertTypingError():
            self.test_globals_jit(nopython=True)

    def test_hex(self, flags=enable_pyobj_flags):
        pyfunc = hex_usecase

        cr = compile_isolated(pyfunc, (types.int32,), flags=flags)
        cfunc = cr.entry_point
        for x in [-1, 0, 1]:
            self.assertPreciseEqual(cfunc(x), pyfunc(x))

    def test_hex_npm(self):
        with self.assertTypingError():
            self.test_hex(flags=no_pyobj_flags)

    def test_int_str(self, flags=nrt_no_pyobj_flags):
        pyfunc = str_usecase

        small_inputs = [
            1234,
            1,
            0,
            10,
            1000,
        ]

        large_inputs = [
            123456789,
            2222222,
            1000000,
            ~0x0
        ]

        args = [*small_inputs, *large_inputs]

        typs = [
            types.int8,
            types.int16,
            types.int32,
            types.int64,
            types.uint,
            types.uint8,
            types.uint16,
            types.uint32,
            types.uint64,
        ]

        for typ in typs:
            cr = compile_isolated(pyfunc, (typ,), flags=flags)
            cfunc = cr.entry_point
            for v in args:
                self.assertPreciseEqual(cfunc(typ(v)), pyfunc(typ(v)))

                if typ.signed:
                    self.assertPreciseEqual(cfunc(typ(-v)), pyfunc(typ(-v)))

    def test_int(self, flags=enable_pyobj_flags):
        pyfunc = int_usecase

        cr = compile_isolated(pyfunc, (types.string, types.int32), flags=flags)
        cfunc = cr.entry_point

        x_operands = ['-1', '0', '1', '10']
        y_operands = [2, 8, 10, 16]
        for x, y in itertools.product(x_operands, y_operands):
            self.assertPreciseEqual(cfunc(x, y), pyfunc(x, y))

    def test_int_npm(self):
        with self.assertTypingError():
            self.test_int(flags=no_pyobj_flags)

    def test_iter_next(self, flags=enable_pyobj_flags):
        pyfunc = iter_next_usecase
        cr = compile_isolated(pyfunc, (types.UniTuple(types.int32, 3),),
                              flags=flags)
        cfunc = cr.entry_point
        self.assertPreciseEqual(cfunc((1, 42, 5)), (1, 42))

        cr = compile_isolated(pyfunc, (types.UniTuple(types.int32, 1),),
                              flags=flags)
        cfunc = cr.entry_point
        with self.assertRaises(StopIteration):
            cfunc((1,))

    def test_iter_next_npm(self):
        self.test_iter_next(flags=no_pyobj_flags)

    def test_locals(self, flags=enable_pyobj_flags):
        pyfunc = locals_usecase
        with self.assertRaises(errors.ForbiddenConstruct):
            cr = compile_isolated(pyfunc, (types.int64,), flags=flags)

    def test_locals_forceobj(self):
        self.test_locals(flags=forceobj_flags)

    def test_locals_npm(self):
        with self.assertTypingError():
            self.test_locals(flags=no_pyobj_flags)

    def test_map(self, flags=enable_pyobj_flags):
        pyfunc = map_usecase
        cr = compile_isolated(pyfunc, (types.Dummy('list'),
                                       types.Dummy('function_ptr')),
                                       flags=flags)
        cfunc = cr.entry_point

        map_func = lambda x: x * 2
        x = [0, 1, 2, 3, 4]
        self.assertSequenceEqual(list(cfunc(x, map_func)),
                                 list(pyfunc(x, map_func)))

    def test_map_npm(self):
        with self.assertTypingError():
            self.test_map(flags=no_pyobj_flags)

    #
    # min() and max()
    #

    def check_minmax_1(self, pyfunc, flags):
        cr = compile_isolated(pyfunc, (types.int32, types.int32), flags=flags)
        cfunc = cr.entry_point

        x_operands = [-1, 0, 1]
        y_operands = [-1, 0, 1]
        for x, y in itertools.product(x_operands, y_operands):
            self.assertPreciseEqual(cfunc(x, y), pyfunc(x, y))

    def test_max_1(self, flags=enable_pyobj_flags):
        """
        max(*args)
        """
        self.check_minmax_1(max_usecase1, flags)

    def test_min_1(self, flags=enable_pyobj_flags):
        """
        min(*args)
        """
        self.check_minmax_1(min_usecase1, flags)

    def test_max_npm_1(self):
        self.test_max_1(flags=no_pyobj_flags)

    def test_min_npm_1(self):
        self.test_min_1(flags=no_pyobj_flags)

    def check_minmax_2(self, pyfunc, flags):
        cr = compile_isolated(pyfunc, (types.int32, types.int32), flags=flags)
        cfunc = cr.entry_point

        x_operands = [-1, 0, 1]
        y_operands = [-1, 0, 1]
        for x, y in itertools.product(x_operands, y_operands):
            self.assertPreciseEqual(cfunc(x, y), pyfunc(x, y))

    def test_max_2(self, flags=enable_pyobj_flags):
        """
        max(list)
        """
        self.check_minmax_2(max_usecase2, flags)

    def test_min_2(self, flags=enable_pyobj_flags):
        """
        min(list)
        """
        self.check_minmax_2(min_usecase2, flags)

    def test_max_npm_2(self):
        with self.assertTypingError():
            self.test_max_2(flags=no_pyobj_flags)

    def test_min_npm_2(self):
        with self.assertTypingError():
            self.test_min_2(flags=no_pyobj_flags)

    def check_minmax_3(self, pyfunc, flags):
        def check(argty):
            cr = compile_isolated(pyfunc, (argty,), flags=flags)
            cfunc = cr.entry_point
            # Check that the algorithm matches Python's with a non-total order
            tup = (1.5, float('nan'), 2.5)
            for val in [tup, tup[::-1]]:
                self.assertPreciseEqual(cfunc(val), pyfunc(val))

        check(types.UniTuple(types.float64, 3))
        check(types.Tuple((types.float32, types.float64, types.float32)))

    def test_max_3(self, flags=enable_pyobj_flags):
        """
        max(tuple)
        """
        self.check_minmax_3(max_usecase3, flags)

    def test_min_3(self, flags=enable_pyobj_flags):
        """
        min(tuple)
        """
        self.check_minmax_3(min_usecase3, flags)

    def test_max_npm_3(self):
        self.test_max_3(flags=no_pyobj_flags)

    def test_min_npm_3(self):
        self.test_min_3(flags=no_pyobj_flags)

    def check_min_max_invalid_types(self, pyfunc, flags=enable_pyobj_flags):
        cr = compile_isolated(pyfunc, (types.int32, types.Dummy('list')),
                              flags=flags)
        cfunc = cr.entry_point
        cfunc(1, [1])

    def test_max_1_invalid_types(self):
        with self.assertRaises(TypeError):
            self.check_min_max_invalid_types(max_usecase1)

    def test_max_1_invalid_types_npm(self):
        with self.assertTypingError():
            self.check_min_max_invalid_types(max_usecase1, flags=no_pyobj_flags)

    def test_min_1_invalid_types(self):
        with self.assertRaises(TypeError):
            self.check_min_max_invalid_types(min_usecase1)

    def test_min_1_invalid_types_npm(self):
        with self.assertTypingError():
            self.check_min_max_invalid_types(min_usecase1, flags=no_pyobj_flags)

    # Test that max(1) and min(1) fail

    def check_min_max_unary_non_iterable(self, pyfunc, flags=enable_pyobj_flags):
        cr = compile_isolated(pyfunc, (types.int32,), flags=flags)
        cfunc = cr.entry_point
        cfunc(1)

    def test_max_unary_non_iterable(self):
        with self.assertRaises(TypeError):
            self.check_min_max_unary_non_iterable(max_usecase3)

    def test_max_unary_non_iterable_npm(self):
        with self.assertTypingError():
            self.check_min_max_unary_non_iterable(max_usecase3)

    def test_min_unary_non_iterable(self):
        with self.assertRaises(TypeError):
            self.check_min_max_unary_non_iterable(min_usecase3)

    def test_min_unary_non_iterable_npm(self):
        with self.assertTypingError():
            self.check_min_max_unary_non_iterable(min_usecase3)

    # Test that max(()) and min(()) fail

    def check_min_max_empty_tuple(self, pyfunc, func_name):
        with self.assertTypingError() as raises:
            compile_isolated(pyfunc, (), flags=no_pyobj_flags)
        self.assertIn("%s() argument is an empty tuple" % func_name,
                      str(raises.exception))

    def test_max_empty_tuple(self):
        self.check_min_max_empty_tuple(max_usecase4, "max")

    def test_min_empty_tuple(self):
        self.check_min_max_empty_tuple(min_usecase4, "min")


    def test_oct(self, flags=enable_pyobj_flags):
        pyfunc = oct_usecase

        cr = compile_isolated(pyfunc, (types.int32,), flags=flags)
        cfunc = cr.entry_point
        for x in [-8, -1, 0, 1, 8]:
            self.assertPreciseEqual(cfunc(x), pyfunc(x))

    def test_oct_npm(self):
        with self.assertTypingError():
            self.test_oct(flags=no_pyobj_flags)

    def test_reduce(self, flags=enable_pyobj_flags):
        pyfunc = reduce_usecase
        cr = compile_isolated(pyfunc, (types.Dummy('function_ptr'),
                                       types.Dummy('list')),
                                       flags=flags)
        cfunc = cr.entry_point

        reduce_func = lambda x, y: x + y

        x = range(10)
        self.assertPreciseEqual(cfunc(reduce_func, x), pyfunc(reduce_func, x))

        x = [x + x/10.0 for x in range(10)]
        self.assertPreciseEqual(cfunc(reduce_func, x), pyfunc(reduce_func, x))

        x = [complex(x, x) for x in range(10)]
        self.assertPreciseEqual(cfunc(reduce_func, x), pyfunc(reduce_func, x))

    def test_reduce_npm(self):
        with self.assertTypingError():
            self.test_reduce(flags=no_pyobj_flags)

    def test_round1(self, flags=enable_pyobj_flags):
        pyfunc = round_usecase1

        for tp in (types.float64, types.float32):
            cr = compile_isolated(pyfunc, (tp,), flags=flags)
            cfunc = cr.entry_point
            values = [-1.6, -1.5, -1.4, -0.5, 0.0, 0.1, 0.5, 0.6, 1.4, 1.5, 5.0]
            values += [-0.1, -0.0]
            for x in values:
                self.assertPreciseEqual(cfunc(x), pyfunc(x))

    def test_round1_npm(self):
        self.test_round1(flags=no_pyobj_flags)

    def test_round2(self, flags=enable_pyobj_flags):
        pyfunc = round_usecase2

        for tp in (types.float64, types.float32):
            prec = 'single' if tp is types.float32 else 'exact'
            cr = compile_isolated(pyfunc, (tp, types.int32), flags=flags)
            cfunc = cr.entry_point
            for x in [0.0, 0.1, 0.125, 0.25, 0.5, 0.75, 1.25,
                      1.5, 1.75, 2.25, 2.5, 2.75, 12.5, 15.0, 22.5]:
                for n in (-1, 0, 1, 2):
                    self.assertPreciseEqual(cfunc(x, n), pyfunc(x, n),
                                            prec=prec)
                    expected = pyfunc(-x, n)
                    self.assertPreciseEqual(cfunc(-x, n), pyfunc(-x, n),
                                            prec=prec)

    def test_round2_npm(self):
        self.test_round2(flags=no_pyobj_flags)

    def test_sum_objmode(self, flags=enable_pyobj_flags):
        pyfunc = sum_usecase

        cr = compile_isolated(pyfunc, (types.Dummy('list'),), flags=flags)
        cfunc = cr.entry_point

        x = range(10)
        self.assertPreciseEqual(cfunc(x), pyfunc(x))

        x = [x + x/10.0 for x in range(10)]
        self.assertPreciseEqual(cfunc(x), pyfunc(x))

        x = [complex(x, x) for x in range(10)]
        self.assertPreciseEqual(cfunc(x), pyfunc(x))

    def test_sum(self):
        # In Python 3.8 "start" can be specified as a kwarg, so test that too
        sum_default = njit(sum_usecase)
        sum_kwarg = njit(sum_kwarg_usecase)

        @njit
        def sum_range(sz, start=0):
            tmp = range(sz)
            ret = sum(tmp, start)
            if py38orlater:
                return sum(tmp, start=start), ret
            else:
                return ret

        ntpl = namedtuple('ntpl', ['a', 'b'])

        # check call with default kwarg, start=0
        def args():
            yield [*range(10)]
            yield [x + x/10.0 for x in range(10)]
            yield [x * 1j for x in range(10)]
            yield (1, 2, 3)
            yield (1, 2, 3j)
            # uints will likely end up as floats as `start` is signed, so just
            # test mixed signed ints
            yield (np.int64(32), np.int32(2), np.int8(3))
            tl = typed.List(range(5))
            yield tl
            yield np.ones(5)
            yield ntpl(100, 200)
            yield ntpl(100, 200j)

        for x in args():
            self.assertPreciseEqual(sum_default(x), sum_default.py_func(x))

        # Check the uint use case, as start is signed, NumPy will end up with
        # a float result whereas Numba will end up with an int (see integer
        # typing NBEP).
        x = (np.uint64(32), np.uint32(2), np.uint8(3))
        self.assertEqual(sum_default(x), sum_default.py_func(x))

        # check call with changing default kwarg, start
        def args_kws():
            yield [*range(10)], 12
            yield [x + x/10.0 for x in range(10)], 19j
            yield [x * 1j for x in range(10)], -2
            yield (1, 2, 3), 9
            yield (1, 2, 3j), -0
            # uints will likely end up as floats as `start` is signed, so just
            # test mixed signed ints
            yield (np.int64(32), np.int32(2), np.int8(3)), np.uint32(7)
            tl = typed.List(range(5))
            yield tl, 100
            yield np.ones((5, 5)), 10 * np.ones((5,))
            yield ntpl(100, 200), -50
            yield ntpl(100, 200j), 9

        for x, start in args_kws():
            self.assertPreciseEqual(sum_kwarg(x, start=start),
                                    sum_kwarg.py_func(x, start=start))

        # check call with range()
        for start in range(-3, 4):
            for sz in range(-3, 4):
                self.assertPreciseEqual(sum_range(sz, start=start),
                                        sum_range.py_func(sz, start=start))

    def test_sum_exceptions(self):
        sum_default = njit(sum_usecase)
        sum_kwarg = njit(sum_kwarg_usecase)

        # check start as string/bytes/bytearray is error
        msg = "sum() can't sum {}"

        with self.assertRaises(errors.TypingError) as raises:
            sum_kwarg((1, 2, 3), 'a')

        self.assertIn(msg.format('strings'), str(raises.exception))

        with self.assertRaises(errors.TypingError) as raises:
            sum_kwarg((1, 2, 3), b'123')

        self.assertIn(msg.format('bytes'), str(raises.exception))

        with self.assertRaises(errors.TypingError) as raises:
            sum_kwarg((1, 2, 3), bytearray(b'123'))

        self.assertIn(msg.format('bytearray'), str(raises.exception))

        # check invalid type has no impl
        with self.assertRaises(errors.TypingError) as raises:
            sum_default('abcd')

        self.assertIn('No implementation', str(raises.exception))

    def test_truth(self):
        pyfunc = truth_usecase
        cfunc = jit(nopython=True)(pyfunc)

        self.assertEqual(pyfunc(True), cfunc(True))
        self.assertEqual(pyfunc(False), cfunc(False))

    def test_type_unary(self):
        # Test type(val) and type(val)(other_val)
        pyfunc = type_unary_usecase
        cfunc = jit(nopython=True)(pyfunc)

        def check(*args):
            expected = pyfunc(*args)
            self.assertPreciseEqual(cfunc(*args), expected)

        check(1.5, 2)
        check(1, 2.5)
        check(1.5j, 2)
        check(True, 2)
        check(2.5j, False)

    def test_zip(self, flags=forceobj_flags):
        self.run_nullary_func(zip_usecase, flags)

    def test_zip_npm(self):
        self.test_zip(flags=no_pyobj_flags)

    def test_zip_1(self, flags=forceobj_flags):
        self.run_nullary_func(zip_1_usecase, flags)

    def test_zip_1_npm(self):
        self.test_zip_1(flags=no_pyobj_flags)

    def test_zip_3(self, flags=forceobj_flags):
        self.run_nullary_func(zip_3_usecase, flags)

    def test_zip_3_npm(self):
        self.test_zip_3(flags=no_pyobj_flags)

    def test_zip_0(self, flags=forceobj_flags):
        self.run_nullary_func(zip_0_usecase, flags)

    def test_zip_0_npm(self):
        self.test_zip_0(flags=no_pyobj_flags)

    def test_zip_first_exhausted(self, flags=forceobj_flags):
        """
        Test side effect to the input iterators when a left iterator has been
        exhausted before the ones on the right.
        """
        self.run_nullary_func(zip_first_exhausted, flags)

    def test_zip_first_exhausted_npm(self):
        self.test_zip_first_exhausted(flags=nrt_no_pyobj_flags)

    def test_pow_op_usecase(self):
        args = [
            (2, 3),
            (2.0, 3),
            (2, 3.0),
            (2j, 3.0j),
        ]

        for x, y in args:
            cres = compile_isolated(pow_op_usecase, (typeof(x), typeof(y)),
                                    flags=no_pyobj_flags)
            r = cres.entry_point(x, y)
            self.assertPreciseEqual(r, pow_op_usecase(x, y))

    def test_pow_usecase(self):
        args = [
            (2, 3),
            (2.0, 3),
            (2, 3.0),
            (2j, 3.0j),
        ]

        for x, y in args:
            cres = compile_isolated(pow_usecase, (typeof(x), typeof(y)),
                                    flags=no_pyobj_flags)
            r = cres.entry_point(x, y)
            self.assertPreciseEqual(r, pow_usecase(x, y))

    def _check_min_max(self, pyfunc):
        cfunc = njit()(pyfunc)
        expected = pyfunc()
        got = cfunc()
        self.assertPreciseEqual(expected, got)

    def test_min_max_iterable_input(self):

        @njit
        def frange(start, stop, step):
            i = start
            while i < stop:
                yield i
                i += step

        def sample_functions(op):
            yield lambda: op(range(10))
            yield lambda: op(range(4, 12))
            yield lambda: op(range(-4, -15, -1))
            yield lambda: op([6.6, 5.5, 7.7])
            yield lambda: op([(3, 4), (1, 2)])
            yield lambda: op(frange(1.1, 3.3, 0.1))
            yield lambda: op([np.nan, -np.inf, np.inf, np.nan])
            yield lambda: op([(3,), (1,), (2,)])

        for fn in sample_functions(op=min):
            self._check_min_max(fn)

        for fn in sample_functions(op=max):
            self._check_min_max(fn)


class TestOperatorMixedTypes(TestCase):

    def test_eq_ne(self):
        for opstr in ('eq', 'ne'):
            op = getattr(operator, opstr)

            @njit
            def func(a, b):
                return op(a, b)

            # all these things should evaluate to being equal or not, all should
            # survive typing.
            things = (1, 0, True, False, 1.0, 2.0, 1.1, 1j, None, "", "1")
            for x, y in itertools.product(things, things):
                self.assertPreciseEqual(func.py_func(x, y), func(x, y))

    def test_cmp(self):
        for opstr in ('gt', 'lt', 'ge', 'le', 'eq', 'ne'):
            op = getattr(operator, opstr)
            @njit
            def func(a, b):
                return op(a, b)

            # numerical things should all be comparable
            things = (1, 0, True, False, 1.0, 0.0, 1.1)
            for x, y in itertools.product(things, things):
                expected = func.py_func(x, y)
                got = func(x, y)
                message = ("%s %s %s does not match between Python and Numba"
                           % (x, opstr, y))
                self.assertEqual(expected, got, message)


class TestIsinstanceBuiltin(TestCase):
    def test_isinstance(self):
        pyfunc = isinstance_usecase
        cfunc = jit(nopython=True)(pyfunc)

        inputs = (
            3,              # int
            5.0,            # float
            "Hello",        # string
            b'world',       # bytes
            1j,             # complex
            [1, 2, 3],      # list
            (1, 3, 3, 3),   # UniTuple
            set([1, 2]),    # set
            (1, 'nba', 2),  # Heterogeneous Tuple
            # {'hello': 2},   # dict - doesn't work as input
            None,
        )

        for inpt in inputs:
            expected = pyfunc(inpt)
            got = cfunc(inpt)
            self.assertEqual(expected, got)

    def test_isinstance_dict(self):
        # Tests typed.Dict and LiteralStrKeyDict
        pyfunc = isinstance_dict
        cfunc = jit(nopython=True)(pyfunc)
        self.assertEqual(pyfunc(), cfunc())

    def test_isinstance_numba_types(self):
        # This makes use of type aliasing between python scalars and NumPy
        # scalars, see also test_numba_types()
        pyfunc = isinstance_usecase_numba_types
        cfunc = jit(nopython=True)(pyfunc)

        inputs = (
            (types.int32(1), 'int32'),
            (types.int64(2), 'int64'),
            (types.float32(3.0), 'float32'),
            (types.float64(4.0), 'float64'),
            (types.complex64(5j), 'no match'),
            (typed.List([1, 2]), 'typed list'),
            (typed.Dict.empty(types.int64, types.int64), 'typed dict')
        )

        for inpt, expected in inputs:
            got = cfunc(inpt)
            self.assertEqual(expected, got)

    def test_isinstance_numba_types_2(self):
        pyfunc = isinstance_usecase_numba_types_2
        cfunc = jit(nopython=True)(pyfunc)
        self.assertEqual(pyfunc(), cfunc())

    def test_isinstance_invalid_type(self):
        pyfunc = isinstance_usecase_invalid_type
        cfunc = jit(nopython=True)(pyfunc)

        # valid type
        self.assertTrue(cfunc(3.4))

        # invalid type
        msg = 'Cannot infer numba type of python type'

        with self.assertRaises(errors.TypingError) as raises:
            cfunc(100)

        self.assertIn(msg, str(raises.exception))

    def test_isinstance_exceptions(self):
        fns = [
            (invalid_isinstance_usecase,
             'Cannot infer numba type of python type'),
            (invalid_isinstance_usecase_phi_nopropagate,
             ('isinstance() cannot determine the type of variable "z" due to a '
             'branch.')),
            (invalid_isinstance_optional_usecase,
             ('isinstance() cannot determine the type of variable "z" due to a '
             'branch.')),
            (invalid_isinstance_unsupported_type_usecase(),
             ('isinstance() does not support variables of type "ntpl(')),
        ]

        for fn, msg in fns:
            fn = njit(fn)

            with self.assertRaises(errors.TypingError) as raises:
                fn(100)

            self.assertIn(msg, str(raises.exception))

    def test_combinations(self):
        # Combinatorically test common classes and instances
        def gen_w_arg(clazz_type):
            def impl(x):
                return isinstance(x, clazz_type)
            return impl

        clazz_types = (int, float, complex, str, list, tuple, bytes, set, range,
                       np.int8, np.float32,)
        instances = (1, 2.3, 4j, '5', [6,], (7,), b'8', {9,}, None,
                     (10, 11, 12), (13, 'a', 14j), np.array([15, 16, 17]),
                     np.int8(18), np.float32(19),
                     typed.Dict.empty(types.unicode_type, types.float64),
                     typed.List.empty_list(types.complex128), np.ones(4))

        for ct in clazz_types:
            fn = njit(gen_w_arg(ct))
            for x in instances:
                expected = fn.py_func(x)
                got = fn(x)
                self.assertEqual(got, expected)

    def test_numba_types(self):
        # Check types which are Numba types, this would break without the jit
        # decorator in all cases except numba.typed containers.
        def gen_w_arg(clazz_type):
            def impl():
                return isinstance(1, clazz_type)
            return impl

        clazz_types = (types.Integer, types.Float, types.Array,)

        msg = "Numba type classes.*are not supported"
        for ct in clazz_types:
            fn = njit(gen_w_arg(ct))
            with self.assertRaises(errors.TypingError) as raises:
                fn()
            self.assertRegex(str(raises.exception), msg)

    def test_python_numpy_scalar_alias_problem(self):
        # There's a problem due to Python and NumPy scalars being aliased in the
        # type system. This is because e.g. int scalar values and NumPy np.intp
        # type alias to types.intp. This test merely records this fact.

        @njit
        def foo():
            return isinstance(np.intp(10), int)

        self.assertEqual(foo(), True)
        self.assertEqual(foo.py_func(), False)

        @njit
        def bar():
            return isinstance(1, np.intp)

        self.assertEqual(bar(), True)
        self.assertEqual(bar.py_func(), False)

    def test_branch_prune(self):
        # Check that isinstance branches are pruned allowing otherwise
        # impossible type specific specialisation.

        @njit
        def foo(x):
            if isinstance(x, str):
                return x + 'some_string'
            elif isinstance(x, complex):
                return np.imag(x)
            elif isinstance(x, tuple):
                return len(x)
            else:
                assert 0

        for x in ('string', 1 + 2j, ('a', 3, 4j)):
            expected = foo.py_func(x)
            got = foo(x)
            self.assertEqual(got, expected)

    @needs_subprocess
    def test_experimental_warning_impl(self):
        # Check that if the isinstance feature is in use then an experimental
        # warning is raised.

        with warnings.catch_warnings(record=True) as w:
            warnings.simplefilter('always', errors.NumbaWarning)
            ignore_internal_warnings()

            @njit
            def foo(x):
                return isinstance(x, float)

            foo(1.234)

            self.assertEqual(len(w), 1)

            self.assertEqual(w[0].category,
                             errors.NumbaExperimentalFeatureWarning)
            msg = ("Use of isinstance() detected. This is an experimental "
                   "feature.")
            self.assertIn(msg, str(w[0].message))

    def test_experimental_warning(self):
        test_name = 'test_experimental_warning_impl'
        self.subprocess_test_runner(test_module=self.__module__,
                                    test_class=type(self).__name__,
                                    test_name=test_name,)


class TestGetattrBuiltin(MemoryLeakMixin, TestCase):
    # Tests the getattr() builtin

    def test_getattr_func_retty(self):

        @njit
        def foo(x):
            attr = getattr(x, '__hash__')
            return attr()

        for x in (1, 2.34, (5, 6, 7)):
            self.assertPreciseEqual(foo(x), foo.py_func(x))

    def test_getattr_value_retty(self):

        @njit
        def foo(x):
            return getattr(x, 'ndim')

        for x in range(3):
            tmp = np.empty((1, ) * x)
            self.assertPreciseEqual(foo(tmp), foo.py_func(tmp))

    def test_getattr_module_obj(self):
        # Consts on modules work ok

        @njit
        def foo():
            return getattr(np, 'pi')

        self.assertPreciseEqual(foo(), foo.py_func())

    def test_getattr_module_obj_not_implemented(self):
        # Functions on modules do not work at present

        @njit
        def foo():
            return getattr(np, 'cos')(1)

        with self.assertRaises(errors.TypingError) as raises:
            foo()

        msg = "Returning function objects is not implemented"
        self.assertIn(msg, str(raises.exception))

    def test_getattr_raises_attribute_error(self):

        invalid_attr = '__not_a_valid_attr__'

        @njit
        def foo(x):
            return getattr(x, invalid_attr)

        with self.assertRaises(AttributeError) as raises:
            foo(1.23)

        self.assertIn(f"'float64' has no attribute '{invalid_attr}'",
                      str(raises.exception))

    def test_getattr_with_default(self):
        # Checks returning a default works

        @njit
        def foo(x, default):
            return getattr(x, '__not_a_valid_attr__', default)

        for x, y in zip((1, 2.34, (5, 6, 7),), (None, 20, 'some_string')):
            self.assertPreciseEqual(foo(x, y), foo.py_func(x, y))

    def test_getattr_non_literal_str(self):

        @njit
        def foo(x, nonliteral_str):
            return getattr(x, nonliteral_str)

        with self.assertRaises(errors.TypingError) as raises:
            foo(1, '__hash__')

        msg = "argument 'name' must be a literal string"
        self.assertIn(msg, str(raises.exception))

    def test_getattr_no_optional_type_generated(self):

        @njit
        def default_hash():
            return 12345

        @njit
        def foo():
            hash_func = getattr(np.ones(1), "__not_a_valid_attr__",
                                default_hash)
            return hash_func() # Optionals have no call support

        self.assertPreciseEqual(foo(), foo.py_func())


if __name__ == '__main__':
    unittest.main()<|MERGE_RESOLUTION|>--- conflicted
+++ resolved
@@ -13,11 +13,8 @@
 from numba import jit, typeof, njit, typed
 from numba.core import errors, types, utils, config
 from numba.tests.support import (TestCase, tag, ignore_internal_warnings,
-<<<<<<< HEAD
-                                 MemoryLeakMixin)
-=======
-                                 needs_subprocess)
->>>>>>> 15e48788
+                                 MemoryLeakMixin, needs_subprocess)
+
 
 py38orlater = utils.PYVERSION >= (3, 8)
 
