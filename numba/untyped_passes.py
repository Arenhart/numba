--- conflicted
+++ resolved
@@ -416,8 +416,6 @@
         return False
 
 
-<<<<<<< HEAD
-
 @register_pass(mutates_CFG=True, analysis_only=False)
 class CanonicalizeLoopExit(FunctionPass):
     _name = "canonicalize_loop_exit"
@@ -427,10 +425,7 @@
 
     def run_pass(self, state):
         fir = state.func_ir
-        try:
-            cfg = compute_cfg_from_blocks(fir.blocks)
-        except:
-            return False
+        cfg = compute_cfg_from_blocks(fir.blocks)
         status = False
         for loop in cfg.loops().values():
             for exit_label in loop.exits:
@@ -462,10 +457,7 @@
 
     def run_pass(self, state):
         fir = state.func_ir
-        try:
-            cfg = compute_cfg_from_blocks(fir.blocks)
-        except:
-            return False
+        cfg = compute_cfg_from_blocks(fir.blocks)
         status = False
         for loop in cfg.loops().values():
             if len(loop.entries) == 1:
@@ -487,7 +479,6 @@
             deps.add(expr.value)
         # Find the getiter for each iterator
         entry_block = fir.blocks[entry_label]
-
 
         # Find the start of loop entry statement that needs to be included.
         startpt = None
@@ -529,7 +520,6 @@
         fir.blocks[new_label] = new_block
 
 
-
 @register_pass(mutates_CFG=False, analysis_only=True)
 class PrintIRCFG(FunctionPass):
     _name = "print_ir_cfg"
@@ -543,7 +533,8 @@
         self._ver += 1
         fir.render_dot(filename_prefix='v{}'.format(self._ver)).render()
         return False
-=======
+
+
 @register_pass(mutates_CFG=True, analysis_only=False)
 class MakeFunctionToJitFunction(FunctionPass):
     """
@@ -591,5 +582,4 @@
             post_proc = postproc.PostProcessor(func_ir)
             post_proc.run()
 
-        return mutated
->>>>>>> e4674eea
+        return mutated