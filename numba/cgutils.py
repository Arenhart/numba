--- conflicted
+++ resolved
@@ -414,7 +414,6 @@
 def is_struct_ptr(ltyp):
     return is_pointer(ltyp) and is_struct(ltyp.pointee)
 
-<<<<<<< HEAD
 
 def get_record_member(builder, record, offset, typ):
     pdata = get_record_data(builder, record)
@@ -424,19 +423,18 @@
 
 
 def get_record_data(builder, record):
-    ppdata = inbound_gep(builder, record, 0, 0)
-    pdata = builder.load(ppdata)
-    return pdata
+    return builder.extract_value(record, 0)
 
 
 def set_record_data(builder, record, buf):
-    ppdata = inbound_gep(builder, record, 0, 0)
-    builder.store(buf, ppdata)
+    pdata = inbound_gep(builder, record, 0, 0)
+    assert pdata.type.pointee == buf.type
+    builder.store(buf, pdata)
 
 
 def init_record_by_ptr(builder, ltyp, ptr):
-    tmp = alloca_once(builder, ltyp.pointee)
-    pdata = ltyp.pointee.elements[0]
+    tmp = alloca_once(builder, ltyp)
+    pdata = ltyp.elements[0]
     buf = builder.bitcast(ptr, pdata)
     set_record_data(builder, tmp, buf)
     return tmp
@@ -462,7 +460,7 @@
             ind = i
         idx.append(ind)
     return builder.gep(ptr, idx)
-=======
+
 # ------------------------------------------------------------------------------
 # Debug
 
@@ -487,4 +485,3 @@
 
             return wrapped
         return fn
->>>>>>> 7707b975
