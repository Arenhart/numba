--- conflicted
+++ resolved
@@ -94,6 +94,7 @@
             targetoptions['debug'] = debug
             targetoptions['link'] = link
             targetoptions['opt'] = opt
+            targetoptions['fastmath'] = fastmath
             return Dispatcher(func, [func_or_sig], targetoptions=targetoptions)
 
         def device_jit(func):
@@ -132,47 +133,6 @@
                 return Dispatcher(func_or_sig, sigs,
                                   targetoptions=targetoptions)
 
-<<<<<<< HEAD
-    else:
-        if config.ENABLE_CUDASIM:
-            def jitwrapper(func):
-                return FakeCUDAKernel(func, device=device, fastmath=fastmath,
-                                      debug=debug)
-            return jitwrapper
-
-        if isinstance(func_or_sig, list):
-            msg = 'Lists of signatures are not yet supported in CUDA'
-            raise ValueError(msg)
-        elif sigutils.is_signature(func_or_sig):
-            sigs = [func_or_sig]
-        else:
-            raise ValueError("Expecting signature or list of signatures")
-
-        for sig in sigs:
-            argtypes, restype = sigutils.normalize_signature(sig)
-
-            if restype and not device and restype != types.void:
-                raise TypeError("CUDA kernel must have void return type.")
-
-        def kernel_jit(func):
-            targetoptions = kws.copy()
-            targetoptions['debug'] = debug
-            targetoptions['link'] = link
-            targetoptions['opt'] = opt
-            targetoptions['fastmath'] = fastmath
-            return Dispatcher(func, sigs, targetoptions=targetoptions)
-
-        def device_jit(func):
-            return compile_device(func, restype, argtypes, inline=inline,
-                                  debug=debug)
-
-        if device:
-            return device_jit
-        else:
-            return kernel_jit
-
-=======
->>>>>>> 00ad1275
 
 def declare_device(name, sig):
     argtypes, restype = sigutils.normalize_signature(sig)
